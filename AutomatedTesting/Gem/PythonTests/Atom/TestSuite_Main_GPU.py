--- conflicted
+++ resolved
@@ -26,8 +26,6 @@
 @pytest.mark.parametrize("level", ["Base"])
 class TestAllComponentsIndepthTests(object):
 
-<<<<<<< HEAD
-=======
     @pytest.mark.parametrize("screenshot_name", ["AtomBasicLevelSetup.ppm"])
     @pytest.mark.test_case_id("C34603773")
     def test_BasicLevelSetup_SetsUpLevel(
@@ -70,7 +68,6 @@
             if screenshot_comparison_result != "Screenshots match":
                 raise Exception(f"Screenshot test failed: {screenshot_comparison_result}")
 
->>>>>>> 3b9b6540
     @pytest.mark.test_case_id("C34525095")
     def test_LightComponent_ScreenshotMatchesGoldenImage(
             self, request, editor, workspace, project, launcher_platform, level):
