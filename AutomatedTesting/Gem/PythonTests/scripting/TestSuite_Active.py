"""
All or portions of this file Copyright (c) Amazon.com, Inc. or its affiliates or
its licensors.

For complete copyright and license terms please see the LICENSE at the root of this
distribution (the "License"). All use of this software is governed by the License,
or, if provided, by the license below or the license accompanying this file. Do not
remove or modify any license notices. This file is distributed on an "AS IS" BASIS,
WITHOUT WARRANTIES OR CONDITIONS OF ANY KIND, either express or implied.
"""

import pytest
import os
import sys
sys.path.append(os.path.dirname(__file__))

import ImportPathHelper as imports
imports.init()

import hydra_test_utils as hydra
import ly_test_tools.environment.file_system as file_system
from ly_test_tools import LAUNCHERS
from base import TestAutomationBase

TEST_DIRECTORY = os.path.dirname(__file__)


@pytest.mark.SUITE_periodic
@pytest.mark.parametrize("launcher_platform", ['windows_editor'])
@pytest.mark.parametrize("project", ["AutomatedTesting"])
class TestAutomation(TestAutomationBase):
    @pytest.mark.test_case_id("C1702834", "C1702823")
    def test_Opening_Closing_Pane(self, request, workspace, editor, launcher_platform):
        from . import Opening_Closing_Pane as test_module
        self._run_test(request, workspace, editor, test_module)

    @pytest.mark.test_case_id("C1702824")
    def test_Docking_Pane(self, request, workspace, editor, launcher_platform):
        from . import Docking_Pane as test_module
        self._run_test(request, workspace, editor, test_module)

    @pytest.mark.test_case_id("C1702829")
    def test_Resizing_Pane(self, request, workspace, editor, launcher_platform):
        from . import Resizing_Pane as test_module
        self._run_test(request, workspace, editor, test_module)

    @pytest.mark.test_case_id("T92563190")
    @pytest.mark.parametrize("level", ["tmp_level"])
    def test_ScriptCanvas_TwoComponents(self, request, workspace, editor, launcher_platform, level):
        def teardown():
            file_system.delete([os.path.join(workspace.paths.project(), "Levels", level)], True, True)
        request.addfinalizer(teardown)
        file_system.delete([os.path.join(workspace.paths.project(), "Levels", level)], True, True)
        from . import ScriptCanvas_TwoComponents as test_module
        self._run_test(request, workspace, editor, test_module)

    @pytest.mark.test_case_id("T92562986")
    @pytest.mark.parametrize("level", ["tmp_level"])
    def test_ScriptCanvas_ChangingAssets(self, request, workspace, editor, launcher_platform, project, level):
        def teardown():
            file_system.delete([os.path.join(workspace.paths.project(), "Levels", level)], True, True)
        request.addfinalizer(teardown)
        file_system.delete([os.path.join(workspace.paths.project(), "Levels", level)], True, True)
        from . import ScriptCanvas_ChangingAssets as test_module
        self._run_test(request, workspace, editor, test_module)

    @pytest.mark.test_case_id("T92569079", "T92569081")
    def test_Graph_ZoomInZoomOut(self, request, workspace, editor, launcher_platform):
        from . import Graph_ZoomInZoomOut as test_module
        self._run_test(request, workspace, editor, test_module)

    @pytest.mark.test_case_id("T92568940")
    def test_NodePalette_SelectNode(self, request, workspace, editor, launcher_platform):
        from . import NodePalette_SelectNode as test_module
        self._run_test(request, workspace, editor, test_module)

    @pytest.mark.test_case_id("T92569253")
    @pytest.mark.test_case_id("T92569254")
    @pytest.mark.parametrize("level", ["tmp_level"])
    def test_OnEntityActivatedDeactivated_PrintMessage(self, request, workspace, editor, launcher_platform, project, level):
        def teardown():
            file_system.delete([os.path.join(workspace.paths.project(), "Levels", level)], True, True)
        request.addfinalizer(teardown)
        file_system.delete([os.path.join(workspace.paths.project(), "Levels", level)], True, True)
        from . import OnEntityActivatedDeactivated_PrintMessage as test_module
        self._run_test(request, workspace, editor, test_module)
    
    @pytest.mark.test_case_id("T92562993")
    def test_NodePalette_ClearSelection(self, request, workspace, editor, launcher_platform, project):
        from . import NodePalette_ClearSelection as test_module
        self._run_test(request, workspace, editor, test_module)

    @pytest.mark.test_case_id("T92563191")
    @pytest.mark.parametrize("level", ["tmp_level"])
    def test_ScriptCanvas_TwoEntities(self, request, workspace, editor, launcher_platform, project, level):
        def teardown():
            file_system.delete([os.path.join(workspace.paths.project(), "Levels", level)], True, True)
        request.addfinalizer(teardown)
        file_system.delete([os.path.join(workspace.paths.project(), "Levels", level)], True, True)
        from . import ScriptCanvas_TwoEntities as test_module
        self._run_test(request, workspace, editor, test_module)

    @pytest.mark.test_case_id("T92569013")
    def test_AssetEditor_CreateScriptEventFile(self, request, workspace, editor, launcher_platform, project):
        def teardown():
            file_system.delete(
                [os.path.join(workspace.paths.project(), "ScriptCanvas", "test_file.scriptevent")], True, True
            )
        request.addfinalizer(teardown)
        file_system.delete(
            [os.path.join(workspace.paths.project(), "ScriptCanvas", "test_file.scriptevent")], True, True
        )
        from . import AssetEditor_CreateScriptEventFile as test_module
        self._run_test(request, workspace, editor, test_module)

    @pytest.mark.test_case_id("T92569165", "T92569167", "T92569168", "T92569170")
    def test_Toggle_ScriptCanvasTools(self, request, workspace, editor, launcher_platform):
        from . import Toggle_ScriptCanvasTools as test_module
        self._run_test(request, workspace, editor, test_module)

    @pytest.mark.test_case_id("T92568982")
    def test_NodeInspector_RenameVariable(self, request, workspace, editor, launcher_platform, project):
        from . import NodeInspector_RenameVariable as test_module
        self._run_test(request, workspace, editor, test_module)
        
    @pytest.mark.test_case_id("T92569137")
    def test_Debugging_TargetMultipleGraphs(self, request, workspace, editor, launcher_platform, project):
        from . import Debugging_TargetMultipleGraphs as test_module
        self._run_test(request, workspace, editor, test_module)

    @pytest.mark.test_case_id("T92568856")
    @pytest.mark.parametrize("level", ["tmp_level"])
    def test_Debugging_TargetMultipleEntities(self, request, workspace, editor, launcher_platform, project, level):
        def teardown():
            file_system.delete([os.path.join(workspace.paths.project(), "Levels", level)], True, True)
        request.addfinalizer(teardown)
        file_system.delete([os.path.join(workspace.paths.project(), "Levels", level)], True, True)
        from . import Debugging_TargetMultipleEntities as test_module
        self._run_test(request, workspace, editor, test_module)

    @pytest.mark.test_case_id("T92569049", "T92569051")
    def test_EditMenu_UndoRedo(self, request, workspace, editor, launcher_platform, project):
        from . import EditMenu_UndoRedo as test_module
        self._run_test(request, workspace, editor, test_module)

    @pytest.mark.test_case_id("C1702825", "C1702831")
    def test_UnDockedPane_CloseSCWindow(self, request, workspace, editor, launcher_platform):
        from . import UnDockedPane_CloseSCWindow as test_module
        self._run_test(request, workspace, editor, test_module)

    @pytest.mark.test_case_id("T92562978")
    @pytest.mark.parametrize("level", ["tmp_level"])
    def test_Entity_AddScriptCanvasComponent(self, request, workspace, editor, launcher_platform, project, level):
        def teardown():
            file_system.delete([os.path.join(workspace.paths.project(), "Levels", level)], True, True)
        request.addfinalizer(teardown)
        file_system.delete([os.path.join(workspace.paths.project(), "Levels", level)], True, True)
        from . import Entity_AddScriptCanvasComponent as test_module
        self._run_test(request, workspace, editor, test_module)

    @pytest.mark.test_case_id("C1702821", "C1702832")
    def test_Pane_RetainOnSCRestart(self, request, workspace, editor, launcher_platform):
        from . import Pane_RetainOnSCRestart as test_module
        self._run_test(request, workspace, editor, test_module)

    @pytest.mark.test_case_id("T92567321")
    @pytest.mark.parametrize("level", ["tmp_level"])
    def test_ScriptEvents_SendReceiveAcrossMultiple(self, request, workspace, editor, launcher_platform, project, level):
        def teardown():
            file_system.delete([os.path.join(workspace.paths.project(), "Levels", level)], True, True)
        request.addfinalizer(teardown)
        file_system.delete([os.path.join(workspace.paths.project(), "Levels", level)], True, True)
        from . import ScriptEvents_SendReceiveAcrossMultiple as test_module
        self._run_test(request, workspace, editor, test_module)

    @pytest.mark.test_case_id("T92567320")
    @pytest.mark.parametrize("level", ["tmp_level"])
    def test_ScriptEvents_SendReceiveSuccessfully(self, request, workspace, editor, launcher_platform, project, level):
        def teardown():
            file_system.delete([os.path.join(workspace.paths.project(), "Levels", level)], True, True)
        request.addfinalizer(teardown)
        file_system.delete([os.path.join(workspace.paths.project(), "Levels", level)], True, True)
        from . import ScriptEvents_SendReceiveSuccessfully as test_module
        self._run_test(request, workspace, editor, test_module)

<<<<<<< HEAD
    def test_NodePalette_SearchText_Deletion(self, request, workspace, editor, launcher_platform):
        from . import NodePalette_SearchText_Deletion as test_module
=======
    @pytest.mark.parametrize("level", ["tmp_level"])
    def test_ScriptEvents_ReturnSetType_Successfully(self, request, workspace, editor, launcher_platform, project, level):
        def teardown():
            file_system.delete([os.path.join(workspace.paths.project(), "Levels", level)], True, True)
        request.addfinalizer(teardown)
        file_system.delete([os.path.join(workspace.paths.project(), "Levels", level)], True, True)
        from . import ScriptEvents_ReturnSetType_Successfully as test_module
        self._run_test(request, workspace, editor, test_module)

    def test_NodeCategory_ExpandOnClick(self, request, workspace, editor, launcher_platform):
        from . import NodeCategory_ExpandOnClick as test_module
>>>>>>> d61c93a7
        self._run_test(request, workspace, editor, test_module)

# NOTE: We had to use hydra_test_utils.py, as TestAutomationBase run_test method
# fails because of pyside_utils import
@pytest.mark.SUITE_periodic
@pytest.mark.parametrize("launcher_platform", ["windows_editor"])
@pytest.mark.parametrize("project", ["AutomatedTesting"])
class TestScriptCanvasTests(object):
    """
    The following tests use hydra_test_utils.py to launch the editor and validate the results.
    """

    @pytest.mark.test_case_id("T92569037", "T92569039")
    def test_FileMenu_New_Open(self, request, editor, launcher_platform):
        expected_lines = [
            "File->New action working as expected: True",
            "File->Open action working as expected: True",
        ]
        hydra.launch_and_validate_results(
            request, TEST_DIRECTORY, editor, "FileMenu_New_Open.py", expected_lines, auto_test_mode=False, timeout=60,
        )

    @pytest.mark.test_case_id("T92568942")
    def test_AssetEditor_NewScriptEvent(self, request, editor, launcher_platform):
        expected_lines = [
            "New Script event action found: True",
            "Asset Editor opened: True",
            "Asset Editor created with new asset: True",
            "New Script event created in Asset Editor: True",
        ]
        hydra.launch_and_validate_results(
            request,
            TEST_DIRECTORY,
            editor,
            "AssetEditor_NewScriptEvent.py",
            expected_lines,
            auto_test_mode=False,
            timeout=60,
        )

    @pytest.mark.test_case_id("T92563068", "T92563070")
    def test_GraphClose_SavePrompt(self, request, editor, launcher_platform):
        expected_lines = [
            "New graph created: True",
            "Save prompt opened as expected: True",
            "Close button worked as expected: True",
        ]
        hydra.launch_and_validate_results(
            request,
            TEST_DIRECTORY,
            editor,
            "GraphClose_SavePrompt.py",
            expected_lines,
            auto_test_mode=False,
            timeout=60,
        )

    @pytest.mark.test_case_id("T92564789", "T92568873")
    def test_VariableManager_CreateDeleteVars(self, request, editor, launcher_platform):
        var_types = ["Boolean", "Color", "EntityID", "Number", "String", "Transform", "Vector2", "Vector3", "Vector4"]
        expected_lines = [f"Success: {var_type} variable is created" for var_type in var_types]
        expected_lines.extend([f"Success: {var_type} variable is deleted" for var_type in var_types])
        hydra.launch_and_validate_results(
            request,
            TEST_DIRECTORY,
            editor,
            "VariableManager_CreateDeleteVars.py",
            expected_lines,
            auto_test_mode=False,
            timeout=60,
        )<|MERGE_RESOLUTION|>--- conflicted
+++ resolved
@@ -183,22 +183,21 @@
         from . import ScriptEvents_SendReceiveSuccessfully as test_module
         self._run_test(request, workspace, editor, test_module)
 
-<<<<<<< HEAD
+    @pytest.mark.parametrize("level", ["tmp_level"])
+    def test_ScriptEvents_ReturnSetType_Successfully(self, request, workspace, editor, launcher_platform, project, level):
+        def teardown():
+            file_system.delete([os.path.join(workspace.paths.project(), "Levels", level)], True, True)
+        request.addfinalizer(teardown)
+        file_system.delete([os.path.join(workspace.paths.project(), "Levels", level)], True, True)
+        from . import ScriptEvents_ReturnSetType_Successfully as test_module
+        self._run_test(request, workspace, editor, test_module)
+
+    def test_NodeCategory_ExpandOnClick(self, request, workspace, editor, launcher_platform):
+        from . import NodeCategory_ExpandOnClick as test_module
+        self._run_test(request, workspace, editor, test_module)
+    
     def test_NodePalette_SearchText_Deletion(self, request, workspace, editor, launcher_platform):
         from . import NodePalette_SearchText_Deletion as test_module
-=======
-    @pytest.mark.parametrize("level", ["tmp_level"])
-    def test_ScriptEvents_ReturnSetType_Successfully(self, request, workspace, editor, launcher_platform, project, level):
-        def teardown():
-            file_system.delete([os.path.join(workspace.paths.project(), "Levels", level)], True, True)
-        request.addfinalizer(teardown)
-        file_system.delete([os.path.join(workspace.paths.project(), "Levels", level)], True, True)
-        from . import ScriptEvents_ReturnSetType_Successfully as test_module
-        self._run_test(request, workspace, editor, test_module)
-
-    def test_NodeCategory_ExpandOnClick(self, request, workspace, editor, launcher_platform):
-        from . import NodeCategory_ExpandOnClick as test_module
->>>>>>> d61c93a7
         self._run_test(request, workspace, editor, test_module)
 
 # NOTE: We had to use hydra_test_utils.py, as TestAutomationBase run_test method
