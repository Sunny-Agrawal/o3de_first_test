/*
* All or portions of this file Copyright (c) Amazon.com, Inc. or its affiliates or
* its licensors.
*
* For complete copyright and license terms please see the LICENSE at the root of this
* distribution (the "License"). All use of this software is governed by the License,
* or, if provided, by the license below or the license accompanying this file. Do not
* remove or modify any license notices. This file is distributed on an "AS IS" BASIS,
* WITHOUT WARRANTIES OR CONDITIONS OF ANY KIND, either express or implied.
*
*/
// Original file Copyright Crytek GMBH or its affiliates, used under license.

// [LYN-2376] Remove the entire file once legacy slice support is removed

#include "CrySystem_precompiled.h"
#include "LevelSystem.h"
#include <IAudioSystem.h>
#include "IMovieSystem.h"
#include <ILocalizationManager.h>
#include "CryPath.h"

#include <LoadScreenBus.h>

#include <AzCore/Debug/AssetTracking.h>
#include <AzFramework/API/ApplicationAPI.h>
#include <AzFramework/IO/FileOperations.h>
#include <AzFramework/Entity/GameEntityContextBus.h>
#include <AzFramework/Input/Buses/Requests/InputChannelRequestBus.h>
#include <AzFramework/Spawnable/RootSpawnableInterface.h>

#include "MainThreadRenderRequestBus.h"
#include <LyShine/ILyShine.h>
#include <AzCore/Component/TickBus.h>
#include <AzCore/IO/Path/Path.h>
#include <AzCore/StringFunc/StringFunc.h>

#include <AzCore/Script/ScriptSystemBus.h>

#ifdef WIN32
#include <CryWindows.h>
#endif

namespace LegacyLevelSystem
{
static constexpr const char* ArchiveExtension = ".pak";

void CLevelInfo::GetMemoryUsage(ICrySizer* pSizer) const
{
    pSizer->AddObject(m_levelName);
    pSizer->AddObject(m_levelPath);
}

//////////////////////////////////////////////////////////////////////////
bool CLevelInfo::OpenLevelPak()
{
    LOADING_TIME_PROFILE_SECTION;

    bool usePrefabSystemForLevels = false;
    AzFramework::ApplicationRequests::Bus::BroadcastResult(
        usePrefabSystemForLevels, &AzFramework::ApplicationRequests::IsPrefabSystemForLevelsEnabled);

    // The prefab system doesn't use level.pak
    if (usePrefabSystemForLevels)
    {
        return false;
    }

    AZStd::string levelpak(m_levelPath);
    levelpak += "/level.pak";
    AZStd::fixed_string<AZ::IO::IArchive::MaxPath> fullLevelPakPath;
    bool bOk = gEnv->pCryPak->OpenPack(
        levelpak.c_str(), m_isPak ? AZ::IO::IArchive::FLAGS_LEVEL_PAK_INSIDE_PAK : (unsigned)0, NULL, &fullLevelPakPath, false);
    m_levelPakFullPath.assign(fullLevelPakPath.c_str());
    return bOk;
}

//////////////////////////////////////////////////////////////////////////
void CLevelInfo::CloseLevelPak()
{
    LOADING_TIME_PROFILE_SECTION;

    bool usePrefabSystemForLevels = false;
    AzFramework::ApplicationRequests::Bus::BroadcastResult(
        usePrefabSystemForLevels, &AzFramework::ApplicationRequests::IsPrefabSystemForLevelsEnabled);

    // The prefab system doesn't use level.pak
    if (usePrefabSystemForLevels)
    {
        return;
    }

    if (!m_levelPakFullPath.empty())
    {
        gEnv->pCryPak->ClosePack(m_levelPakFullPath.c_str(), AZ::IO::IArchive::FLAGS_PATH_REAL);
        m_levelPakFullPath.clear();
    }
}

//////////////////////////////////////////////////////////////////////////
bool CLevelInfo::ReadInfo()
{
    bool usePrefabSystemForLevels = false;
    AzFramework::ApplicationRequests::Bus::BroadcastResult(
        usePrefabSystemForLevels, &AzFramework::ApplicationRequests::IsPrefabSystemForLevelsEnabled);

    // Set up a default game type for legacy code.
    m_defaultGameTypeName = "Mission0";

    if (usePrefabSystemForLevels)
    {
        return true;
    }


    AZStd::string levelPath(m_levelPath);
    AZStd::string xmlFile(levelPath);
    xmlFile += "/LevelInfo.xml";
    XmlNodeRef rootNode = GetISystem()->LoadXmlFromFile(xmlFile.c_str());

    if (rootNode)
    {
        AZStd::string dataFile(levelPath);
        dataFile += "/LevelDataAction.xml";
        XmlNodeRef dataNode = GetISystem()->LoadXmlFromFile(dataFile.c_str());
        if (!dataNode)
        {
            dataFile = levelPath + "/LevelData.xml";
            dataNode = GetISystem()->LoadXmlFromFile(dataFile.c_str());
        }

        if (dataNode)
        {
            XmlNodeRef gameTypesNode = dataNode->findChild("Missions");

            if ((gameTypesNode != 0) && (gameTypesNode->getChildCount() > 0))
            {
                m_defaultGameTypeName.clear();

                for (int i = 0; i < gameTypesNode->getChildCount(); i++)
                {
                    XmlNodeRef gameTypeNode = gameTypesNode->getChild(i);

                    if (gameTypeNode->isTag("Mission"))
                    {
                        const char* gameTypeName = gameTypeNode->getAttr("Name");

                        if (gameTypeName)
                        {
                            m_defaultGameTypeName = gameTypeName;
                            break;
                        }
                    }
                }
            }
        }
    }
    return rootNode != 0;
}

//////////////////////////////////////////////////////////////////////////

/// Used by console auto completion.
struct SLevelNameAutoComplete
    : public IConsoleArgumentAutoComplete
{
    AZStd::vector<AZStd::string> levels;
    virtual int GetCount() const { return levels.size(); };
    virtual const char* GetValue(int nIndex) const { return levels[nIndex].c_str(); };
};
// definition and declaration must be separated for devirtualization
static StaticInstance<SLevelNameAutoComplete, AZStd::no_destruct<SLevelNameAutoComplete>> g_LevelNameAutoComplete;

//------------------------------------------------------------------------
static void LoadMap(IConsoleCmdArgs* args)
{
    if (gEnv->pSystem && gEnv->pSystem->GetILevelSystem() && !gEnv->IsEditor())
    {
        if (args->GetArgCount() > 1)
        {
            gEnv->pSystem->GetILevelSystem()->UnloadLevel();
            gEnv->pSystem->GetILevelSystem()->LoadLevel(args->GetArg(1));
        }
    }
}

//------------------------------------------------------------------------
static void UnloadMap([[maybe_unused]] IConsoleCmdArgs* args)
{
    if (gEnv->pSystem && gEnv->pSystem->GetILevelSystem() && !gEnv->IsEditor())
    {
        gEnv->pSystem->GetILevelSystem()->UnloadLevel();
    }
}

//------------------------------------------------------------------------
CLevelSystem::CLevelSystem(ISystem* pSystem, const char* levelsFolder)
    : m_pSystem(pSystem)
    , m_pCurrentLevel(0)
    , m_pLoadingLevelInfo(0)
{
    LOADING_TIME_PROFILE_SECTION;
    CRY_ASSERT(pSystem);

    //if (!gEnv->IsEditor())
    Rescan(levelsFolder);

    m_fLastLevelLoadTime = 0;
    m_fLastTime = 0;
    m_bLevelLoaded = false;

    m_levelLoadStartTime.SetValue(0);

    m_nLoadedLevelsCount = 0;

    REGISTER_COMMAND("map", LoadMap, VF_BLOCKFRAME, "Load a map");
    REGISTER_COMMAND("unload", UnloadMap, 0, "Unload current map");
    gEnv->pConsole->RegisterAutoComplete("map", &(*g_LevelNameAutoComplete));

    AZ_Assert(gEnv && gEnv->pCryPak, "gEnv and CryPak must be initialized for loading levels.");
    if (!gEnv || !gEnv->pCryPak)
    {
        return;
    }
    auto pPak = gEnv->pCryPak;

    if (AZ::IO::IArchive::LevelPackOpenEvent* levelPakOpenEvent = pPak->GetLevelPackOpenEvent())
    {
        m_levelPackOpenHandler = AZ::IO::IArchive::LevelPackOpenEvent::Handler([this](const AZStd::vector<AZStd::string>& levelDirs)
        {
            for (AZStd::string dir : levelDirs)
            {
                AZ::StringFunc::Path::StripComponent(dir, true);
                AZStd::string searchPattern = dir + AZ_FILESYSTEM_SEPARATOR_WILDCARD;
                bool modFolder = false;
                PopulateLevels(searchPattern, dir, gEnv->pCryPak, modFolder, false);
            }
        });
        m_levelPackOpenHandler.Connect(*levelPakOpenEvent);
    }

    if (AZ::IO::IArchive::LevelPackCloseEvent* levelPakCloseEvent = pPak->GetLevelPackCloseEvent())
    {
        m_levelPackCloseHandler = AZ::IO::IArchive::LevelPackCloseEvent::Handler([this](AZStd::string_view)
        {
            Rescan(ILevelSystem::LevelsDirectoryName);
        });
        m_levelPackCloseHandler.Connect(*levelPakCloseEvent);
    }
}

//------------------------------------------------------------------------
CLevelSystem::~CLevelSystem()
{
}

//------------------------------------------------------------------------
void CLevelSystem::Rescan(const char* levelsFolder)
{
    if (levelsFolder)
    {
        m_levelsFolder = levelsFolder;
    }

    CRY_ASSERT(!m_levelsFolder.empty());
    m_levelInfos.clear();
    m_levelInfos.reserve(64);
    ScanFolder(0, false);

    g_LevelNameAutoComplete->levels.clear();
    for (int i = 0; i < (int)m_levelInfos.size(); i++)
    {
        g_LevelNameAutoComplete->levels.push_back(AZStd::string(PathUtil::GetFileName(m_levelInfos[i].GetName()).c_str()));
    }
}

//-----------------------------------------------------------------------
void CLevelSystem::ScanFolder(const char* subfolder, bool modFolder)
{
    AZStd::string folder;
    if (subfolder && subfolder[0])
    {
        folder = subfolder;
    }

    AZStd::string search(m_levelsFolder);
    if (!folder.empty())
    {
        if (AZ::StringFunc::StartsWith(folder.c_str(), m_levelsFolder.c_str()))
        {
            search = folder;
        }
        else
        {
            search += "/" + folder;
        }
    }
    search += "/*";

    AZ_Assert(gEnv && gEnv->pCryPak, "gEnv and must be initialized for loading levels.");
    if (!gEnv || !gEnv->pCryPak)
    {
        return;
    }
    auto pPak = gEnv->pCryPak;

    AZStd::unordered_set<AZStd::string> pakList;

<<<<<<< HEAD
    const bool allowFileSystem = true;
    const uint32_t skipPakFiles = 1;
=======
>>>>>>> bd2a2ebc
    AZ::IO::ArchiveFileIterator handle = pPak->FindFirst(search.c_str(), AZ::IO::IArchive::eFileSearchType_AllowOnDiskOnly);

    if (handle)
    {
        do
        {
            AZStd::string extension;
            AZStd::string levelName;
            AZ::StringFunc::Path::Split(handle.m_filename.data(), nullptr, nullptr, &levelName, &extension);
            if (extension == ArchiveExtension)
            {
                if (AZ::StringFunc::Equal(handle.m_filename.data(), LevelPakName))
                {
                    // level folder contain pak files like 'level.pak'
                    // which we only want to load during level loading.
                    continue;
                }

                AZStd::string levelContainerPakPath;
                AZ::StringFunc::Path::Join("@assets@", m_levelsFolder.c_str(), levelContainerPakPath);
                if (subfolder && subfolder[0])
                {
                    AZ::StringFunc::Path::Join(levelContainerPakPath.c_str(), subfolder, levelContainerPakPath);
                }
                AZ::StringFunc::Path::Join(levelContainerPakPath.c_str(), handle.m_filename.data(), levelContainerPakPath);
                pakList.emplace(levelContainerPakPath);
                continue;
            }
        } while (handle = pPak->FindNext(handle));

        pPak->FindClose(handle);
    }

    // Open all the available paks found in the levels folder
    for (auto iter = pakList.begin(); iter != pakList.end(); iter++)
    {
        AZStd::fixed_string<AZ::IO::IArchive::MaxPath> fullLevelPakPath;
        gEnv->pCryPak->OpenPack(iter->c_str(), (unsigned)0, nullptr, &fullLevelPakPath, false);
    }

    // Levels in bundles now take priority over levels outside of bundles.
    PopulateLevels(search, folder, pPak, modFolder, false);
    // Load levels outside of the bundles to maintain backward compatibility.
    PopulateLevels(search, folder, pPak, modFolder, true);

}

void CLevelSystem::PopulateLevels(
    AZStd::string searchPattern, AZStd::string& folder, AZ::IO::IArchive* pPak, bool& modFolder, bool fromFileSystemOnly)
{
    {
        // allow this find first to actually touch the file system
        // (causes small overhead but with minimal amount of levels this should only be around 150ms on actual DVD Emu)
        AZ::IO::ArchiveFileIterator handle = pPak->FindFirst(searchPattern.c_str(), AZ::IO::IArchive::eFileSearchType_AllowOnDiskOnly);

        if (handle)
        {
            do
            {
                if ((handle.m_fileDesc.nAttrib & AZ::IO::FileDesc::Attribute::Subdirectory) != AZ::IO::FileDesc::Attribute::Subdirectory ||
                    handle.m_filename == "." || handle.m_filename == "..")
                {
                    continue;
                }

                AZStd::string levelFolder;
                if (fromFileSystemOnly)
                {
                    levelFolder =
                        (folder.empty() ? "" : (folder + "/")) + AZStd::string(handle.m_filename.data(), handle.m_filename.size());
                }
                else
                {
                    AZStd::string levelName(AZ::IO::PathView(handle.m_filename).Filename().Native());
                    levelFolder = (folder.empty() ? "" : (folder + "/")) + levelName;
                }

                AZStd::string levelPath;
                if (AZ::StringFunc::StartsWith(levelFolder.c_str(), m_levelsFolder.c_str()))
                {
                    levelPath = levelFolder;
                }
                else
                {
                    levelPath = m_levelsFolder + "/" + levelFolder;
                }

                const AZStd::string levelPakName = levelPath + "/" + LevelPakName;
                const AZStd::string levelInfoName = levelPath + "/levelinfo.xml";

                if (!pPak->IsFileExist(
                        levelPakName.c_str(),
                        fromFileSystemOnly ? AZ::IO::IArchive::eFileLocation_OnDisk : AZ::IO::IArchive::eFileLocation_InPak) &&
                    !pPak->IsFileExist(
                        levelInfoName.c_str(),
                        fromFileSystemOnly ? AZ::IO::IArchive::eFileLocation_OnDisk : AZ::IO::IArchive::eFileLocation_InPak))
                {
                    ScanFolder(levelFolder.c_str(), modFolder);
                    continue;
                }

                // With the level.pak workflow, levelPath and levelName will point to a directory.
                // levelPath: levels/mylevel
                // levelName: mylevel
                CLevelInfo levelInfo;
                levelInfo.m_levelPath = levelPath;
                levelInfo.m_levelName = levelFolder;
                levelInfo.m_isPak = !fromFileSystemOnly;

                CLevelInfo* pExistingInfo = GetLevelInfoInternal(levelInfo.m_levelName);

                // Don't add the level if it is already in the list
                if (pExistingInfo == NULL)
                {
                    m_levelInfos.push_back(levelInfo);
                }
                else
                {
                    // Levels in bundles take priority over levels outside bundles.
                    if (!pExistingInfo->m_isPak && levelInfo.m_isPak)
                    {
                        *pExistingInfo = levelInfo;
                    }
                }
            } while (handle = pPak->FindNext(handle));

            pPak->FindClose(handle);
        }
    }
}

//------------------------------------------------------------------------
int CLevelSystem::GetLevelCount()
{
    return (int)m_levelInfos.size();
}

//------------------------------------------------------------------------
ILevelInfo* CLevelSystem::GetLevelInfo(int level)
{
    return GetLevelInfoInternal(level);
}

//------------------------------------------------------------------------
CLevelInfo* CLevelSystem::GetLevelInfoInternal(int level)
{
    if ((level >= 0) && (level < GetLevelCount()))
    {
        return &m_levelInfos[level];
    }

    return 0;
}

//------------------------------------------------------------------------
ILevelInfo* CLevelSystem::GetLevelInfo(const char* levelName)
{
    return GetLevelInfoInternal(levelName);
}

//------------------------------------------------------------------------
CLevelInfo* CLevelSystem::GetLevelInfoInternal(const AZStd::string& levelName)
{
    // If level not found by full name try comparing with only filename
    for (AZStd::vector<CLevelInfo>::iterator it = m_levelInfos.begin(); it != m_levelInfos.end(); ++it)
    {
        if (!azstricmp(it->GetName(), levelName.c_str()))
        {
            return &(*it);
        }
    }

    //////////////////////////////////////////////////////////////////////////
    for (AZStd::vector<CLevelInfo>::iterator it = m_levelInfos.begin(); it != m_levelInfos.end(); ++it)
    {
        {
            if (!azstricmp(PathUtil::GetFileName(it->GetName()), levelName.c_str()))
            {
                return &(*it);
            }
        }
    }

    // Try stripping out the folder to find the raw filename
    AZStd::string sLevelName(levelName);
    size_t lastSlash = sLevelName.find_last_of('\\');
    if (lastSlash == AZStd::string::npos)
    {
        lastSlash = sLevelName.find_last_of('/');
    }
    if (lastSlash != AZStd::string::npos)
    {
        sLevelName = sLevelName.substr(lastSlash + 1, sLevelName.size() - lastSlash - 1);
        return GetLevelInfoInternal(sLevelName.c_str());
    }

    return 0;
}

//------------------------------------------------------------------------
void CLevelSystem::AddListener(ILevelSystemListener* pListener)
{
    AZStd::vector<ILevelSystemListener*>::iterator it = AZStd::find(m_listeners.begin(), m_listeners.end(), pListener);

    if (it == m_listeners.end())
    {
        m_listeners.reserve(12);
        m_listeners.push_back(pListener);
    }
}

//------------------------------------------------------------------------
void CLevelSystem::RemoveListener(ILevelSystemListener* pListener)
{
    AZStd::vector<ILevelSystemListener*>::iterator it = AZStd::find(m_listeners.begin(), m_listeners.end(), pListener);

    if (it != m_listeners.end())
    {
        m_listeners.erase(it);

        if (m_listeners.empty())
        {
            m_listeners.shrink_to_fit();
        }
    }
}

//------------------------------------------------------------------------
bool CLevelSystem::LoadLevel(const char* _levelName)
{
    if (gEnv->IsEditor())
    {
        AZ_TracePrintf("CrySystem::CLevelSystem", "LoadLevel for %s was called in the editor - not actually loading.\n", _levelName);
        return false;
    }

    // If a level is currently loaded, unload it before loading the next one.
    if (IsLevelLoaded())
    {
        UnloadLevel();
    }

    gEnv->pSystem->GetISystemEventDispatcher()->OnSystemEvent(ESYSTEM_EVENT_LEVEL_LOAD_PREPARE, 0, 0);
    PrepareNextLevel(_levelName);

    ILevel* level = LoadLevelInternal(_levelName);
    if (level)
    {
        OnLoadingComplete(_levelName);
    }

    return (level != nullptr);
}
//------------------------------------------------------------------------
ILevel* CLevelSystem::LoadLevelInternal(const char* _levelName)
{
    gEnv->pSystem->SetSystemGlobalState(ESYSTEM_GLOBAL_STATE_LEVEL_LOAD_START);
    AZ_ASSET_NAMED_SCOPE("Level: %s", _levelName);

    CryLog ("Level system is loading \"%s\"", _levelName);
    INDENT_LOG_DURING_SCOPE();

    char levelName[256];
    cry_strcpy(levelName, _levelName);

    // Not remove a scope!!!
    {
        LOADING_TIME_PROFILE_SECTION;

        //m_levelLoadStartTime = gEnv->pTimer->GetAsyncTime();

        CLevelInfo* pLevelInfo = GetLevelInfoInternal(levelName);

        if (!pLevelInfo)
        {
            // alert the listener
            OnLevelNotFound(levelName);

            return 0;
        }

        m_bLevelLoaded = false;

        const bool bLoadingSameLevel = azstricmp(m_lastLevelName.c_str(), levelName) == 0;
        m_lastLevelName = levelName;

        delete m_pCurrentLevel;
        CLevel* pLevel = new CLevel();
        pLevel->m_levelInfo = *pLevelInfo;
        m_pCurrentLevel = pLevel;

        //////////////////////////////////////////////////////////////////////////
        // Read main level info.
        if (!pLevelInfo->ReadInfo())
        {
            OnLoadingError(levelName, "Failed to read level info (level.pak might be corrupted)!");
            return 0;
        }
        //[AlexMcC|19.04.10]: Update the level's LevelInfo
        pLevel->m_levelInfo = *pLevelInfo;
        //////////////////////////////////////////////////////////////////////////

        gEnv->pConsole->SetScrollMax(600);
        ICVar* con_showonload = gEnv->pConsole->GetCVar("con_showonload");
        if (con_showonload && con_showonload->GetIVal() != 0)
        {
            gEnv->pConsole->ShowConsole(true);
            ICVar* g_enableloadingscreen = gEnv->pConsole->GetCVar("g_enableloadingscreen");
            if (g_enableloadingscreen)
            {
                g_enableloadingscreen->Set(0);
            }
        }

        // Reset the camera to (1,1,1) (not (0,0,0) which is the invalid/uninitialised state,
        // to avoid the hack in the renderer to not show anything if the camera is at the origin).
        CCamera defaultCam;
        defaultCam.SetPosition(Vec3(1.0f));
        m_pSystem->SetViewCamera(defaultCam);

        m_pLoadingLevelInfo = pLevelInfo;
        OnLoadingStart(levelName);


        auto pPak = gEnv->pCryPak;

        AZStd::string levelPath(pLevelInfo->GetPath());

        ICVar* pSpamDelay = gEnv->pConsole->GetCVar("log_SpamDelay");
        float spamDelay = 0.0f;
        if (pSpamDelay)
        {
            spamDelay = pSpamDelay->GetFVal();
            pSpamDelay->Set(0.0f);
        }

        // Parse level specific config data.
        AZStd::string const sLevelNameOnly(PathUtil::GetFileName(levelName));

        if (!sLevelNameOnly.empty())
        {
            const char* controlsPath = nullptr;
            Audio::AudioSystemRequestBus::BroadcastResult(controlsPath, &Audio::AudioSystemRequestBus::Events::GetControlsPath);
            if (controlsPath)
            {
                AZStd::string sAudioLevelPath(controlsPath);
                sAudioLevelPath.append("levels/");
                sAudioLevelPath += sLevelNameOnly;

                Audio::SAudioManagerRequestData<Audio::eAMRT_PARSE_CONTROLS_DATA> oAMData(sAudioLevelPath.c_str(), Audio::eADS_LEVEL_SPECIFIC);
                Audio::SAudioRequest oAudioRequestData;
                oAudioRequestData.nFlags = (Audio::eARF_PRIORITY_HIGH | Audio::eARF_EXECUTE_BLOCKING); // Needs to be blocking so data is available for next preloading request!
                oAudioRequestData.pData = &oAMData;
                Audio::AudioSystemRequestBus::Broadcast(&Audio::AudioSystemRequestBus::Events::PushRequestBlocking, oAudioRequestData);

                Audio::SAudioManagerRequestData<Audio::eAMRT_PARSE_PRELOADS_DATA> oAMData2(sAudioLevelPath.c_str(), Audio::eADS_LEVEL_SPECIFIC);
                oAudioRequestData.pData = &oAMData2;
                Audio::AudioSystemRequestBus::Broadcast(&Audio::AudioSystemRequestBus::Events::PushRequestBlocking, oAudioRequestData);

                Audio::TAudioPreloadRequestID nPreloadRequestID = INVALID_AUDIO_PRELOAD_REQUEST_ID;

                Audio::AudioSystemRequestBus::BroadcastResult(nPreloadRequestID, &Audio::AudioSystemRequestBus::Events::GetAudioPreloadRequestID, sLevelNameOnly.c_str());
                if (nPreloadRequestID != INVALID_AUDIO_PRELOAD_REQUEST_ID)
                {
                    Audio::SAudioManagerRequestData<Audio::eAMRT_PRELOAD_SINGLE_REQUEST> requestData(nPreloadRequestID, true);
                    oAudioRequestData.pData = &requestData;
                    Audio::AudioSystemRequestBus::Broadcast(&Audio::AudioSystemRequestBus::Events::PushRequestBlocking, oAudioRequestData);
                }
            }
        }

        {
            AZStd::string missionXml("Mission_");
            missionXml += pLevelInfo->m_defaultGameTypeName;
            missionXml += ".xml";
            AZStd::string xmlFile(pLevelInfo->GetPath());
            xmlFile += "/";
            xmlFile += missionXml;

            if (!gEnv->IsEditor())
            {
                AZStd::string entitiesFilename =
                    AZStd::string::format("%s/%s.entities_xml", pLevelInfo->GetPath(), pLevelInfo->m_defaultGameTypeName.c_str());
                AZStd::vector<char> fileBuffer;
                CCryFile entitiesFile;
                if (entitiesFile.Open(entitiesFilename.c_str(), "rt"))
                {
                    fileBuffer.resize(entitiesFile.GetLength());

                    if (fileBuffer.size() == entitiesFile.ReadRaw(fileBuffer.begin(), fileBuffer.size()))
                    {
                        AZ::IO::ByteContainerStream<AZStd::vector<char>> fileStream(&fileBuffer);
                        EBUS_EVENT(AzFramework::GameEntityContextRequestBus, LoadFromStream, fileStream, false);
                    }
                }
            }
        }

        //////////////////////////////////////////////////////////////////////////
        // Movie system must be reset after entities.
        //////////////////////////////////////////////////////////////////////////
        IMovieSystem* movieSys = gEnv->pMovieSystem;
        if (movieSys != NULL)
        {
            // bSeekAllToStart needs to be false here as it's only of interest in the editor
            movieSys->Reset(true, false);
        }

        gEnv->pSystem->SetSystemGlobalState(ESYSTEM_GLOBAL_STATE_LEVEL_LOAD_START_PRECACHE);

        //////////////////////////////////////////////////////////////////////////
        //////////////////////////////////////////////////////////////////////////
        gEnv->pConsole->SetScrollMax(600 / 2);

        pPak->GetResourceList(AZ::IO::IArchive::RFOM_NextLevel)->Clear();

        if (pSpamDelay)
        {
            pSpamDelay->Set(spamDelay);
        }

        m_bLevelLoaded = true;
        gEnv->pSystem->SetSystemGlobalState(ESYSTEM_GLOBAL_STATE_LEVEL_LOAD_END);
    }

    GetISystem()->GetISystemEventDispatcher()->OnSystemEvent(ESYSTEM_EVENT_LEVEL_LOAD_END, 0, 0);

    if (auto cvar = gEnv->pConsole->GetCVar("sv_map"); cvar)
    {
        cvar->Set(levelName);
    }

    gEnv->pSystem->GetISystemEventDispatcher()->OnSystemEvent(ESYSTEM_EVENT_LEVEL_PRECACHE_START, 0, 0);

    return m_pCurrentLevel;
}

//------------------------------------------------------------------------
void CLevelSystem::PrepareNextLevel(const char* levelName)
{
    CLevelInfo* pLevelInfo = GetLevelInfoInternal(levelName);
    if (!pLevelInfo)
    {
        // alert the listener
        OnLevelNotFound(levelName);
        return;
    }

    // This work not required in-editor.
    if (!gEnv || !gEnv->IsEditor())
    {
        m_levelLoadStartTime = gEnv->pTimer->GetAsyncTime();

        // Open pak file for a new level.
        pLevelInfo->OpenLevelPak();

        // switched to level heap, so now imm start the loading screen (renderer will be reinitialized in the levelheap)
        gEnv->pSystem->GetISystemEventDispatcher()->OnSystemEvent(ESYSTEM_EVENT_LEVEL_LOAD_START_LOADINGSCREEN, 0, 0);
        gEnv->pSystem->SetSystemGlobalState(ESYSTEM_GLOBAL_STATE_LEVEL_LOAD_START_PREPARE);
    }

    for (AZStd::vector<ILevelSystemListener*>::const_iterator it = m_listeners.begin(); it != m_listeners.end(); ++it)
    {
        (*it)->OnPrepareNextLevel(pLevelInfo->GetName());
    }
}

//------------------------------------------------------------------------
void CLevelSystem::OnLevelNotFound(const char* levelName)
{
    for (AZStd::vector<ILevelSystemListener*>::const_iterator it = m_listeners.begin(); it != m_listeners.end(); ++it)
    {
        (*it)->OnLevelNotFound(levelName);
    }
}

//------------------------------------------------------------------------
void CLevelSystem::OnLoadingStart(const char* levelName)
{
    if (gEnv->pCryPak->GetRecordFileOpenList() == AZ::IO::IArchive::RFOM_EngineStartup)
    {
        gEnv->pCryPak->RecordFileOpen(AZ::IO::IArchive::RFOM_Level);
    }

    m_fLastTime = gEnv->pTimer->GetAsyncCurTime();

    GetISystem()->GetISystemEventDispatcher()->OnSystemEvent(ESYSTEM_EVENT_LEVEL_LOAD_START, 0, 0);

    LOADING_TIME_PROFILE_SECTION(gEnv->pSystem);

    for (AZStd::vector<ILevelSystemListener*>::const_iterator it = m_listeners.begin(); it != m_listeners.end(); ++it)
    {
        (*it)->OnLoadingStart(levelName);
    }
}

//------------------------------------------------------------------------
void CLevelSystem::OnLoadingError(const char* levelName, const char* error)
{
    ILevelInfo* pLevelInfo = m_pLoadingLevelInfo;
    if (!pLevelInfo)
    {
        CRY_ASSERT(false);
        return;
    }

    for (AZStd::vector<ILevelSystemListener*>::const_iterator it = m_listeners.begin(); it != m_listeners.end(); ++it)
    {
        (*it)->OnLoadingError(levelName, error);
    }

    ((CLevelInfo*)pLevelInfo)->CloseLevelPak();
}

//------------------------------------------------------------------------
void CLevelSystem::OnLoadingComplete(const char* levelName)
{
    CTimeValue t = gEnv->pTimer->GetAsyncTime();
    m_fLastLevelLoadTime = (t - m_levelLoadStartTime).GetSeconds();

    LogLoadingTime();

    m_nLoadedLevelsCount++;

    // Hide console after loading.
    gEnv->pConsole->ShowConsole(false);

    for (AZStd::vector<ILevelSystemListener*>::const_iterator it = m_listeners.begin(); it != m_listeners.end(); ++it)
    {
        (*it)->OnLoadingComplete(levelName);
    }

#if AZ_LOADSCREENCOMPONENT_ENABLED
    EBUS_EVENT(LoadScreenBus, Stop);
#endif // if AZ_LOADSCREENCOMPONENT_ENABLED
}

//------------------------------------------------------------------------
void CLevelSystem::OnLoadingProgress(const char* levelName, int progressAmount)
{
    for (AZStd::vector<ILevelSystemListener*>::const_iterator it = m_listeners.begin(); it != m_listeners.end(); ++it)
    {
        (*it)->OnLoadingProgress(levelName, progressAmount);
    }
}

//------------------------------------------------------------------------
void CLevelSystem::OnUnloadComplete(const char* levelName)
{
    for (AZStd::vector<ILevelSystemListener*>::const_iterator it = m_listeners.begin(); it != m_listeners.end(); ++it)
    {
        (*it)->OnUnloadComplete(levelName);
    }
}

//////////////////////////////////////////////////////////////////////////
void CLevelSystem::LogLoadingTime()
{
    if (gEnv->IsEditor())
    {
        return;
    }

    if (!GetISystem()->IsDevMode())
    {
        return;
    }

    char vers[128];
    GetISystem()->GetFileVersion().ToString(vers, sizeof(vers));

    const char* sChain = "";
    if (m_nLoadedLevelsCount > 0)
    {
        sChain = " (Chained)";
    }

    AZStd::string text;
    text.format("Game Level Load Time: [%s] Level %s loaded in %.2f seconds%s", vers, m_lastLevelName.c_str(), m_fLastLevelLoadTime, sChain);
    gEnv->pLog->Log(text.c_str());
}

void CLevelSystem::GetMemoryUsage(ICrySizer* pSizer) const
{
    pSizer->AddObject(this, sizeof(*this));
    pSizer->AddObject(m_levelInfos);
    pSizer->AddObject(m_levelsFolder);
    pSizer->AddObject(m_listeners);
}

//////////////////////////////////////////////////////////////////////////
void CLevelSystem::UnloadLevel()
{
    if (gEnv->IsEditor())
    {
        return;
    }
    if (!m_pLoadingLevelInfo)
    {
        return;
    }

    CryLog("UnloadLevel Start");
    INDENT_LOG_DURING_SCOPE();

    // Flush core buses. We're about to unload Cry modules and need to ensure we don't have module-owned functions left behind.
    AZ::Data::AssetBus::ExecuteQueuedEvents();
    AZ::TickBus::ExecuteQueuedEvents();
    AZ::MainThreadRenderRequestBus::ExecuteQueuedEvents();

    if (gEnv && gEnv->pSystem)
    {
        // clear all error messages to prevent stalling due to runtime file access check during chainloading
        gEnv->pSystem->ClearErrorMessages();
    }

    if (gEnv && gEnv->pCryPak)
    {
        gEnv->pCryPak->DisableRuntimeFileAccess(false);
    }

    CTimeValue tBegin = gEnv->pTimer->GetAsyncTime();

    // Clear level entities and prefab instances.
    EBUS_EVENT(AzFramework::GameEntityContextRequestBus, ResetGameContext);

    if (gEnv->pMovieSystem)
    {
        gEnv->pMovieSystem->Reset(false, false);
        gEnv->pMovieSystem->RemoveAllSequences();
    }

    // Unload level specific audio binary data.
    Audio::SAudioManagerRequestData<Audio::eAMRT_UNLOAD_AFCM_DATA_BY_SCOPE> oAMData(Audio::eADS_LEVEL_SPECIFIC);
    Audio::SAudioRequest oAudioRequestData;
    oAudioRequestData.nFlags = (Audio::eARF_PRIORITY_HIGH | Audio::eARF_EXECUTE_BLOCKING);
    oAudioRequestData.pData = &oAMData;
    Audio::AudioSystemRequestBus::Broadcast(&Audio::AudioSystemRequestBus::Events::PushRequestBlocking, oAudioRequestData);

    // Now unload level specific audio config data.
    Audio::SAudioManagerRequestData<Audio::eAMRT_CLEAR_CONTROLS_DATA> oAMData2(Audio::eADS_LEVEL_SPECIFIC);
    oAudioRequestData.pData = &oAMData2;
    Audio::AudioSystemRequestBus::Broadcast(&Audio::AudioSystemRequestBus::Events::PushRequestBlocking, oAudioRequestData);

    Audio::SAudioManagerRequestData<Audio::eAMRT_CLEAR_PRELOADS_DATA> oAMData3(Audio::eADS_LEVEL_SPECIFIC);
    oAudioRequestData.pData = &oAMData3;
    Audio::AudioSystemRequestBus::Broadcast(&Audio::AudioSystemRequestBus::Events::PushRequestBlocking, oAudioRequestData);

    // Reset the camera to (0,0,0) which is the invalid/uninitialised state
    CCamera defaultCam;
    m_pSystem->SetViewCamera(defaultCam);

    OnUnloadComplete(m_lastLevelName.c_str());

    // -- kenzo: this will close all pack files for this level
    // (even the ones which were not added through here, if this is not desired,
    // then change code to close only level.pak)
    if (m_pLoadingLevelInfo)
    {
        ((CLevelInfo*)m_pLoadingLevelInfo)->CloseLevelPak();
        m_pLoadingLevelInfo = NULL;
    }

    m_lastLevelName.clear();

    SAFE_RELEASE(m_pCurrentLevel);

    // Force Lua garbage collection (may no longer be needed now the legacy renderer has been removed).
    // Normally the GC step is triggered at the end of this method (by the ESYSTEM_EVENT_LEVEL_POST_UNLOAD event).
    EBUS_EVENT(AZ::ScriptSystemRequestBus, GarbageCollect);

    // Perform level unload procedures for the LyShine UI system
    if (gEnv && gEnv->pLyShine)
    {
        gEnv->pLyShine->OnLevelUnload();
    }

    m_bLevelLoaded = false;

    CTimeValue tUnloadTime = gEnv->pTimer->GetAsyncTime() - tBegin;
    CryLog("UnloadLevel End: %.1f sec", tUnloadTime.GetSeconds());

    // Must be sent last.
    // Cleanup all containers
    GetISystem()->GetISystemEventDispatcher()->OnSystemEvent(ESYSTEM_EVENT_LEVEL_POST_UNLOAD, 0, 0);
    AzFramework::InputChannelRequestBus::Broadcast(&AzFramework::InputChannelRequests::ResetState);
}

} // namespace LegacyLevelSystem<|MERGE_RESOLUTION|>--- conflicted
+++ resolved
@@ -306,11 +306,8 @@
 
     AZStd::unordered_set<AZStd::string> pakList;
 
-<<<<<<< HEAD
     const bool allowFileSystem = true;
     const uint32_t skipPakFiles = 1;
-=======
->>>>>>> bd2a2ebc
     AZ::IO::ArchiveFileIterator handle = pPak->FindFirst(search.c_str(), AZ::IO::IArchive::eFileSearchType_AllowOnDiskOnly);
 
     if (handle)
