--- conflicted
+++ resolved
@@ -540,53 +540,25 @@
                     });
             }
 
-<<<<<<< HEAD
             menu->addAction(QObject::tr("Open in another Asset Browser"), [fullFilePath](){
 
                 AzAssetBrowserWindow* newAssetBrowser = AzAssetBrowserMultiWindow::OpenNewAssetBrowserWindow();
                 
+                if (thumbnailView)
+                {
+                    newAssetBrowser->SetCurrentMode(AssetBrowserMode::ThumbnailView);
+                }
+                else if (expandedTableView)
+                {
+                    newAssetBrowser->SetCurrentMode(AssetBrowserMode::TableView);
+                }
+                else
+                {
+                    newAssetBrowser->SetCurrentMode(AssetBrowserMode::ListView);
+                }
+
                 newAssetBrowser->SelectAsset(fullFilePath.c_str());
-=======
-            menu->addAction(QObject::tr("Open in another Asset Browser"), [fullFilePath, thumbnailView, expandedTableView, caller](){
-                auto* browser1 = qobject_cast<AzAssetBrowserWindow*>(QtViewPaneManager::instance()->OpenPane(LyViewPane::AssetBrowser)->Widget());
-                const QString name2 = QString("%1 (2)").arg(LyViewPane::AssetBrowser);
-                auto* browser2 = qobject_cast<AzAssetBrowserWindow*>(QtViewPaneManager::instance()->OpenPane(name2)->Widget());
-
-                if (browser1->ViewWidgetBelongsTo(caller))
-                {
-                    if (thumbnailView)
-                    {
-                        browser2->SetCurrentMode(AssetBrowserMode::ThumbnailView);
-                    }
-                    else if (expandedTableView)
-                    {
-                        browser2->SetCurrentMode(AssetBrowserMode::TableView);
-                    }
-                    else
-                    {
-                        browser2->SetCurrentMode(AssetBrowserMode::ListView);
-                    }
-
-                    browser2->SelectAsset(fullFilePath.c_str());
-                }
-                else
-                {
-                    if (thumbnailView)
-                    {
-                        browser1->SetCurrentMode(AssetBrowserMode::ThumbnailView);
-                    }
-                    else if (expandedTableView)
-                    {
-                        browser1->SetCurrentMode(AssetBrowserMode::TableView);
-                    }
-                    else
-                    {
-                        browser1->SetCurrentMode(AssetBrowserMode::ListView);
-                    }
-
-                    browser1->SelectAsset(fullFilePath.c_str());
-                }
->>>>>>> 3244dc0f
+                  
             });
 
             AZStd::vector<const ProductAssetBrowserEntry*> products;
