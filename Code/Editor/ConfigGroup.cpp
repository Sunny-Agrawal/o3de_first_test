--- conflicted
+++ resolved
@@ -127,11 +127,7 @@
 
                     case IConfigVar::eType_STRING:
                     {
-<<<<<<< HEAD
                         AZStd::string currentValue;
-=======
-                        string currentValue = nullptr;
->>>>>>> adaeb7c2
                         var->Get(&currentValue);
                         node->setAttr(szName, currentValue.c_str());
                         break;
@@ -190,11 +186,7 @@
 
                 case IConfigVar::eType_STRING:
                 {
-<<<<<<< HEAD
                     AZStd::string currentValue;
-=======
-                    string currentValue = nullptr;
->>>>>>> adaeb7c2
                     var->GetDefault(&currentValue);
                     QString readValue(currentValue.c_str());
                     if (node->getAttr(szName, readValue))
