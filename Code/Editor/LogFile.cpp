--- conflicted
+++ resolved
@@ -383,18 +383,11 @@
     //////////////////////////////////////////////////////////////////////
 
 #if defined(AZ_PLATFORM_WINDOWS)
-<<<<<<< HEAD
-    EnumDisplaySettings(NULL, ENUM_CURRENT_SETTINGS, &DisplayConfig);
+    EnumDisplaySettings(nullptr, ENUM_CURRENT_SETTINGS, &DisplayConfig);
     GetPrivateProfileStringW(L"boot.description", L"display.drv",
         L"(Unknown graphics card)", szLanguageBufferW, sizeof(szLanguageBufferW),
         L"system.ini");
     AZStd::to_string(szLanguageBuffer, szLanguageBufferW);
-=======
-    EnumDisplaySettings(nullptr, ENUM_CURRENT_SETTINGS, &DisplayConfig);
-    GetPrivateProfileString("boot.description", "display.drv",
-        "(Unknown graphics card)", szProfileBuffer, sizeof(szProfileBuffer),
-        "system.ini");
->>>>>>> 9e0b8c56
     azsnprintf(szBuffer, MAX_LOGBUFFER_SIZE, "Current display mode is %dx%dx%d, %s",
         DisplayConfig.dmPelsWidth, DisplayConfig.dmPelsHeight,
         DisplayConfig.dmBitsPerPel, szLanguageBuffer.c_str());
