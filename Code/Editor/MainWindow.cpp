--- conflicted
+++ resolved
@@ -1050,14 +1050,8 @@
     if (emfxEnabled.value)
     {
         QAction* action = am->AddAction(ID_OPEN_EMOTIONFX_EDITOR, tr("Animation Editor"))
-<<<<<<< HEAD
             .SetToolTip(tr("Open Animation Editor"))
-            .SetIcon(QIcon(":/EMotionFX/EMFX_icon_32x32.png"))
-            .SetApplyHoverEffect();
-=======
-            .SetToolTip(tr("Open Animation Editor (PREVIEW)"))
             .SetIcon(QIcon(":/EMotionFX/EMFX_icon_32x32.png"));
->>>>>>> e50735c1
         QObject::connect(action, &QAction::triggered, this, []() {
             QtViewPaneManager::instance()->OpenPane(LyViewPane::AnimationEditor);
         });
