/*
 * Copyright (c) Contributors to the Open 3D Engine Project.
 * For complete copyright and license terms please see the LICENSE at the root of this distribution.
 *
 * SPDX-License-Identifier: Apache-2.0 OR MIT
 *
 */


// Description : ToolBox Macro System


#include "EditorDefs.h"

#include "ToolBox.h"

#include <AzCore/Utils/Utils.h>

// AzToolsFramework
#include <AzToolsFramework/API/EditorPythonRunnerRequestsBus.h>
#include <AzToolsFramework/API/ToolsApplicationAPI.h>

// Editor
#include "Settings.h"
#include "ActionManager.h"


//////////////////////////////////////////////////////////////////////////
// CToolBoxCommand
//////////////////////////////////////////////////////////////////////////
void CToolBoxCommand::Save(XmlNodeRef commandNode) const
{
    commandNode->setAttr("type", (int)m_type);
    commandNode->setAttr("text", m_text.toUtf8().data());
    commandNode->setAttr("bVariableToggle", m_bVariableToggle);
}

//////////////////////////////////////////////////////////////////////////
void CToolBoxCommand::Load(XmlNodeRef commandNode)
{
    int type = 0;
    commandNode->getAttr("type", type);
    m_type = CToolBoxCommand::EType(type);
    m_text = commandNode->getAttr("text");
    commandNode->getAttr("bVariableToggle", m_bVariableToggle);
}

//////////////////////////////////////////////////////////////////////////
void CToolBoxCommand::Execute() const
{
    if (m_type == CToolBoxCommand::eT_SCRIPT_COMMAND)
    {
        using namespace AzToolsFramework;
        EditorPythonRunnerRequestBus::Broadcast(&EditorPythonRunnerRequestBus::Events::ExecuteByString, m_text.toUtf8().data(), false);
    }
    else if (m_type == CToolBoxCommand::eT_CONSOLE_COMMAND)
    {
        if (m_bVariableToggle)
        {
            // Toggle the variable.
            float val = GetIEditor()->GetConsoleVar(m_text.toUtf8().data());
            bool bOn = val != 0;
            GetIEditor()->SetConsoleVar(m_text.toUtf8().data(), (bOn) ? 0 : 1);
        }
        else
        {
            // does the command required an active Python interpreter?
            if (m_text.contains("pyRunFile") && !AzToolsFramework::EditorPythonRunnerRequestBus::HasHandlers())
            {
                AZ_Warning("toolbar", false, "The command '%s' requires an embedded Python interpreter. "
                                             "The gem named EditorPythonBindings offers this service. "
                                             "Please enable this gem for the project.", m_text.toUtf8().data());
                return;
            }
            GetIEditor()->GetSystem()->GetIConsole()->ExecuteString(m_text.toUtf8().data());
        }
    }
}

//////////////////////////////////////////////////////////////////////////
// CToolBoxMacro
//////////////////////////////////////////////////////////////////////////
void CToolBoxMacro::Save(XmlNodeRef macroNode) const
{
    for (size_t i = 0; i < m_commands.size(); ++i)
    {
        XmlNodeRef commandNode = macroNode->newChild("command");
        m_commands[i]->Save(commandNode);
    }
}

//////////////////////////////////////////////////////////////////////////
void CToolBoxMacro::Load(XmlNodeRef macroNode)
{
    for (int i = 0; i < macroNode->getChildCount(); ++i)
    {
        XmlNodeRef commandNode = macroNode->getChild(i);
        m_commands.push_back(new CToolBoxCommand);
        m_commands[i]->Load(commandNode);
    }
}

//////////////////////////////////////////////////////////////////////////
void CToolBoxMacro::AddCommand(CToolBoxCommand::EType type, const QString& command, bool bVariableToggle)
{
    CToolBoxCommand* pNewCommand = new CToolBoxCommand;
    pNewCommand->m_type = type;
    pNewCommand->m_text = command;
    pNewCommand->m_bVariableToggle = bVariableToggle;
    m_commands.push_back(pNewCommand);
}

//////////////////////////////////////////////////////////////////////////
void CToolBoxMacro::Clear()
{
    for (size_t i = 0; i < m_commands.size(); ++i)
    {
        delete m_commands[i];
    }

    m_commands.clear();
}

//////////////////////////////////////////////////////////////////////////
const CToolBoxCommand* CToolBoxMacro::GetCommandAt(int index) const
{
    assert(0 <= index && index < m_commands.size());

    return m_commands[index];
}

//////////////////////////////////////////////////////////////////////////
CToolBoxCommand* CToolBoxMacro::GetCommandAt(int index)
{
    assert(0 <= index && index < m_commands.size());

    return m_commands[index];
}

//////////////////////////////////////////////////////////////////////////
void CToolBoxMacro::SwapCommand(int index1, int index2)
{
    assert(0 <= index1 && index1 < m_commands.size());
    assert(0 <= index2 && index2 < m_commands.size());
    std::swap(m_commands[index1], m_commands[index2]);
}

void CToolBoxMacro::RemoveCommand(int index)
{
    assert(0 <= index && index < m_commands.size());

    m_commands.erase(m_commands.begin() + index);
}

//////////////////////////////////////////////////////////////////////////
void CToolBoxMacro::Execute() const
{
    for (size_t i = 0; i < m_commands.size(); ++i)
    {
        m_commands[i]->Execute();
    }
}

//////////////////////////////////////////////////////////////////////////
// CToolBoxManager
//////////////////////////////////////////////////////////////////////////
int CToolBoxManager::GetMacroCount(bool bToolbox) const
{
    if (bToolbox)
    {
        return int(m_macros.size());
    }
    return int(m_shelveMacros.size());
}

//////////////////////////////////////////////////////////////////////////
const CToolBoxMacro* CToolBoxManager::GetMacro(int iIndex, bool bToolbox) const
{
    if (bToolbox)
    {
        assert(0 <= iIndex && iIndex < m_macros.size());
        return m_macros[iIndex];
    }
    else
    {
        assert(0 <= iIndex && iIndex < m_shelveMacros.size());
        return m_shelveMacros[iIndex];
    }
    return NULL;
}

//////////////////////////////////////////////////////////////////////////
CToolBoxMacro* CToolBoxManager::GetMacro(int iIndex, bool bToolbox)
{
    if (bToolbox)
    {
        assert(0 <= iIndex && iIndex < m_macros.size());
        return m_macros[iIndex];
    }
    else
    {
        assert(0 <= iIndex && iIndex < m_shelveMacros.size());
        return m_shelveMacros[iIndex];
    }
    return NULL;
}

//////////////////////////////////////////////////////////////////////////
int CToolBoxManager::GetMacroIndex(const QString& title, bool bToolbox) const
{
    if (bToolbox)
    {
        for (size_t i = 0; i < m_macros.size(); ++i)
        {
            if (QString::compare(m_macros[i]->GetTitle(), title, Qt::CaseInsensitive) == 0)
            {
                return int(i);
            }
        }
    }
    else
    {
        for (size_t i = 0; i < m_shelveMacros.size(); ++i)
        {
            if (QString::compare(m_shelveMacros[i]->GetTitle(), title, Qt::CaseInsensitive) == 0)
            {
                return int(i);
            }
        }
    }

    return -1;
}

//////////////////////////////////////////////////////////////////////////
CToolBoxMacro* CToolBoxManager::NewMacro(const QString& title, bool bToolbox, int* newIdx)
{
    if (bToolbox)
    {
        const int macroCount = m_macros.size();
        if (macroCount > ID_TOOL_LAST - ID_TOOL_FIRST + 1)
        {
            return NULL;
        }

        for (size_t i = 0; i < macroCount; ++i)
        {
            if (QString::compare(m_macros[i]->GetTitle(), title, Qt::CaseInsensitive) == 0)
            {
                return NULL;
            }
        }

        CToolBoxMacro* pNewTool = new CToolBoxMacro(title);
        if (newIdx)
        {
            *newIdx = macroCount;
        }
        m_macros.push_back(pNewTool);
        return pNewTool;
    }
    else
    {
        const int shelveMacroCount = m_shelveMacros.size();
        if (shelveMacroCount > ID_TOOL_SHELVE_LAST - ID_TOOL_SHELVE_FIRST + 1)
        {
            return NULL;
        }

        CToolBoxMacro* pNewTool = new CToolBoxMacro(title);
        if (newIdx)
        {
            *newIdx = shelveMacroCount;
        }
        m_shelveMacros.push_back(pNewTool);
        return pNewTool;
    }
    return NULL;
}

//////////////////////////////////////////////////////////////////////////
bool CToolBoxManager::SetMacroTitle(int index, const QString& title, bool bToolbox)
{
    if (bToolbox)
    {
        assert(0 <= index && index < m_macros.size());
        for (size_t i = 0; i < m_macros.size(); ++i)
        {
            if (i == index)
            {
                continue;
            }

            if (QString::compare(m_macros[i]->GetTitle(), title, Qt::CaseInsensitive) == 0)
            {
                return false;
            }
        }

        m_macros[index]->SetTitle(title);
    }
    else
    {
        assert(0 <= index && index < m_shelveMacros.size());
        for (size_t i = 0; i < m_shelveMacros.size(); ++i)
        {
            if (i == index)
            {
                continue;
            }

            if (QString::compare(m_shelveMacros[i]->GetTitle(), title, Qt::CaseInsensitive) == 0)
            {
                return false;
            }
        }

        m_shelveMacros[index]->SetTitle(title);
    }
    return true;
}

//////////////////////////////////////////////////////////////////////////
void CToolBoxManager::Load([[maybe_unused]] ActionManager* actionManager)
{
    Clear();

    QString path;
    GetSaveFilePath(path);
    Load(path, nullptr, true, nullptr);
<<<<<<< HEAD

    if (actionManager)
    {
        auto engineSourceAssetPath = AZ::IO::FixedMaxPath(AZ::Utils::GetEnginePath()) / "Assets";
        LoadShelves((engineSourceAssetPath / "Editor" / "Scripts").c_str(),
            (engineSourceAssetPath / "Editor" / "Scripts" / "Shelves").c_str(), actionManager);
    }
}

void CToolBoxManager::LoadShelves(QString scriptPath, QString shelvesPath, ActionManager* actionManager)
{
    IFileUtil::FileArray files;
    CFileUtil::ScanDirectory(shelvesPath, "*.xml", files);

    const int shelfCount = files.size();
    for (int idx = 0; idx < shelfCount; ++idx)
    {
        if (Path::GetExt(files[idx].filename) != "xml")
        {
            continue;
        }

        QString shelfName(PathUtil::GetFileName(files[idx].filename.toUtf8().data()).c_str());

        AmazonToolbar toolbar(shelfName, shelfName);
        Load(shelvesPath + QString("/") + files[idx].filename, &toolbar, false, actionManager);

        m_toolbars.push_back(toolbar);
    }
=======
>>>>>>> fa52124f
}

void CToolBoxManager::Load(QString xmlpath, AmazonToolbar* pToolbar, bool bToolbox, ActionManager* actionManager)
{
    XmlNodeRef toolBoxNode = XmlHelpers::LoadXmlFromFile(xmlpath.toUtf8().data());
    if (toolBoxNode == NULL)
    {
        return;
    }

    if (!pToolbar)
    {
        GetIEditor()->GetSettingsManager()->AddSettingsNode(toolBoxNode);
    }
    else
    {
        const char* PRETTY_NAME_ATTR = "prettyName";
        const char* SHOW_BY_DEFAULT_ATTR = "showByDefault";
        const char* SHELF_NAME_ATTR = "shelfName";

        QString shelfName = pToolbar->GetName();

        if (toolBoxNode->haveAttr(SHELF_NAME_ATTR))
        {
            shelfName = toolBoxNode->getAttr(SHELF_NAME_ATTR);
        }

        QString prettyName = shelfName;

        if (toolBoxNode->haveAttr(PRETTY_NAME_ATTR))
        {
            prettyName = toolBoxNode->getAttr(PRETTY_NAME_ATTR);
        }

        pToolbar->SetName(shelfName, prettyName);

        if (toolBoxNode->haveAttr(SHOW_BY_DEFAULT_ATTR))
        {
            const char* showByDefaultAttrString = toolBoxNode->getAttr(SHOW_BY_DEFAULT_ATTR);

            QString showByDefaultString = QString(showByDefaultAttrString);
            showByDefaultString = showByDefaultString.trimmed();

            bool hideByDefault = (QString::compare(showByDefaultString, "false", Qt::CaseInsensitive) == 0) || (QString::compare(showByDefaultString, "0") == 0);
            pToolbar->SetShowByDefault(!hideByDefault);
        }
    }

    AZ::IO::FixedMaxPathString engineRoot = AZ::Utils::GetEnginePath();
    QDir engineDir = !engineRoot.empty() ? QDir(QString(engineRoot.c_str())) : QDir::current();

    AZStd::string enginePath = PathUtil::AddSlash(engineDir.absolutePath().toUtf8().data());

    for (int i = 0; i < toolBoxNode->getChildCount(); ++i)
    {
        XmlNodeRef macroNode = toolBoxNode->getChild(i);
        QString title = macroNode->getAttr("title");
        QString shortcutName = macroNode->getAttr("shortcut");
        QString iconPath = macroNode->getAttr("icon");

        int idx = -1;
        CToolBoxMacro* pMacro = NewMacro(title, bToolbox, &idx);
        if (!pMacro || idx == -1)
        {
            continue;
        }

        pMacro->Load(macroNode);
        pMacro->SetShortcutName(shortcutName);
        pMacro->SetIconPath(iconPath.toUtf8().data());
        pMacro->SetToolbarId(-1);

        if (!pToolbar)
        {
            continue;
        }

        AZStd::string shelfPath = PathUtil::GetParentDirectory(xmlpath.toUtf8().data());
        AZStd::string fullIconPath = enginePath + PathUtil::AddSlash(shelfPath.c_str());
        fullIconPath.append(iconPath.toUtf8().data());

        pMacro->SetIconPath(fullIconPath.c_str());

        QString toolTip(macroNode->getAttr("tooltip"));
        pMacro->action()->setToolTip(toolTip);

        int actionId;

        if (pMacro->GetCommandCount() == 0 || pMacro->GetCommandAt(0)->m_type == CToolBoxCommand::eT_INVALID_COMMAND)
        {
            actionId = ID_TOOLBAR_SEPARATOR;
        }
        else
        {
            actionId = bToolbox ? ID_TOOL_FIRST + idx : ID_TOOL_SHELVE_FIRST + idx;

            // ActionManager uses a QSignalMapper internally. We need to disconnect any existing
            // connections here otherwise the macro will be called more than once.
            QObject::disconnect(pMacro->action(), &QAction::triggered, nullptr, nullptr);

            actionManager->AddAction(actionId, pMacro->action());
        }

        pToolbar->AddAction(actionId);
    }
}

//////////////////////////////////////////////////////////////////////////
void CToolBoxManager::Save() const
{
    XmlNodeRef toolBoxNode = XmlHelpers::CreateXmlNode(TOOLBOXMACROS_NODE);
    for (size_t i = 0; i < m_macros.size(); ++i)
    {
        if (m_macros[i]->GetToolbarId() != -1)
        {
            continue;
        }

        XmlNodeRef macroNode = toolBoxNode->newChild("macro");
        macroNode->setAttr("title", m_macros[i]->GetTitle().toUtf8().data());
        macroNode->setAttr("shortcut", m_macros[i]->GetShortcutName().toString().toUtf8().data());
        macroNode->setAttr("icon", m_macros[i]->GetIconPath().toUtf8().data());
        m_macros[i]->Save(macroNode);
    }
    QString path;
    GetSaveFilePath(path);
    XmlHelpers::SaveXmlNode(GetIEditor()->GetFileUtil(), toolBoxNode, path.toUtf8().data());
}

//////////////////////////////////////////////////////////////////////////
void CToolBoxManager::Clear()
{
    for (size_t i = 0; i < m_macros.size(); ++i)
    {
        delete m_macros[i];
    }
    m_macros.clear();
}

//////////////////////////////////////////////////////////////////////////
void CToolBoxManager::ExecuteMacro(int iIndex, bool bToolbox) const
{
    if (iIndex >= 0 && iIndex < GetMacroCount(bToolbox) && GetMacro(iIndex, bToolbox))
    {
        GetMacro(iIndex, bToolbox)->Execute();
    }
}

//////////////////////////////////////////////////////////////////////////
void CToolBoxManager::ExecuteMacro(const QString& name, bool bToolbox) const
{
    if (bToolbox)
    {
        // Find tool with this name.
        for (size_t i = 0; i < m_macros.size(); ++i)
        {
            if (QString::compare(m_macros[i]->GetTitle(), name, Qt::CaseInsensitive) == 0)
            {
                ExecuteMacro(int(i), bToolbox);
                break;
            }
        }
    }
    else
    {
        // Find tool with this name.
        for (size_t i = 0; i < m_shelveMacros.size(); ++i)
        {
            if (QString::compare(m_shelveMacros[i]->GetTitle(), name, Qt::CaseInsensitive) == 0)
            {
                ExecuteMacro(int(i), bToolbox);
                break;
            }
        }
    }
}

//////////////////////////////////////////////////////////////////////////
void CToolBoxManager::SwapMacro(int index1, int index2, bool bToolbox)
{
    assert(0 <= index1 && index1 < GetMacroCount(bToolbox));
    assert(0 <= index2 && index2 < GetMacroCount(bToolbox));
    if (bToolbox)
    {
        std::swap(m_macros[index1], m_macros[index2]);
    }
    else
    {
        std::swap(m_shelveMacros[index1], m_shelveMacros[index2]);
    }
}

//////////////////////////////////////////////////////////////////////////
void CToolBoxManager::RemoveMacro(int index, bool bToolbox)
{
    assert(0 <= index && index < GetMacroCount(bToolbox));

    if (bToolbox)
    {
        delete m_macros[index];
        m_macros[index] = nullptr;
        m_macros.erase(m_macros.begin() + index);
    }
    else
    {
        delete m_shelveMacros[index];
        m_shelveMacros[index] = nullptr;
        m_shelveMacros.erase(m_shelveMacros.begin() + index);
    }
}

//////////////////////////////////////////////////////////////////////////
void CToolBoxManager::GetSaveFilePath(QString& outPath) const
{
    outPath = Path::GetResolvedUserSandboxFolder();
    outPath += "Macros.xml";
}

//////////////////////////////////////////////////////////////////////////

const std::vector<AmazonToolbar>& CToolBoxManager::GetToolbars() const
{
    return m_toolbars;
}<|MERGE_RESOLUTION|>--- conflicted
+++ resolved
@@ -328,38 +328,6 @@
     QString path;
     GetSaveFilePath(path);
     Load(path, nullptr, true, nullptr);
-<<<<<<< HEAD
-
-    if (actionManager)
-    {
-        auto engineSourceAssetPath = AZ::IO::FixedMaxPath(AZ::Utils::GetEnginePath()) / "Assets";
-        LoadShelves((engineSourceAssetPath / "Editor" / "Scripts").c_str(),
-            (engineSourceAssetPath / "Editor" / "Scripts" / "Shelves").c_str(), actionManager);
-    }
-}
-
-void CToolBoxManager::LoadShelves(QString scriptPath, QString shelvesPath, ActionManager* actionManager)
-{
-    IFileUtil::FileArray files;
-    CFileUtil::ScanDirectory(shelvesPath, "*.xml", files);
-
-    const int shelfCount = files.size();
-    for (int idx = 0; idx < shelfCount; ++idx)
-    {
-        if (Path::GetExt(files[idx].filename) != "xml")
-        {
-            continue;
-        }
-
-        QString shelfName(PathUtil::GetFileName(files[idx].filename.toUtf8().data()).c_str());
-
-        AmazonToolbar toolbar(shelfName, shelfName);
-        Load(shelvesPath + QString("/") + files[idx].filename, &toolbar, false, actionManager);
-
-        m_toolbars.push_back(toolbar);
-    }
-=======
->>>>>>> fa52124f
 }
 
 void CToolBoxManager::Load(QString xmlpath, AmazonToolbar* pToolbar, bool bToolbox, ActionManager* actionManager)
