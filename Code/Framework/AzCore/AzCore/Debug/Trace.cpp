--- conflicted
+++ resolved
@@ -93,14 +93,8 @@
         Debug::ITrace::Instance().SetAlwaysPrintCallstack(enable);
     }
 
-<<<<<<< HEAD
     AZ_CVAR_SCOPED(int, bg_traceLogLevel, LogLevel::Info, &TraceLevelChanged, ConsoleFunctorFlags::Null, "Enable trace message logging in release mode.  0=disabled, 1=errors, 2=warnings, 3=info.");
     AZ_CVAR_SCOPED(bool, bg_alwaysShowCallstack, false, &AlwaysShowCallstackChanged, ConsoleFunctorFlags::Null, "Force stack trace output without allowing ebus interception.");
-}
-=======
-    AZ_CVAR_SCOPED(int, bg_traceLogLevel, DefaultLogLevel, nullptr, ConsoleFunctorFlags::Null, "Enable trace message logging in release mode.  0=disabled, 1=errors, 2=warnings, 3=info.");
-    AZ_CVAR_SCOPED(bool, bg_alwaysShowCallstack, false, nullptr, ConsoleFunctorFlags::Null, "Force stack trace output without allowing ebus interception.");
->>>>>>> 42d53686
 
     // Allow redirection of trace raw output writes to stdout, stderr or to /dev/null
     static constexpr const char* fileStreamIdentifier = "raw_c_stream";
