--- conflicted
+++ resolved
@@ -101,18 +101,13 @@
             Attribute(definition.GetName(), definition.ValueToDom(AZStd::move(value)));
         }
 
-<<<<<<< HEAD
         template <class CallbackType, class Functor>
         void CallbackAttribute(const CallbackAttributeDefinition<CallbackType>& definition, Functor value)
         {
             Attribute(definition.GetName(), definition.ValueToDom(AZStd::function<CallbackType>(value)));
         }
 
-        template <>
-        void Attribute<AZStd::string_view>(const AttributeDefinition<AZStd::string_view>& definition, AZStd::string_view value)
-=======
         void Attribute(const AttributeDefinition<AZStd::string_view>& definition, AZStd::string_view value)
->>>>>>> c577d3fd
         {
             Attribute(definition.GetName(), Dom::Value(value, true));
         }
