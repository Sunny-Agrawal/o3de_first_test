/*
 * Copyright (c) Contributors to the Open 3D Engine Project.
 * For complete copyright and license terms please see the LICENSE at the root of this distribution.
 *
 * SPDX-License-Identifier: Apache-2.0 OR MIT
 *
 */

#pragma once

#include <AzCore/DOM/DomPatch.h>
#include <AzCore/DOM/DomValue.h>
#include <AzCore/EBus/Event.h>
#include <AzCore/std/smart_ptr/shared_ptr.h>

namespace AZ::DocumentPropertyEditor
{
    // Forward declarations
    class DocumentAdapter;
    class RoutingAdapter;

    using DocumentAdapterPtr = AZStd::shared_ptr<DocumentAdapter>;
    using ConstDocumentAdapterPtr = AZStd::shared_ptr<const DocumentAdapter>;

    //! A message, invoked via CallbackAttribute, that is routed to a DocumentAdapter.
    //! Adapters, or their views, may handle these messages as they see fit, possibly
    //! providing a response.
    struct AdapterMessage
    {
        //! The name of this message (derived from the CallbackAttribute's name)
        AZ::Name m_messageName;
        //! The path in the adapter from which this message originated
        Dom::Path m_messageOrigin;
        //! A DOM array value containing marshalled arguments for this message.
        Dom::Value m_messageParameters;
        //! An arbitrary, user-specified DOM value containing additional context data.
        //! This is used to supplement message parameters on the adapter level.
        Dom::Value m_contextData;

        bool Match([[maybe_unused]] Dom::Value& result) const
        {
            return false;
        }

        template <typename CallbackAttribute, typename Callback, typename... Rest>
        bool Match(Dom::Value& result, const CallbackAttribute& attribute, const Callback& callback, Rest... rest) const
        {
            if (attribute.MatchMessage(*this, result, callback))
            {
                return true;
            }
            return Match(result, rest...);
        }

        //! Takes arguments in pairs of {attribute, callback} and invokes the associated callback
        //! if this message is applicable.
        //! \return The value returned by the message handler, or null if no messages matched.
        template <typename CallbackAttribute, typename Callback, typename... Rest>
        Dom::Value Match(const CallbackAttribute& attribute, const Callback& callback, Rest... rest) const
        {
            Dom::Value result;
            Match(result, attribute, callback, rest...);
            return result;
        }
    };

    //! An adapter message bound to a given adapter, to be invoked as part of a CallbackAttribute.
    //! Used to store a message and all of the associated context as part of a DocumentAdapter.
    //! \see AdapterBuilder::AddMessageHandler
    struct BoundAdapterMessage
    {
        DocumentAdapter* m_adapter = nullptr;
        AZ::Name m_messageName;
        Dom::Path m_messageOrigin;
        Dom::Value m_contextData;

        Dom::Value operator()(const Dom::Value& parameters);

        static const AZ::Name s_typeField;
        static constexpr AZStd::string_view s_typeName = "BoundAdapterMessage";
        static const AZ::Name s_adapterField;
        static const AZ::Name s_messageNameField;
        static const AZ::Name s_messageOriginField;
        static const AZ::Name s_contextDataField;

        //! Marshal this bound message to a DOM::Value.
        //! This is not a serializable DOM::Value, as m_adapter is stored as a pointer.
        Dom::Value MarshalToDom() const;
        //! Attempts to recreate a BoundAdapterMessage from a value marshalled via MarshalToDom.
        //! Returns the BoundAdapterMessage if successful.
        static AZStd::optional<BoundAdapterMessage> TryMarshalFromDom(const Dom::Value& value);
    };

    //! A DocumentAdapter provides an interface for transforming data from an arbitrary
    //! source into a DOM hierarchy that can be viewed and edited by a DocumentPropertyView.
    //!
    //! A DocumentAdapter shall provide hierarchical contents in the form of a DOM structure in a
    //! node-based hierarchy comprised of:
    //! - A root Adapter element that contains any number of child rows. A mininmal correct adapter may be represented
    //!   as an empty Adapter element.
    //! - Row elements, that may contain any number of property editors or rows within. Nested rows will be displayed
    //!   as children within the hierarchy, while all other nodes will be turned into widget representations
    //!   and laid out horizontally within the row.
    //! - Label elements displayed as textual labels within a Row. Labels may have attributes, but no children.
    //! - PropertyEditor elements that display a property editor of an arbitrary type, specified by the mandatory
    //!   "type" attribute. The Document Property View will scan for a registered property editor of this type, and provide
    //!   this node to the property editor for rendering. The contents of a PropertyEditor are dictated by its type.
    class DocumentAdapter
    {
    public:
        AZ_RTTI(DocumentAdapter, "{8CEFE485-45C2-4ECC-B9D1-BBE75C7B02AB}");

        using ResetEvent = Event<>;
        using ChangedEvent = Event<const Dom::Patch&>;
        using MessageEvent = Event<const AdapterMessage&, Dom::Value&>;

        virtual ~DocumentAdapter() = default;

        //! Retrieves the contents of this adapter.
        //! These contents will be lazily initialized and kept cached, allowing cheap access.
        //! Adapters may send notifications via reset and change notifications to indicate when the
        //! internal state has changed.
        Dom::Value GetContents() const;

        //! Connects a listener for the reset event, fired when the contents of this adapter have completely changed.
        //! Any views listening to this adapter will need to call GetContents to retrieve the new contents of the adapter.
        void ConnectResetHandler(ResetEvent::Handler& handler);
        //! Connects a listener for the changed event, fired when the contents of the adapter have changed.
        //! The provided patch contains all the changes provided (i.e. it shall apply cleanly on top of the last
        //! GetContents() result).
        void ConnectChangedHandler(ChangedEvent::Handler& handler);
        //! Connects a listener for the message event, fired when SendMessage is called.
        //! is invoked. This can be used to prompt the view for a response, e.g. when asking for a confirmation dialog.
        void ConnectMessageHandler(MessageEvent::Handler& handler);

        //! Sets a router responsible for chaining nested adapters, if supported.
        //! \see RoutingAdapter
        virtual void SetRouter(RoutingAdapter* router, const Dom::Path& route);

        //! Sends a message to this adapter. The adapter, or its view, may choose to
        //! inspect and examine the message.
        //! AdapterMessage provides a Match method to facilitate checking the message against
        //! registered CallbackAttributes.
        Dom::Value SendMessage(const AdapterMessage& message);

        //! If true, debug mode is enabled for all DocumentAdapters.
        //! \see SetDebugModeEnabled
        static bool IsDebugModeEnabled();
        //! Enables or disables debug mode globally for all DocumentAdapters.
        //! Debug mode adds expensive extra steps to notification operations to ensure the
        //! adapter is behaving correctly and will report warnings if an issue is detected.
        //! This can also be set at runtime with the `ed_debugDocumentPropertyEditorUpdates` CVar.
        static void SetDebugModeEnabled(bool enableDebugMode);

        //! Sets a router responsible for chaining nested adapters, if supported.
        //! \see RoutingAdapter
        virtual void SetRouter(RoutingAdapter* router, const Dom::Path& route);

        //! If true, debug mode is enabled for all DocumentAdapters.
        //! \see SetDebugModeEnabled
        static bool IsDebugModeEnabled();
        //! Enables or disables debug mode globally for all DocumentAdapters.
        //! Debug mode adds expensive extra steps to notification operations to ensure the
        //! adapter is behaving correctly and will report warnings if an issue is detected.
        //! This can also be set at runtime with the `ed_debugDocumentPropertyEditorUpdates` CVar.
        static void SetDebugModeEnabled(bool enableDebugMode);

    protected:
        //! Generates the contents of this adapter. This must be an Adapter DOM node.
        //! These contents will be cached - to notify clients of changes to the structure,
        //! NotifyResetDocument or NotifyContentsChanged must be used.
        //! \see AdapterBuilder for building out this DOM structure.
        virtual Dom::Value GenerateContents() = 0;

<<<<<<< HEAD
=======
        //! Called by SendMessage before the view is notified.
        //! This may be overridden to handle BoundAdapterMessages on fields.
        virtual Dom::Value HandleMessage(const AdapterMessage& message);

>>>>>>> c4a317d1
        //! Specifies the type of reset operation triggered in NotifyResetDocument.
        enum class DocumentResetType
        {
            //! (Default) On soft reset, the adapter will compare any existing cached contents to the new result of
            //! GetContents and produce patches based on the difference, assuming cached contents are available.
            SoftReset,
            //! On hard reset, the adapter will clear any cached contents and simply emit a reset event, ensuring
            //! any views fully reset their contents. In cases where the new adapter contents are fully disparate,
            //! this can be more efficient than the comparison from a soft reset.
            HardReset,
        };

        //! Subclasses may call this to trigger a ResetEvent and let the view know that GetContents should be requeried.
        //! Where possible, prefer to use NotifyContentsChanged instead.
        void NotifyResetDocument(DocumentResetType resetType = DocumentResetType::SoftReset);
        //! Subclasses may call this to trigger a ChangedEvent to notify the view that this adapter's contents have changed.
        //! This patch should apply cleanly on the last result GetContents would have returned after any preceding changed
        //! or reset events.
        void NotifyContentsChanged(const Dom::Patch& patch);

    private:
        ResetEvent m_resetEvent;
        ChangedEvent m_changedEvent;
<<<<<<< HEAD
=======
        MessageEvent m_messageEvent;
>>>>>>> c4a317d1

        mutable Dom::Value m_cachedContents;
    };
} // namespace AZ::DocumentPropertyEditor

namespace AZ
{
    namespace Dpe = AZ::DocumentPropertyEditor;
} // namespace AZ<|MERGE_RESOLUTION|>--- conflicted
+++ resolved
@@ -152,19 +152,6 @@
         //! This can also be set at runtime with the `ed_debugDocumentPropertyEditorUpdates` CVar.
         static void SetDebugModeEnabled(bool enableDebugMode);
 
-        //! Sets a router responsible for chaining nested adapters, if supported.
-        //! \see RoutingAdapter
-        virtual void SetRouter(RoutingAdapter* router, const Dom::Path& route);
-
-        //! If true, debug mode is enabled for all DocumentAdapters.
-        //! \see SetDebugModeEnabled
-        static bool IsDebugModeEnabled();
-        //! Enables or disables debug mode globally for all DocumentAdapters.
-        //! Debug mode adds expensive extra steps to notification operations to ensure the
-        //! adapter is behaving correctly and will report warnings if an issue is detected.
-        //! This can also be set at runtime with the `ed_debugDocumentPropertyEditorUpdates` CVar.
-        static void SetDebugModeEnabled(bool enableDebugMode);
-
     protected:
         //! Generates the contents of this adapter. This must be an Adapter DOM node.
         //! These contents will be cached - to notify clients of changes to the structure,
@@ -172,13 +159,10 @@
         //! \see AdapterBuilder for building out this DOM structure.
         virtual Dom::Value GenerateContents() = 0;
 
-<<<<<<< HEAD
-=======
         //! Called by SendMessage before the view is notified.
         //! This may be overridden to handle BoundAdapterMessages on fields.
         virtual Dom::Value HandleMessage(const AdapterMessage& message);
 
->>>>>>> c4a317d1
         //! Specifies the type of reset operation triggered in NotifyResetDocument.
         enum class DocumentResetType
         {
@@ -202,10 +186,7 @@
     private:
         ResetEvent m_resetEvent;
         ChangedEvent m_changedEvent;
-<<<<<<< HEAD
-=======
         MessageEvent m_messageEvent;
->>>>>>> c4a317d1
 
         mutable Dom::Value m_cachedContents;
     };
