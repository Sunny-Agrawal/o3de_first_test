/*
 * Copyright (c) Contributors to the Open 3D Engine Project.
 * For complete copyright and license terms please see the LICENSE at the root of this distribution.
 *
 * SPDX-License-Identifier: Apache-2.0 OR MIT
 *
 */

#include <AzCore/UnitTest/TestTypes.h>
#include <AzCore/UserSettings/UserSettingsComponent.h>
#include <AzFramework/Application/Application.h>
#include <AzFramework/Spawnable/SpawnableAssetHandler.h>
#include <AzFramework/Spawnable/SpawnableEntitiesManager.h>
#include <AzFramework/Components/TransformComponent.h>
#include <AzTest/AzTest.h>

namespace UnitTest
{
    class TestApplication : public AzFramework::Application
    {
    public:
        // ComponentApplication
        void SetSettingsRegistrySpecializations(AZ::SettingsRegistryInterface::Specializations& specializations) override
        {
            Application::SetSettingsRegistrySpecializations(specializations);
            specializations.Append("test");
            specializations.Append("spawnable");
        }
    };

    // Test component that has a reference to a different entity for use in validating per-instance entity id fixups.
    class ComponentWithEntityReference : public AZ::Component
    {
    public:
        AZ_COMPONENT(ComponentWithEntityReference, "{CF5FDE59-86E5-40B6-9272-BBC1C4AFD061}");

        void Activate() override
        {
        }

        void Deactivate() override
        {
        }

        static void Reflect(AZ::ReflectContext* reflection)
        {
            if (auto* serializeContext = azrtti_cast<AZ::SerializeContext*>(reflection))
            {
                serializeContext->Class<ComponentWithEntityReference, AZ::Component>()
                    ->Field("EntityReference", &ComponentWithEntityReference::m_entityReference)
                    ;
            }
        }

        AZ::EntityId m_entityReference;
    };

    class SpawnableEntitiesManagerTest : public AllocatorsFixture
    {
    public:
        void SetUp() override
        {
            AllocatorsFixture::SetUp();

            m_application = new TestApplication();
            AZ::ComponentApplication::Descriptor descriptor;
            m_application->Start(descriptor);
            m_application->RegisterComponentDescriptor(ComponentWithEntityReference::CreateDescriptor());

            // Without this, the user settings component would attempt to save on finalize/shutdown. Since the file is
            // shared across the whole engine, if multiple tests are run in parallel, the saving could cause a crash
            // in the unit tests.
            AZ::UserSettingsComponentRequestBus::Broadcast(&AZ::UserSettingsComponentRequests::DisableSaveOnFinalize);
            
            m_spawnable = aznew AzFramework::Spawnable(
                AZ::Data::AssetId::CreateString("{EB2E8A2B-F253-4A90-BBF4-55F2EED786B8}:0"), AZ::Data::AssetData::AssetStatus::Ready);
            m_spawnableAsset = new AZ::Data::Asset<AzFramework::Spawnable>(m_spawnable, AZ::Data::AssetLoadBehavior::Default);
            m_ticket = new AzFramework::EntitySpawnTicket(*m_spawnableAsset);

            auto managerInterface = AzFramework::SpawnableEntitiesInterface::Get();
            m_manager = azrtti_cast<AzFramework::SpawnableEntitiesManager*>(managerInterface);
        }

        void TearDown() override
        {
            delete m_ticket;
            m_ticket = nullptr;
            // One more tick on the spawnable entities manager in order to delete the ticket fully.
            while (m_manager->ProcessQueue(
                       AzFramework::SpawnableEntitiesManager::CommandQueuePriority::High |
                       AzFramework::SpawnableEntitiesManager::CommandQueuePriority::Regular) !=
                   AzFramework::SpawnableEntitiesManager::CommandQueueStatus::NoCommandsLeft)
                ;

            delete m_spawnableAsset;
            m_spawnableAsset = nullptr;
            // This will also delete m_spawnable.

            delete m_application;
            m_application = nullptr;

            AllocatorsFixture::TearDown();
        }

        void FillSpawnable(size_t numElements)
        {
            AzFramework::Spawnable::EntityList& entities = m_spawnable->GetEntities();
            entities.clear();
            entities.reserve(numElements);
            for (size_t i=0; i<numElements; ++i)
            {
                entities.push_back(AZStd::make_unique<AZ::Entity>());
            }
        }

        void CreateRecursiveHierarchy()
        {
            AzFramework::Spawnable::EntityList& entities = m_spawnable->GetEntities();
            size_t numElements = entities.size();
            AZ::EntityId parent;
            for (size_t i=0; i<numElements; ++i)
            {
                AZStd::unique_ptr<AZ::Entity>& entity = entities[i];
                auto component = entity->CreateComponent<AzFramework::TransformComponent>();
                if (i > 0)
                {
                    component->SetParent(parent);
                }
                parent = entity->GetId();     
            }
        }

        void CreateSingleParent()
        {
            AzFramework::Spawnable::EntityList& entities = m_spawnable->GetEntities();
            size_t numElements = entities.size();
            if (numElements > 0)
            {
                AZ::EntityId parent = entities[0]->GetId();
                for (size_t i = 0; i < numElements; ++i)
                {
                    AZStd::unique_ptr<AZ::Entity>& entity = entities[i];
                    auto component = entity->CreateComponent<AzFramework::TransformComponent>();
                    if (i > 0)
                    {
                        component->SetParent(parent);
                    }
                }
            }
        }

        enum class EntityReferenceScheme
        {
            AllReferenceFirst,
            AllReferenceLast,
            AllReferenceThemselves,
            AllReferenceNextCircular,
            AllReferencePreviousCircular
        };

        void CreateEntityReferences(EntityReferenceScheme refScheme)
        {
            AzFramework::Spawnable::EntityList& entities = m_spawnable->GetEntities();
            size_t numElements = entities.size();
            for (size_t i = 0; i < numElements; ++i)
            {
                AZStd::unique_ptr<AZ::Entity>& entity = entities[i];
                auto component = entity->CreateComponent<ComponentWithEntityReference>();
                switch (refScheme)
                {
                case EntityReferenceScheme::AllReferenceFirst :
                    component->m_entityReference = entities[0]->GetId();
                    break;
                case EntityReferenceScheme::AllReferenceLast:
                    component->m_entityReference = entities[numElements - 1]->GetId();
                    break;
                case EntityReferenceScheme::AllReferenceThemselves:
                    component->m_entityReference = entities[i]->GetId();
                    break;
                case EntityReferenceScheme::AllReferenceNextCircular:
                    component->m_entityReference = entities[(i + 1) % numElements]->GetId();
                    break;
                case EntityReferenceScheme::AllReferencePreviousCircular:
                    component->m_entityReference = entities[(i + numElements - 1) % numElements]->GetId();
                    break;
                }
            }
        }

        // Verify that the entity references are pointing to the correct other entities within the same spawn batch.
        // A "spawn batch" is the set of entities produced for each SpawnAllEntities command.
        void ValidateEntityReferences(
            EntityReferenceScheme refScheme, size_t entitiesPerBatch, AzFramework::SpawnableConstEntityContainerView entities)
        {
            size_t numElements = entities.size();

            for (size_t i = 0; i < numElements; ++i)
            {
                // Calculate the element offset that's the start of each batch of entities spawned.
                size_t curSpawnBatch = i / entitiesPerBatch;
                size_t curBatchOffset = curSpawnBatch * entitiesPerBatch;
                size_t curBatchIndex = i - curBatchOffset;

                const AZ::Entity* const entity = *(entities.begin() + i);

                auto component = entity->FindComponent<ComponentWithEntityReference>();
                ASSERT_NE(nullptr, component);
                AZ::EntityId comparisonId;
                // Ids should be local to a batch, so each of these will be compared within a batch of entities, not globally across
                // the entire set.
                switch (refScheme)
                {
                case EntityReferenceScheme::AllReferenceFirst:
                    // Compare against the first entity in each batch
                    comparisonId = (*(entities.begin() + curBatchOffset))->GetId();
                    break;
                case EntityReferenceScheme::AllReferenceLast:
                    // Compare against the last entity in each batch
                    comparisonId = (*(entities.begin() + curBatchOffset + (entitiesPerBatch - 1)))->GetId();
                    break;
                case EntityReferenceScheme::AllReferenceThemselves:
                    // Compare against itself
                    comparisonId = entity->GetId();
                    break;
                case EntityReferenceScheme::AllReferenceNextCircular:
                    // Compare against the next entity in each batch, looping around so that the last entity in the batch should refer
                    // to the first entity in the batch.
                    comparisonId = (*(entities.begin() + curBatchOffset + ((curBatchIndex + 1) % entitiesPerBatch)))->GetId();
                    break;
                case EntityReferenceScheme::AllReferencePreviousCircular:
                    // Compare against the previous entity in each batch, looping around so that the first entity in the batch should refer
                    // to the last entity in the batch.
                    comparisonId = (*(entities.begin() + curBatchOffset + ((curBatchIndex + numElements - 1) % entitiesPerBatch)))->GetId();
                    break;
                }
                EXPECT_EQ(comparisonId, component->m_entityReference);
            }
        };

    protected:
        AZ::Data::Asset<AzFramework::Spawnable>* m_spawnableAsset { nullptr };
        AzFramework::SpawnableEntitiesManager* m_manager { nullptr };
        AzFramework::EntitySpawnTicket* m_ticket { nullptr };
        AzFramework::Spawnable* m_spawnable { nullptr };
        TestApplication* m_application { nullptr };
    };

    //
    // SpawnAllEntitities
    //

    TEST_F(SpawnableEntitiesManagerTest, SpawnAllEntities_Call_AllEntitiesSpawned)
    {
        static constexpr size_t NumEntities = 4;
        FillSpawnable(NumEntities);

        size_t spawnedEntitiesCount = 0;
        auto callback =
            [&spawnedEntitiesCount](AzFramework::EntitySpawnTicket::Id, AzFramework::SpawnableConstEntityContainerView entities)
            {
                spawnedEntitiesCount += entities.size();
            };
        AzFramework::SpawnAllEntitiesOptionalArgs optionalArgs;
        optionalArgs.m_completionCallback = AZStd::move(callback);
        m_manager->SpawnAllEntities(*m_ticket, AZStd::move(optionalArgs));
        m_manager->ProcessQueue(AzFramework::SpawnableEntitiesManager::CommandQueuePriority::Regular);

        EXPECT_EQ(NumEntities, spawnedEntitiesCount);
    }

    TEST_F(SpawnableEntitiesManagerTest, SpawnAllEntities_SetParentOnSpawnedEntities_LineageIsPreserved)
    {
        static constexpr size_t NumEntities = 4;
        FillSpawnable(NumEntities);
        CreateRecursiveHierarchy();

        auto callback = [](AzFramework::EntitySpawnTicket::Id, AzFramework::SpawnableConstEntityContainerView entities)
        {
            AZ::EntityId parentId;
            bool isFirst = true;
            for (const AZ::Entity* entity : entities)
            {
                if (!isFirst)
                {
                    auto transform = entity->GetTransform();
                    ASSERT_NE(nullptr, transform);
                    EXPECT_EQ(parentId, transform->GetParentId());
                }
                else
                {
                    isFirst = false;
                }
                parentId = entity->GetId();
            }
        };
        AzFramework::SpawnAllEntitiesOptionalArgs optionalArgs;
        optionalArgs.m_completionCallback = AZStd::move(callback);
        m_manager->SpawnAllEntities(*m_ticket, AZStd::move(optionalArgs));
        m_manager->ProcessQueue(AzFramework::SpawnableEntitiesManager::CommandQueuePriority::Regular);
    }

    TEST_F(SpawnableEntitiesManagerTest, SpawnAllEntities_AllEntitiesReferenceOtherEntities_EntityIdsAreMappedCorrectly)
    {
        // This tests that entity id references get mapped correctly in a SpawnAllEntities call whether they're forward referencing
        // in the list, backwards referencing, or self-referencing.  The circular tests are to ensure the implementation works regardless
        // of entity ordering.
        for (EntityReferenceScheme refScheme : {
                EntityReferenceScheme::AllReferenceFirst, EntityReferenceScheme::AllReferenceLast, 
                EntityReferenceScheme::AllReferenceThemselves, EntityReferenceScheme::AllReferenceNextCircular,
                EntityReferenceScheme::AllReferencePreviousCircular })
        {
            constexpr size_t NumEntities = 4;
            FillSpawnable(NumEntities);
            CreateEntityReferences(refScheme);

            auto callback = [this, refScheme]
                (AzFramework::EntitySpawnTicket::Id, AzFramework::SpawnableConstEntityContainerView entities)
            {
                ValidateEntityReferences(refScheme, NumEntities, entities);
            };
            AzFramework::SpawnAllEntitiesOptionalArgs optionalArgs;
            optionalArgs.m_completionCallback = AZStd::move(callback);
            m_manager->SpawnAllEntities(*m_ticket, AZStd::move(optionalArgs));
            m_manager->ProcessQueue(AzFramework::SpawnableEntitiesManager::CommandQueuePriority::Regular);
        }
    }

    TEST_F(SpawnableEntitiesManagerTest, SpawnAllEntities_AllEntitiesReferenceOtherEntities_EntityIdsOnlyReferWithinASingleCall)
    {
        // This tests that entity id references get mapped correctly with multiple SpawnAllEntities calls.  Each call should only map
        // the entities to other entities within the same call, regardless of forward or backward mapping.
        // For example, suppose entities 1, 2, and 3 refer to 4.  In the first SpawnAllEntities call, entities 1-3 will refer to 4.
        // In the second SpawnAllEntities call, entities 1-3 will refer to the second 4, not the previously-spawned 4.
        for (EntityReferenceScheme refScheme :
            { EntityReferenceScheme::AllReferenceFirst, EntityReferenceScheme::AllReferenceLast,
               EntityReferenceScheme::AllReferenceThemselves, EntityReferenceScheme::AllReferenceNextCircular,
               EntityReferenceScheme::AllReferencePreviousCircular
            })
        {
            // Make sure we start with a fresh ticket each time, or else each iteration through this loop would continue to build up
            // more and more entities.
            delete m_ticket;
            m_ticket = new AzFramework::EntitySpawnTicket(*m_spawnableAsset);

            constexpr size_t NumEntities = 4;
            FillSpawnable(NumEntities);
            CreateEntityReferences(refScheme);

            auto callback = [this, refScheme]
                (AzFramework::EntitySpawnTicket::Id, AzFramework::SpawnableConstEntityContainerView entities)
            {
                ValidateEntityReferences(refScheme, NumEntities, entities);
            };

            // Spawn twice.
            constexpr size_t NumSpawnAllCalls = 2;
            for (int spawns = 0; spawns < NumSpawnAllCalls; spawns++)
            {
                AzFramework::SpawnAllEntitiesOptionalArgs optionalArgs;
                optionalArgs.m_completionCallback = AZStd::move(callback);
                m_manager->SpawnAllEntities(*m_ticket, AZStd::move(optionalArgs));
            }

            m_manager->ListEntities(*m_ticket, callback);
            m_manager->ProcessQueue(AzFramework::SpawnableEntitiesManager::CommandQueuePriority::Regular);
        }
    }

    TEST_F(SpawnableEntitiesManagerTest, EntitySpawnTicket_Move_Works)
    {
        AzFramework::EntitySpawnTicket ticket1(*m_spawnableAsset);
        AzFramework::EntitySpawnTicket ticket2(*m_spawnableAsset);

        const AzFramework::EntitySpawnTicket::Id ticket1Id = ticket1.GetId();
        const AzFramework::EntitySpawnTicket::Id ticket2Id = ticket2.GetId();

        AzFramework::EntitySpawnTicket ticketMoveConstructor(AZStd::move(ticket1));
        EXPECT_TRUE(ticketMoveConstructor.IsValid());
        EXPECT_EQ(ticketMoveConstructor.GetId(), ticket1Id);

        AzFramework::EntitySpawnTicket ticketMoveOperator;
        ticketMoveOperator = AZStd::move(ticket2);
        EXPECT_TRUE(ticketMoveOperator.IsValid());
        EXPECT_EQ(ticketMoveOperator.GetId(), ticket2Id);
    }

    TEST_F(SpawnableEntitiesManagerTest, SpawnAllEntities_DeleteTicketBeforeCall_NoCrash)
    {
        {
            AzFramework::EntitySpawnTicket ticket(*m_spawnableAsset);
            m_manager->SpawnAllEntities(ticket);
        }
        m_manager->ProcessQueue(AzFramework::SpawnableEntitiesManager::CommandQueuePriority::Regular);
    }


    //
    // SpawnEntities
    //

    TEST_F(SpawnableEntitiesManagerTest, SpawnEntities_Call_AllEntitiesSpawned)
    {
        static constexpr size_t NumEntities = 4;
        FillSpawnable(NumEntities);

        AZStd::vector<size_t> indices = { 0, 2, 3, 1 };

        size_t spawnedEntitiesCount = 0;
        auto callback = [&spawnedEntitiesCount](AzFramework::EntitySpawnTicket::Id, AzFramework::SpawnableConstEntityContainerView entities)
        {
            spawnedEntitiesCount += entities.size();
        };
        AzFramework::SpawnEntitiesOptionalArgs optionalArgs;
        optionalArgs.m_completionCallback = AZStd::move(callback);
        m_manager->SpawnEntities(*m_ticket, AZStd::move(indices), AZStd::move(optionalArgs));
        m_manager->ProcessQueue(AzFramework::SpawnableEntitiesManager::CommandQueuePriority::Regular);

        EXPECT_EQ(NumEntities, spawnedEntitiesCount);
    }

    TEST_F(SpawnableEntitiesManagerTest, SpawnEntities_SpawnTheSameEntity_AllEntitiesSpawned)
    {
        static constexpr size_t NumEntities = 1;
        FillSpawnable(NumEntities);

        AZStd::vector<size_t> indices = { 0, 0 };

        size_t spawnedEntitiesCount = 0;
        auto callback =
            [&spawnedEntitiesCount](AzFramework::EntitySpawnTicket::Id, AzFramework::SpawnableConstEntityContainerView entities)
        {
            spawnedEntitiesCount += entities.size();
        };
        AzFramework::SpawnEntitiesOptionalArgs optionalArgs;
        optionalArgs.m_completionCallback = AZStd::move(callback);
        m_manager->SpawnEntities(*m_ticket, AZStd::move(indices), AZStd::move(optionalArgs));
        m_manager->ProcessQueue(AzFramework::SpawnableEntitiesManager::CommandQueuePriority::Regular);

        EXPECT_EQ(NumEntities * 2, spawnedEntitiesCount);
    }

    TEST_F(SpawnableEntitiesManagerTest, SpawnEntities_MultipleSpawns_AllEntitiesSpawned)
    {
        static constexpr size_t NumEntities = 4;
        FillSpawnable(NumEntities);

        AZStd::vector<size_t> indices = { 0, 2, 3, 1 };

        size_t spawnedEntitiesCount = 0;
        auto callback =
            [&spawnedEntitiesCount](AzFramework::EntitySpawnTicket::Id, AzFramework::SpawnableConstEntityContainerView entities)
        {
            spawnedEntitiesCount += entities.size();
        };
        AzFramework::SpawnEntitiesOptionalArgs optionalArgs;
        optionalArgs.m_completionCallback = AZStd::move(callback);
        m_manager->SpawnEntities(*m_ticket, indices, optionalArgs);
        m_manager->SpawnEntities(*m_ticket, AZStd::move(indices), AZStd::move(optionalArgs));
        m_manager->ProcessQueue(AzFramework::SpawnableEntitiesManager::CommandQueuePriority::Regular);

        EXPECT_EQ(NumEntities * 2, spawnedEntitiesCount);
    }

    TEST_F(SpawnableEntitiesManagerTest, SpawnEntities_ReferencesAreRemappedForNewBatch_AllPointToLatestParent)
    {
        static constexpr size_t NumEntities = 4;
        FillSpawnable(NumEntities);
        CreateSingleParent();

        AZStd::vector<size_t> indices = { 0, 1, 2, 3 };
        AZStd::vector<AZ::EntityId> parents;

        auto callback = [&parents](AzFramework::EntitySpawnTicket::Id, AzFramework::SpawnableConstEntityContainerView entities)
        {
            AZ::EntityId parent = (*entities.begin())->GetId();
            parents.push_back(parent);
            auto it = entities.begin();
            ++it; // Skip the first as that is the parent.
            for (; it != entities.end(); ++it)
            {
                AZ::TransformInterface* transform = (*it)->GetTransform();
                ASSERT_NE(nullptr, transform);
                ASSERT_EQ(parent, transform->GetParentId());
            }
        };
        AzFramework::SpawnEntitiesOptionalArgs optionalArgs;
        optionalArgs.m_completionCallback = AZStd::move(callback);
        optionalArgs.m_referencePreviouslySpawnedEntities = false;
        m_manager->SpawnEntities(*m_ticket, indices, optionalArgs);
        m_manager->SpawnEntities(*m_ticket, AZStd::move(indices), AZStd::move(optionalArgs));
        m_manager->ProcessQueue(AzFramework::SpawnableEntitiesManager::CommandQueuePriority::Regular);

        EXPECT_NE(parents[0], parents[1]);
    }

    TEST_F(SpawnableEntitiesManagerTest, SpawnEntities_ReferencesAreRemappedForContinuedBatch_AllPointToLatestParent)
    {
        static constexpr size_t NumEntities = 4;
        FillSpawnable(NumEntities);
        CreateSingleParent();

        AZStd::vector<size_t> indices = { 0, 1, 2, 3 };
        AZStd::vector<AZ::EntityId> parents;

        auto callback =
            [&parents](AzFramework::EntitySpawnTicket::Id, AzFramework::SpawnableConstEntityContainerView entities)
        {
            AZ::EntityId parent = (*entities.begin())->GetId();
            parents.push_back(parent);
            auto it = entities.begin();
            ++it; // Skip the first as that is the parent.
            for (; it!=entities.end(); ++it)
            {
                AZ::TransformInterface* transform = (*it)->GetTransform();
                ASSERT_NE(nullptr, transform);
                ASSERT_EQ(parent, transform->GetParentId());
            }
        };
        AzFramework::SpawnEntitiesOptionalArgs optionalArgs;
        optionalArgs.m_completionCallback = AZStd::move(callback);
        optionalArgs.m_referencePreviouslySpawnedEntities = true;
        m_manager->SpawnEntities(*m_ticket, indices, optionalArgs);
        m_manager->SpawnEntities(*m_ticket, AZStd::move(indices), AZStd::move(optionalArgs));
        m_manager->ProcessQueue(AzFramework::SpawnableEntitiesManager::CommandQueuePriority::Regular);

        EXPECT_NE(parents[0], parents[1]);
    }

    TEST_F(SpawnableEntitiesManagerTest, SpawnEntities_ReferencesAreRemappedAcrossBatches_AllPointToLatestParent)
    {
        FillSpawnable(4);
        CreateSingleParent();

        // Spawn a regular batch but with two parents and store the id of the last entity. This will the parent for the next batch.
        AZ::EntityId parent;
        auto getParent = [&parent](AzFramework::EntitySpawnTicket::Id, AzFramework::SpawnableConstEntityContainerView entities)
        {
            ASSERT_NE(entities.begin(), entities.end());
            parent = (*AZStd::prev(entities.end()))->GetId();
        };
        
        AzFramework::SpawnEntitiesOptionalArgs optionalArgsFirstBatch;
        optionalArgsFirstBatch.m_completionCallback = AZStd::move(getParent);
        optionalArgsFirstBatch.m_referencePreviouslySpawnedEntities = true;
        m_manager->SpawnEntities(*m_ticket, {0, 1, 2, 3, 0}, AZStd::move(optionalArgsFirstBatch));

        // Next, spawn all the entities that have a reference to the parent that was just stored.
        auto parentCheck = [&parent](AzFramework::EntitySpawnTicket::Id, AzFramework::SpawnableConstEntityContainerView entities)
        {
            for (auto& it : entities)
            {
                AZ::TransformInterface* transform = it->GetTransform();
                ASSERT_NE(nullptr, transform);
                ASSERT_EQ(parent, transform->GetParentId());
            }
        };
        AzFramework::SpawnEntitiesOptionalArgs optionalArgsSecondBatch;
        optionalArgsSecondBatch.m_completionCallback = AZStd::move(parentCheck);
        optionalArgsSecondBatch.m_referencePreviouslySpawnedEntities = true;
        m_manager->SpawnEntities(*m_ticket, {1, 2, 3}, AZStd::move(optionalArgsSecondBatch));

        m_manager->ProcessQueue(AzFramework::SpawnableEntitiesManager::CommandQueuePriority::Regular);
    }

    TEST_F(SpawnableEntitiesManagerTest, SpawnEntities_AllEntitiesReferenceOtherEntities_ForwardReferencesWorkInSingleCall)
    {
        constexpr EntityReferenceScheme refScheme = EntityReferenceScheme::AllReferenceNextCircular;
        constexpr size_t NumEntities = 4;
        FillSpawnable(NumEntities);
        CreateEntityReferences(refScheme);

<<<<<<< HEAD
        AZ_PUSH_DISABLE_WARNING(5233, "-Wunknown-warning-option") // Older versions of MSVC toolchain require to pass constexpr in the
                                                                  // capture. Newer versions issue unused warning
=======
        AZ_PUSH_DISABLE_WARNING(5233, "-Wunused-lambda-capture") // Older versions of MSVC toolchain require to pass constexpr in the
                                                                 // capture. Newer versions issue unused warning
>>>>>>> 7651ba62
        auto callback =
            [this, refScheme, NumEntities](AzFramework::EntitySpawnTicket::Id, AzFramework::SpawnableConstEntityContainerView entities)
        AZ_POP_DISABLE_WARNING
        {
            ValidateEntityReferences(refScheme, NumEntities, entities);
        };

        // Verify that by default, entities that refer to other entities that haven't been spawned yet have the correct references
        // when the spawning all occurs in the same call
        m_manager->SpawnEntities(*m_ticket, { 0, 1, 2, 3 });
        m_manager->ListEntities(*m_ticket, callback);
        m_manager->ProcessQueue(AzFramework::SpawnableEntitiesManager::CommandQueuePriority::Regular);
    }

    TEST_F(SpawnableEntitiesManagerTest, SpawnEntities_AllEntitiesReferenceOtherEntities_ForwardReferencesWorkAcrossCalls)
    {
        constexpr EntityReferenceScheme refScheme = EntityReferenceScheme::AllReferenceNextCircular;
        constexpr size_t NumEntities = 4;
        FillSpawnable(NumEntities);
        CreateEntityReferences(refScheme);

<<<<<<< HEAD
        AZ_PUSH_DISABLE_WARNING(5233, "-Wunknown-warning-option") // Older versions of MSVC toolchain require to pass constexpr in the
                                                                  // capture. Newer versions issue unused warning
=======
        AZ_PUSH_DISABLE_WARNING(5233, "-Wunused-lambda-capture") // Older versions of MSVC toolchain require to pass constexpr in the
                                                                 // capture. Newer versions issue unused warning
>>>>>>> 7651ba62
        auto callback =
            [this, refScheme, NumEntities](AzFramework::EntitySpawnTicket::Id, AzFramework::SpawnableConstEntityContainerView entities)
        AZ_POP_DISABLE_WARNING
        {
            ValidateEntityReferences(refScheme, NumEntities, entities);
        };

        // Verify that by default, entities that refer to other entities that haven't been spawned yet have the correct references
        // even when the spawning is across multiple calls
        m_manager->SpawnEntities(*m_ticket, { 0 });
        m_manager->SpawnEntities(*m_ticket, { 1 });
        m_manager->SpawnEntities(*m_ticket, { 2 });
        m_manager->SpawnEntities(*m_ticket, { 3 });
        m_manager->ListEntities(*m_ticket, callback);
        m_manager->ProcessQueue(AzFramework::SpawnableEntitiesManager::CommandQueuePriority::Regular);
    }

    TEST_F(SpawnableEntitiesManagerTest, SpawnEntities_AllEntitiesReferenceOtherEntities_ReferencesPointToFirstOrLatest)
    {
        // With SpawnEntities, entity references should either refer to the first entity that *will* be spawned, or the last entity
        // that *has* been spawned.  This test will create entities 0 1 2 3 that all refer to entity 3, and it will create two batches
        // of those.  In the first batch, they'll forward-reference.  In the second batch, they should backward-reference, except for
        // the second entity 3, which will now refer to itself as the last one that's been spawned.
        constexpr EntityReferenceScheme refScheme = EntityReferenceScheme::AllReferenceLast;
        constexpr size_t NumEntities = 4;
        FillSpawnable(NumEntities);
        CreateEntityReferences(refScheme);

        auto callback =
            [](AzFramework::EntitySpawnTicket::Id, AzFramework::SpawnableConstEntityContainerView entities)
        {
            size_t numElements = entities.size();

            for (size_t i = 0; i < numElements; ++i)
            {
                const AZ::Entity* const entity = *(entities.begin() + i);

                auto component = entity->FindComponent<ComponentWithEntityReference>();
                ASSERT_NE(nullptr, component);
                AZ::EntityId comparisonId;
                if (i < (numElements - 1))
                {
                    // There are two batches of NumEntities elements.  Every entity should either forward-reference or backward-reference
                    // to the last entity of the first batch, except for the very last entity of the second batch, which should reference
                    // itself.
                    comparisonId = (*(entities.begin() + (NumEntities- 1)))->GetId();
                }
                else
                {
                    // The very last entity of the second batch should reference itself because it's now the latest instance of that
                    // entity to be spawned.
                    comparisonId = entity->GetId();
                }

                EXPECT_EQ(comparisonId, component->m_entityReference);
            }
        };

        // Create 2 batches of forward references.  In the first batch, entities 0 1 2 will point forward to 3.  In the second batch,
        // entities 0 1 2 will point *backward* to the first 3, and the second entity 3 will point to itself.
        m_manager->SpawnEntities(*m_ticket, { 0, 1, 2, 3 });
        m_manager->SpawnEntities(*m_ticket, { 0, 1, 2, 3 });
        m_manager->ListEntities(*m_ticket, callback);
        m_manager->ProcessQueue(AzFramework::SpawnableEntitiesManager::CommandQueuePriority::Regular);
    }

    TEST_F(SpawnableEntitiesManagerTest, SpawnEntities_AllEntitiesReferenceOtherEntities_MultipleSpawnsInSameCallReferenceCorrectly)
    {
        // With SpawnEntities, entity references should either refer to the first entity that *will* be spawned, or the last entity
        // that *has* been spawned.  This test will create entities 0 1 2 3 that all refer to entity 3, and it will create three sets
        // of those in the same call, with the following results:
        // - The first 0 1 2 will forward-reference to the first 3
        // - The first 3 will reference itself
        // - The second 0 1 2 will backwards-reference to the first 3
        // - The second 3 will reference itself
        // - The third 0 1 2 will backwards-reference to the second 3
        // - The third 3 will reference itself
        constexpr EntityReferenceScheme refScheme = EntityReferenceScheme::AllReferenceLast;
        constexpr size_t NumEntities = 4;
        FillSpawnable(NumEntities);
        CreateEntityReferences(refScheme);

        auto callback =
            [](AzFramework::EntitySpawnTicket::Id, AzFramework::SpawnableConstEntityContainerView entities)
        {
            size_t numElements = entities.size();

            for (size_t i = 0; i < numElements; ++i)
            {
                const AZ::Entity* const entity = *(entities.begin() + i);

                auto component = entity->FindComponent<ComponentWithEntityReference>();
                ASSERT_NE(nullptr, component);
                AZ::EntityId comparisonId;

                if (i < ((NumEntities * 2) - 1))
                {
                    // The first 7 entities (0 1 2 3 0 1 2) will all refer to the 4th one (1st '3').
                    comparisonId = (*(entities.begin() + (NumEntities - 1)))->GetId();
                }
                else if (i < (numElements - 1))
                {
                    // The next 4 entities (3 0 1 2) will all refer to the 8th one (2nd '3').
                    comparisonId = (*(entities.begin() + ((NumEntities * 2) - 1)))->GetId();
                }
                else
                {
                    // The very last entity (3) will reference itself (3rd '3').
                    comparisonId = entity->GetId();
                }

                EXPECT_EQ(comparisonId, component->m_entityReference);
            }
        };

        // Create the 3 batches of entities 0, 1, 2, 3.  The entity references should work as described at the top of the test.
        m_manager->SpawnEntities(*m_ticket, { 0, 1, 2, 3, 0, 1, 2, 3, 0, 1, 2, 3 });
        m_manager->ListEntities(*m_ticket, callback);
        m_manager->ProcessQueue(AzFramework::SpawnableEntitiesManager::CommandQueuePriority::Regular);
    }

    TEST_F(SpawnableEntitiesManagerTest, SpawnEntities_AllEntitiesReferenceOtherEntities_OptionalFlagClearsReferenceMap)
    {
        constexpr EntityReferenceScheme refScheme = EntityReferenceScheme::AllReferenceLast;
        constexpr size_t NumEntities = 4;
        FillSpawnable(NumEntities);
        CreateEntityReferences(refScheme);

<<<<<<< HEAD
        AZ_PUSH_DISABLE_WARNING(5233, "-Wunknown-warning-option") // Older versions of MSVC toolchain require to pass constexpr in the
                                                                  // capture. Newer versions issue unused warning
=======
        AZ_PUSH_DISABLE_WARNING(5233, "-Wunused-lambda-capture") // Older versions of MSVC toolchain require to pass constexpr in the
                                                                 // capture. Newer versions issue unused warning
>>>>>>> 7651ba62
        auto callback =
            [this, refScheme, NumEntities](AzFramework::EntitySpawnTicket::Id, AzFramework::SpawnableConstEntityContainerView entities)
        AZ_POP_DISABLE_WARNING
        {
            ValidateEntityReferences(refScheme, NumEntities, entities);
        };

        // By setting the "referencePreviouslySpawnedEntities" flag to false, the map will get cleared on each call, so in both batches
        // the entities will forward-reference to the last entity in the batch.  If the flag were true, entities 0 1 2 in the second
        // batch would refer backwards to the first entity 3.

        AzFramework::SpawnEntitiesOptionalArgs optionalArgsSecondBatch;
        optionalArgsSecondBatch.m_completionCallback = AZStd::move(callback);
        optionalArgsSecondBatch.m_referencePreviouslySpawnedEntities = false;

        m_manager->SpawnEntities(*m_ticket, { 0, 1, 2, 3 }, optionalArgsSecondBatch);
        m_manager->SpawnEntities(*m_ticket, { 0, 1, 2, 3 }, AZStd::move(optionalArgsSecondBatch));
        m_manager->ListEntities(*m_ticket, callback);
        m_manager->ProcessQueue(AzFramework::SpawnableEntitiesManager::CommandQueuePriority::Regular);
    }

    TEST_F(SpawnableEntitiesManagerTest, SpawnEntities_DeleteTicketBeforeCall_NoCrash)
    {
        {
            AzFramework::EntitySpawnTicket ticket(*m_spawnableAsset);
            m_manager->SpawnEntities(ticket, {/* Deliberate empty list of indices. */});
        }
        m_manager->ProcessQueue(AzFramework::SpawnableEntitiesManager::CommandQueuePriority::Regular);
    }


    //
    // DespawnAllEntities
    //

    TEST_F(SpawnableEntitiesManagerTest, DespawnAllEntities_DeleteTicketBeforeCall_NoCrash)
    {
        {
            AzFramework::EntitySpawnTicket ticket(*m_spawnableAsset);
            m_manager->DespawnAllEntities(ticket);
        }
        m_manager->ProcessQueue(AzFramework::SpawnableEntitiesManager::CommandQueuePriority::Regular);
    }


    //
    // ReloadSpawnable
    //

    TEST_F(SpawnableEntitiesManagerTest, ReloadSpawnable_DeleteTicketBeforeCall_NoCrash)
    {
        {
            AzFramework::EntitySpawnTicket ticket(*m_spawnableAsset);
            m_manager->ReloadSpawnable(ticket, *m_spawnableAsset);
        }
        m_manager->ProcessQueue(AzFramework::SpawnableEntitiesManager::CommandQueuePriority::Regular);
    }


    //
    // ListEntitities
    //

    TEST_F(SpawnableEntitiesManagerTest, ListEntities_Call_AllEntitiesAreReported)
    {
        static constexpr size_t NumEntities = 4;
        FillSpawnable(NumEntities);

        bool allValidEntityIds = true;
        size_t spawnedEntitiesCount = 0;
        auto callback = [&allValidEntityIds, &spawnedEntitiesCount]
            (AzFramework::EntitySpawnTicket::Id, AzFramework::SpawnableConstEntityContainerView entities)
            {
                for (auto&& entity : entities)
                {
                    allValidEntityIds = entity->GetId().IsValid() && allValidEntityIds;
                }
                spawnedEntitiesCount += entities.size();
            };

        m_manager->SpawnAllEntities(*m_ticket);
        m_manager->ListEntities(*m_ticket, AZStd::move(callback));
        m_manager->ProcessQueue(AzFramework::SpawnableEntitiesManager::CommandQueuePriority::Regular);

        EXPECT_TRUE(allValidEntityIds);
        EXPECT_EQ(NumEntities, spawnedEntitiesCount);
    }

    TEST_F(SpawnableEntitiesManagerTest, ListEntities_DeleteTicketBeforeCall_NoCrash)
    {
        auto callback = [](AzFramework::EntitySpawnTicket::Id, AzFramework::SpawnableConstEntityContainerView) {};

        {
            AzFramework::EntitySpawnTicket ticket(*m_spawnableAsset);
            m_manager->ListEntities(ticket, AZStd::move(callback));
        }
        m_manager->ProcessQueue(AzFramework::SpawnableEntitiesManager::CommandQueuePriority::Regular);
    }


    //
    // ListIndicesAndEntities
    //

    TEST_F(SpawnableEntitiesManagerTest, ListIndicesAndEntities_Call_AllEntitiesAreReportedAndIncrementByOne)
    {
        static constexpr size_t NumEntities = 4;
        FillSpawnable(NumEntities);

        bool allValidEntityIds = true;
        size_t spawnedEntitiesCount = 0;
        auto callback = [&allValidEntityIds, &spawnedEntitiesCount]
            (AzFramework::EntitySpawnTicket::Id, AzFramework::SpawnableConstIndexEntityContainerView entities)
            {
                for (auto&& indexEntityPair : entities)
                {
                    // Since all entities are spawned a single time, the indices should be 0..NumEntities.
                    if (indexEntityPair.GetIndex() == spawnedEntitiesCount)
                    {
                        spawnedEntitiesCount++;
                    }
                    allValidEntityIds = indexEntityPair.GetEntity()->GetId().IsValid() && allValidEntityIds;
                }
            };

        m_manager->SpawnAllEntities(*m_ticket);
        m_manager->ListIndicesAndEntities(*m_ticket, AZStd::move(callback));
        m_manager->ProcessQueue(AzFramework::SpawnableEntitiesManager::CommandQueuePriority::Regular);

        EXPECT_TRUE(allValidEntityIds);
        EXPECT_EQ(NumEntities, spawnedEntitiesCount);
    }

    TEST_F(SpawnableEntitiesManagerTest, ListIndicesAndEntities_DeleteTicketBeforeCall_NoCrash)
    {
        auto callback = [](AzFramework::EntitySpawnTicket::Id, AzFramework::SpawnableConstIndexEntityContainerView) {};

        {
            AzFramework::EntitySpawnTicket ticket(*m_spawnableAsset);
            m_manager->ListIndicesAndEntities(ticket, AZStd::move(callback));
        }
        m_manager->ProcessQueue(AzFramework::SpawnableEntitiesManager::CommandQueuePriority::Regular);
    }


    //
    // ClaimEntities
    //

    TEST_F(SpawnableEntitiesManagerTest, ClaimEntities_DeleteTicketBeforeCall_NoCrash)
    {
        auto callback = [](AzFramework::EntitySpawnTicket::Id, AzFramework::SpawnableEntityContainerView) {};

        {
            AzFramework::EntitySpawnTicket ticket(*m_spawnableAsset);
            m_manager->ClaimEntities(ticket, AZStd::move(callback));
        }
        m_manager->ProcessQueue(AzFramework::SpawnableEntitiesManager::CommandQueuePriority::Regular);
    }


    //
    // Barrier
    //

    TEST_F(SpawnableEntitiesManagerTest, Barrier_DeleteTicketBeforeCall_NoCrash)
    {
        auto callback = [](AzFramework::EntitySpawnTicket::Id) {};

        {
            AzFramework::EntitySpawnTicket ticket(*m_spawnableAsset);
            m_manager->Barrier(ticket, AZStd::move(callback));
        }
        m_manager->ProcessQueue(AzFramework::SpawnableEntitiesManager::CommandQueuePriority::Regular);
    }


    //
    // Misc. - Priority tests
    //

    TEST_F(SpawnableEntitiesManagerTest, Priority_HighBeforeDefault_HigherPriorityCallHappensBeforeDefaultPriorityEvenWhenQueuedLater)
    {
        static constexpr size_t NumEntities = 4;
        FillSpawnable(NumEntities);

        AzFramework::EntitySpawnTicket highPriorityTicket(*m_spawnableAsset);

        size_t callCounter = 1;
        size_t highPriorityCallId = 0;
        size_t defaultPriorityCallId = 0;
        auto highCallback = [&callCounter, &highPriorityCallId]
            (AzFramework::EntitySpawnTicket::Id, AzFramework::SpawnableConstEntityContainerView)
            {
                highPriorityCallId = callCounter++;
            };
        auto defaultCallback = [&callCounter, &defaultPriorityCallId]
            (AzFramework::EntitySpawnTicket::Id, AzFramework::SpawnableConstEntityContainerView)
            {
                defaultPriorityCallId = callCounter++;
            };

        AzFramework::SpawnAllEntitiesOptionalArgs optionalArgs;
        optionalArgs.m_completionCallback = AZStd::move(defaultCallback);
        optionalArgs.m_priority = AzFramework::SpawnablePriority_Default;
        m_manager->SpawnAllEntities(*m_ticket, AZStd::move(optionalArgs));

        AzFramework::SpawnAllEntitiesOptionalArgs highPriortyOptionalArgs;
        highPriortyOptionalArgs.m_completionCallback = AZStd::move(highCallback);
        highPriortyOptionalArgs.m_priority = AzFramework::SpawnablePriority_High;
        m_manager->SpawnAllEntities(highPriorityTicket, AZStd::move(highPriortyOptionalArgs));

        m_manager->ProcessQueue(
            AzFramework::SpawnableEntitiesManager::CommandQueuePriority::High |
            AzFramework::SpawnableEntitiesManager::CommandQueuePriority::Regular);

        EXPECT_LT(highPriorityCallId, defaultPriorityCallId);
    }

    TEST_F(SpawnableEntitiesManagerTest, Priority_SameTicket_DefaultPriorityCallHappensBeforeHighPriority)
    {
        static constexpr size_t NumEntities = 4;
        FillSpawnable(NumEntities);

        size_t callCounter = 1;
        size_t highPriorityCallId = 0;
        size_t defaultPriorityCallId = 0;
        auto highCallback =
            [&callCounter, &highPriorityCallId](AzFramework::EntitySpawnTicket::Id, AzFramework::SpawnableConstEntityContainerView)
            {
                highPriorityCallId = callCounter++;
            };
        auto defaultCallback =
            [&callCounter, &defaultPriorityCallId](AzFramework::EntitySpawnTicket::Id, AzFramework::SpawnableConstEntityContainerView)
            {
                defaultPriorityCallId = callCounter++;
            };

        AzFramework::SpawnAllEntitiesOptionalArgs optionalArgs;
        optionalArgs.m_completionCallback = AZStd::move(defaultCallback);
        optionalArgs.m_priority = AzFramework::SpawnablePriority_Default;
        m_manager->SpawnAllEntities(*m_ticket, AZStd::move(optionalArgs));

        AzFramework::SpawnAllEntitiesOptionalArgs highPriortyOptionalArgs;
        highPriortyOptionalArgs.m_completionCallback = AZStd::move(highCallback);
        highPriortyOptionalArgs.m_priority = AzFramework::SpawnablePriority_High;
        m_manager->SpawnAllEntities(*m_ticket, AZStd::move(highPriortyOptionalArgs));

        m_manager->ProcessQueue(
            AzFramework::SpawnableEntitiesManager::CommandQueuePriority::High |
            AzFramework::SpawnableEntitiesManager::CommandQueuePriority::Regular);
        // Run a second time as the high priority task will be pending at this point.
        m_manager->ProcessQueue(
            AzFramework::SpawnableEntitiesManager::CommandQueuePriority::High |
            AzFramework::SpawnableEntitiesManager::CommandQueuePriority::Regular);

        EXPECT_LT(defaultPriorityCallId, highPriorityCallId);
    }
} // namespace UnitTest<|MERGE_RESOLUTION|>--- conflicted
+++ resolved
@@ -569,13 +569,8 @@
         FillSpawnable(NumEntities);
         CreateEntityReferences(refScheme);
 
-<<<<<<< HEAD
-        AZ_PUSH_DISABLE_WARNING(5233, "-Wunknown-warning-option") // Older versions of MSVC toolchain require to pass constexpr in the
-                                                                  // capture. Newer versions issue unused warning
-=======
         AZ_PUSH_DISABLE_WARNING(5233, "-Wunused-lambda-capture") // Older versions of MSVC toolchain require to pass constexpr in the
                                                                  // capture. Newer versions issue unused warning
->>>>>>> 7651ba62
         auto callback =
             [this, refScheme, NumEntities](AzFramework::EntitySpawnTicket::Id, AzFramework::SpawnableConstEntityContainerView entities)
         AZ_POP_DISABLE_WARNING
@@ -597,13 +592,8 @@
         FillSpawnable(NumEntities);
         CreateEntityReferences(refScheme);
 
-<<<<<<< HEAD
-        AZ_PUSH_DISABLE_WARNING(5233, "-Wunknown-warning-option") // Older versions of MSVC toolchain require to pass constexpr in the
-                                                                  // capture. Newer versions issue unused warning
-=======
         AZ_PUSH_DISABLE_WARNING(5233, "-Wunused-lambda-capture") // Older versions of MSVC toolchain require to pass constexpr in the
                                                                  // capture. Newer versions issue unused warning
->>>>>>> 7651ba62
         auto callback =
             [this, refScheme, NumEntities](AzFramework::EntitySpawnTicket::Id, AzFramework::SpawnableConstEntityContainerView entities)
         AZ_POP_DISABLE_WARNING
@@ -732,13 +722,8 @@
         FillSpawnable(NumEntities);
         CreateEntityReferences(refScheme);
 
-<<<<<<< HEAD
-        AZ_PUSH_DISABLE_WARNING(5233, "-Wunknown-warning-option") // Older versions of MSVC toolchain require to pass constexpr in the
-                                                                  // capture. Newer versions issue unused warning
-=======
         AZ_PUSH_DISABLE_WARNING(5233, "-Wunused-lambda-capture") // Older versions of MSVC toolchain require to pass constexpr in the
                                                                  // capture. Newer versions issue unused warning
->>>>>>> 7651ba62
         auto callback =
             [this, refScheme, NumEntities](AzFramework::EntitySpawnTicket::Id, AzFramework::SpawnableConstEntityContainerView entities)
         AZ_POP_DISABLE_WARNING
