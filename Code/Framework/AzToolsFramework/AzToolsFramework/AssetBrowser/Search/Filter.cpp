/*
 * Copyright (c) Contributors to the Open 3D Engine Project.
 * For complete copyright and license terms please see the LICENSE at the root of this distribution.
 *
 * SPDX-License-Identifier: Apache-2.0 OR MIT
 *
 */

#include <AzCore/Asset/AssetTypeInfoBus.h>

#include <AzFramework/StringFunc/StringFunc.h>

#include <AzToolsFramework/AssetBrowser/Search/Filter.h>
#include <AzToolsFramework/AssetBrowser/Entries/AssetBrowserEntry.h>
#include <AzToolsFramework/AssetBrowser/Entries/ProductAssetBrowserEntry.h>
#include <AzToolsFramework/AssetBrowser/AssetBrowserBus.h>
#include <AzToolsFramework/AssetBrowser/EBusFindAssetTypeByName.h>

namespace AzToolsFramework
{
    namespace AssetBrowser
    {
        namespace
        {
            bool StringMatch(const QString& searched, const QString& text)
            {
                return text.contains(searched, Qt::CaseInsensitive);
            }

            //! Intersect operation between two sets which then overwrites result
            void Intersect(AZStd::vector<const AssetBrowserEntry*>& result, AZStd::vector<const AssetBrowserEntry*>& set)
            {
                // inefficient, but sets are tiny so probably not worth the optimization effort
                AZStd::vector<const AssetBrowserEntry*> intersection;
                for (auto entry : result)
                {
                    if (AZStd::find(set.begin(), set.end(), entry) != set.end())
                    {
                        intersection.push_back(entry);
                    }
                }
                result = intersection;
            }

            //! Insert an entry if it doesn't already exist
            void Join(AZStd::vector<const AssetBrowserEntry*>& result, const AssetBrowserEntry* entry)
            {
                if (AZStd::find(result.begin(), result.end(), entry) == result.end())
                {
                    result.push_back(entry);
                }
            }

            //! Join operation between two sets which then overwrites result
            void Join(AZStd::vector<const AssetBrowserEntry*>& result, AZStd::vector<const AssetBrowserEntry*>& set)
            {
                AZStd::vector<const AssetBrowserEntry*> unionResult;
                for (auto entry : set)
                {
                    Join(result, entry);
                }
            }

            //! Expand all children recursively and write to result
            void ExpandDown(AZStd::vector<const AssetBrowserEntry*>& result, const AssetBrowserEntry* entry)
            {
                Join(result, entry);
                AZStd::vector<const AssetBrowserEntry*> children;
                entry->GetChildren<AssetBrowserEntry>(children);
                for (auto child : children)
                {
                    ExpandDown(result, child);
                }
            }

            //! Expand all entries that are either parent or child relationship to the entry and write to result
            void Expand(AZStd::vector<const AssetBrowserEntry*>& result, const AssetBrowserEntry* entry)
            {
                auto parent = entry->GetParent();
                while (parent && parent->GetEntryType() != AssetBrowserEntry::AssetEntryType::Root)
                {
                    Join(result, parent);
                    parent = parent->GetParent();
                }
                ExpandDown(result, entry);
            }
        }

        //////////////////////////////////////////////////////////////////////////
        // AssetBrowserEntryFilter
        //////////////////////////////////////////////////////////////////////////
        AssetBrowserEntryFilter::AssetBrowserEntryFilter()
            : m_direction(None)
        {
        }

        bool AssetBrowserEntryFilter::Match(const AssetBrowserEntry* entry) const
        {
            if (MatchInternal(entry))
            {
                return true;
            }

            if (m_direction & Up)
            {
                auto parent = entry->GetParent();
                while (parent && parent->GetEntryType() != AssetBrowserEntry::AssetEntryType::Root)
                {
                    if (MatchInternal(parent))
                    {
                        return true;
                    }
                    parent = parent->GetParent();
                }
            }
            if (m_direction & Down)
            {
                AZStd::vector<const AssetBrowserEntry*> children;
                entry->GetChildren<AssetBrowserEntry>(children);
                for (auto child : children)
                {
                    if (MatchDown(child))
                    {
                        return true;
                    }
                }
            }
            return false;
        }

        bool AssetBrowserEntryFilter::MatchWithoutPropagation(const AssetBrowserEntry* entry) const
        {
            return MatchInternal(entry);
        }

        void AssetBrowserEntryFilter::Filter(AZStd::vector<const AssetBrowserEntry*>& result, const AssetBrowserEntry* entry) const
        {
            FilterInternal(result, entry);

            if (m_direction & Up)
            {
                auto parent = entry->GetParent();
                while (parent && parent->GetEntryType() != AssetBrowserEntry::AssetEntryType::Root)
                {
                    FilterInternal(result, parent);
                    parent = parent->GetParent();
                }
            }
            if (m_direction & Down)
            {
                AZStd::vector<const AssetBrowserEntry*> children;
                entry->GetChildren<AssetBrowserEntry>(children);
                for (auto child : children)
                {
                    FilterDown(result, child);
                }
            }
        }

        QString AssetBrowserEntryFilter::GetName() const
        {
            return m_name.isEmpty() ? GetNameInternal() : m_name;
        }

        void AssetBrowserEntryFilter::SetName(const QString& name)
        {
            m_name = name;
        }

        const QString& AssetBrowserEntryFilter::GetTag() const
        {
            return m_tag;
        }

        void AssetBrowserEntryFilter::SetTag(const QString& tag)
        {
            m_tag = tag;
        }

        void AssetBrowserEntryFilter::SetFilterPropagation(int direction)
        {
            m_direction = direction;
        }

        void AssetBrowserEntryFilter::FilterInternal(AZStd::vector<const AssetBrowserEntry*>& result, const AssetBrowserEntry* entry) const
        {
            if (MatchInternal(entry))
            {
                Join(result, entry);
            }
        }

        bool AssetBrowserEntryFilter::MatchDown(const AssetBrowserEntry* entry) const
        {
            if (MatchInternal(entry))
            {
                return true;
            }
            AZStd::vector<const AssetBrowserEntry*> children;
            entry->GetChildren<AssetBrowserEntry>(children);
            for (auto child : children)
            {
                if (MatchDown(child))
                {
                    return true;
                }
            }
            return false;
        }

        void AssetBrowserEntryFilter::FilterDown(AZStd::vector<const AssetBrowserEntry*>& result, const AssetBrowserEntry* entry) const
        {
            if (MatchInternal(entry))
            {
                Join(result, entry);
            }
            AZStd::vector<const AssetBrowserEntry*> children;
            entry->GetChildren<AssetBrowserEntry>(children);
            for (auto child : children)
            {
                FilterDown(result, child);
            }
        }

        //////////////////////////////////////////////////////////////////////////
        // StringFilter
        //////////////////////////////////////////////////////////////////////////
        StringFilter::StringFilter()
            : m_filterString("") {}

        void StringFilter::SetFilterString(const QString& filterString)
        {
            m_filterString = filterString;
            Q_EMIT updatedSignal();
        }

        QString StringFilter::GetFilterString() const
        {
            return m_filterString;
        }

        QString StringFilter::GetNameInternal() const
        {
            return m_filterString;
        }

        bool StringFilter::MatchInternal(const AssetBrowserEntry* entry) const
        {
            // Return true if the filter is empty or the display name matches.
            return m_filterString.isEmpty() || StringMatch(m_filterString, entry->GetDisplayName());
        }

        //////////////////////////////////////////////////////////////////////////
        // CustomFilter
        //////////////////////////////////////////////////////////////////////////
        CustomFilter::CustomFilter(const AZStd::function<bool(const AssetBrowserEntry*)>& filterFn)
            : m_filterFn(filterFn)
        {
        }

        QString CustomFilter::GetNameInternal() const
        {
            return "Custom Filter";
        }

        bool CustomFilter::MatchInternal(const AssetBrowserEntry* entry) const
        {
            return m_filterFn && m_filterFn(entry);
        }

        //////////////////////////////////////////////////////////////////////////
        // RegExpFilter
        //////////////////////////////////////////////////////////////////////////
        void RegExpFilter::SetFilterPattern(const QRegExp& filterPattern)
        {
            m_filterPattern = filterPattern;
            Q_EMIT updatedSignal();
        }

        QString RegExpFilter::GetNameInternal() const
        {
            return m_filterPattern.pattern();
        }

        bool RegExpFilter::MatchInternal(const AssetBrowserEntry* entry) const
        {
            // Return true if the filter is empty or the display name matches.
            return m_filterPattern.isEmpty() || m_filterPattern.exactMatch(entry->GetDisplayName());
        }

        //////////////////////////////////////////////////////////////////////////
        // AssetTypeFilter
        //////////////////////////////////////////////////////////////////////////
        AssetTypeFilter::AssetTypeFilter()
            : m_assetType(AZ::Data::AssetType::CreateNull()) {}

        void AssetTypeFilter::SetAssetType(AZ::Data::AssetType assetType)
        {
            m_assetType = assetType;
            Q_EMIT updatedSignal();
        }

        void AssetTypeFilter::SetAssetType(const char* assetTypeName)
        {
            EBusFindAssetTypeByName result(assetTypeName);
            AZ::AssetTypeInfoBus::BroadcastResult(result, &AZ::AssetTypeInfo::GetAssetType);
            SetAssetType(result.GetAssetType());
        }

        AZ::Data::AssetType AssetTypeFilter::GetAssetType() const
        {
            return m_assetType;
        }

        QString AssetTypeFilter::GetNameInternal() const
        {
            QString name;
            AZ::AssetTypeInfoBus::EventResult(name, m_assetType, &AZ::AssetTypeInfo::GetAssetTypeDisplayName);
            return name;
        }

        bool AssetTypeFilter::MatchInternal(const AssetBrowserEntry* entry) const
        {
            // this filter only works on products.
            if (entry->GetEntryType() == AssetBrowserEntry::AssetEntryType::Product)
            {
                if (m_assetType.IsNull())
                {
                    return true;
                }

                if (static_cast<const ProductAssetBrowserEntry*>(entry)->GetAssetType() == m_assetType)
                {
                    return true;
                }
            }
            return false;
        }

        //////////////////////////////////////////////////////////////////////////
        // AssetGroupFilter
        //////////////////////////////////////////////////////////////////////////
        AssetGroupFilter::AssetGroupFilter()
            : m_group("All")
        {
        }

        void AssetGroupFilter::SetAssetGroup(const QString& group)
        {
            m_group = group;
        }

        const QString& AssetGroupFilter::GetAssetTypeGroup() const
        {
            return m_group;
        }

        QString AssetGroupFilter::GetNameInternal() const
        {
            return m_group;
        }

        bool AssetGroupFilter::MatchInternal(const AssetBrowserEntry* entry) const
        {
            // this filter only works on products.
            if (entry->GetEntryType() != AssetBrowserEntry::AssetEntryType::Product)
            {
                return false;
            }

            if (m_group.compare("All", Qt::CaseInsensitive) == 0)
            {
                return true;
            }

            auto product = static_cast<const ProductAssetBrowserEntry*>(entry);

            QString group;
            AZ::AssetTypeInfoBus::EventResult(group, product->GetAssetType(), &AZ::AssetTypeInfo::GetGroup);

            if (m_group.compare("Other", Qt::CaseInsensitive) == 0 && group.isEmpty())
            {
                return true;
            }

            return (m_group.compare(group, Qt::CaseInsensitive) == 0);
        }

        //////////////////////////////////////////////////////////////////////////
        // AssetExtensionFilter
        //////////////////////////////////////////////////////////////////////////
        AssetExtensionFilter::AssetExtensionFilter()
            : m_extension("")
        {
        }

        void AssetExtensionFilter::SetAssetExtension(const QString& extenson)
        {
            m_extension = extenson;
        }

        const QString& AssetExtensionFilter::GetAssetExtension() const
        {
            return m_extension;
        }

        QString AssetExtensionFilter::GetNameInternal() const
        {
            return m_extension;
        }

        bool AssetExtensionFilter::MatchInternal(const AssetBrowserEntry* entry) const
        {
            if (m_extension.isEmpty())
            {
                return true;
            }

            // Check if this entry's extension matches the filtered extension
            AZ::IO::PathView path(entry->GetFullPath());
            if (path.HasExtension())
            {
                path = path.Extension();
                QString extension = QString::fromUtf8(path.Native().data(), static_cast<int32_t>(path.Native().size()));
                if (m_extension.compare(extension, Qt::CaseInsensitive) == 0)
                {
                    return false;
                }
            }
            if (entry->GetEntryType() == AssetBrowserEntry::AssetEntryType::Product && entry->GetParent())
            {
                path = static_cast<AZ::IO::PathView>(entry->GetParent()->GetFullPath());
                if (path.HasExtension())
                {
                    path = path.Extension();
                    QString extension = QString::fromUtf8(path.Native().data(), static_cast<int32_t>(path.Native().size()));
                    if (m_extension.compare(extension, Qt::CaseInsensitive) == 0)
                    {
                        return false;
                    }
                }
            }

            return true;
        }

        //////////////////////////////////////////////////////////////////////////
        // EntryTypeFilter
        //////////////////////////////////////////////////////////////////////////
        EntryTypeFilter::EntryTypeFilter()
            : m_entryType(AssetBrowserEntry::AssetEntryType::Product)
        {
        }

        void EntryTypeFilter::SetEntryType(AssetBrowserEntry::AssetEntryType entryType)
        {
            m_entryType = entryType;
        }

        AssetBrowserEntry::AssetEntryType EntryTypeFilter::GetEntryType() const
        {
            return m_entryType;
        }

        QString EntryTypeFilter::GetNameInternal() const
        {
            return AssetBrowserEntry::AssetEntryTypeToString(m_entryType);
        }

        bool EntryTypeFilter::MatchInternal(const AssetBrowserEntry* entry) const
        {
            return entry->GetEntryType() == m_entryType;
        }

        //////////////////////////////////////////////////////////////////////////
        // AssetPathFilter
        //////////////////////////////////////////////////////////////////////////
        AssetPathFilter::AssetPathFilter()
            : m_assetPath("")
        {
        }

        void AssetPathFilter::SetAssetPath(AZ::IO::Path path)
        {
            m_assetPath = path.LexicallyNormal();
        }

        QString AssetPathFilter::GetNameInternal() const
        {
            return QString::fromUtf8(m_assetPath.c_str(), static_cast<int32_t>(m_assetPath.Native().size()));
        }

        bool AssetPathFilter::MatchInternal(const AssetBrowserEntry* entry) const
        {
<<<<<<< HEAD
            if (m_assetPath.empty())
            {
                return false;
            }

            AZ::IO::Path absolutePath =
                (entry->GetEntryType() == AssetBrowserEntry::AssetEntryType::Product && entry->GetParent()
                    ? entry->GetParent()->GetFullPath()
                    : AZ::IO::Path(entry->GetFullPath()));

            return absolutePath.IsRelativeTo(m_assetPath);
=======
            const AZ::IO::Path entryPath = entry->GetFullPath();
            return entryPath.IsRelativeTo(m_assetPath);
>>>>>>> f8de9628
        }

        //////////////////////////////////////////////////////////////////////////
        // CompositeFilter
        //////////////////////////////////////////////////////////////////////////
        CompositeFilter::CompositeFilter(LogicOperatorType logicOperator)
            : m_logicOperator(logicOperator)
            , m_emptyResult(true) {}

        void CompositeFilter::AddFilter(FilterConstType filter)
        {
            connect(filter.data(), &AssetBrowserEntryFilter::updatedSignal, this, &AssetBrowserEntryFilter::updatedSignal, Qt::UniqueConnection);
            m_subFilters.append(filter);
            Q_EMIT updatedSignal();
        }

        void CompositeFilter::RemoveFilter(FilterConstType filter)
        {
            if (m_subFilters.removeAll(filter))
            {
                Q_EMIT updatedSignal();
            }
        }

        void CompositeFilter::RemoveAllFilters()
        {
            m_subFilters.clear();
            Q_EMIT updatedSignal();
        }

        void CompositeFilter::SetLogicOperator(LogicOperatorType logicOperator)
        {
            m_logicOperator = logicOperator;
            Q_EMIT updatedSignal();
        }

        const QList<FilterConstType>& CompositeFilter::GetSubFilters() const
        {
            return m_subFilters;
        }

        void CompositeFilter::SetEmptyResult(bool result)
        {
            if (m_emptyResult != result)
            {
                m_emptyResult = result;
                Q_EMIT updatedSignal();
            }
        }

        QString CompositeFilter::GetNameInternal() const
        {
            QString name = "";
            for (auto it = m_subFilters.begin(); it != m_subFilters.end(); ++it)
            {
                name += (*it)->GetName();
                if (AZStd::next(it) != m_subFilters.end())
                {
                    name += ", ";
                }
            }
            return name;
        }

        bool CompositeFilter::MatchInternal(const AssetBrowserEntry* entry) const
        {
            if (m_subFilters.count() == 0)
            {
                return m_emptyResult;
            }

            // AND
            if (m_logicOperator == LogicOperatorType::AND)
            {
                for (auto filter : m_subFilters)
                {
                    if (!filter->Match(entry))
                    {
                        return false;
                    }
                }
                return true;
            }
            // OR
            for (auto filter : m_subFilters)
            {
                if (filter->Match(entry))
                {
                    return true;
                }
            }
            return false;
        }

        void CompositeFilter::FilterInternal(AZStd::vector<const AssetBrowserEntry*>& result, const AssetBrowserEntry* entry) const
        {
            // if no subfilters are present in this composite filter then all relating entries would match
            if (m_subFilters.isEmpty())
            {
                // only if match on empty filter is success
                if (m_emptyResult)
                {
                    Expand(result, entry);
                }
                return;
            }

            // AND
            if (m_logicOperator == LogicOperatorType::AND)
            {
                AZStd::vector<const AssetBrowserEntry*> andResult;
                bool firstResult = true;

                for (auto filter : m_subFilters)
                {
                    if (firstResult)
                    {
                        firstResult = false;
                        filter->Filter(andResult, entry);
                    }
                    else
                    {
                        AZStd::vector<const AssetBrowserEntry*> set;
                        filter->Filter(set, entry);
                        Intersect(andResult, set);
                    }
                    if (andResult.empty())
                    {
                        break;
                    }
                }
                Join(result, andResult);
            }
            // OR
            else
            {
                for (auto filter : m_subFilters)
                {
                    AZStd::vector<const AssetBrowserEntry*> set;
                    filter->Filter(set, entry);
                    Join(result, set);
                }
            }
        }

        //////////////////////////////////////////////////////////////////////////
        // InverseFilter
        //////////////////////////////////////////////////////////////////////////
        InverseFilter::InverseFilter() {}

        void InverseFilter::SetFilter(FilterConstType filter)
        {
            if (m_filter == filter)
            {
                return;
            }

            m_filter = filter;
            Q_EMIT updatedSignal();
        }

        QString InverseFilter::GetNameInternal() const
        {
            if (m_filter.isNull())
            {
                QString name = tr("NOT");
            }
            QString name = tr("NOT (%1)").arg(m_filter->GetName());
            return name;
        }

        bool InverseFilter::MatchInternal(const AssetBrowserEntry* entry) const
        {
            if (m_filter.isNull())
            {
                return false;
            }
            return !m_filter->Match(entry);
        }

        void InverseFilter::FilterInternal(AZStd::vector<const AssetBrowserEntry*>& result, const AssetBrowserEntry* entry) const
        {
            if (MatchInternal(entry))
            {
                Expand(result, entry);
            }
        }

        //////////////////////////////////////////////////////////////////////////
        // CleanerProductsFilter
        //////////////////////////////////////////////////////////////////////////
        CleanerProductsFilter::CleanerProductsFilter() {}

        QString CleanerProductsFilter::GetNameInternal() const
        {
            return QString();
        }

        bool CleanerProductsFilter::MatchInternal(const AssetBrowserEntry* entry) const
        {
            auto product = azrtti_cast<const ProductAssetBrowserEntry*>(entry);
            if (!product)
            {
                return true;
            }
            auto source = product->GetParent();
            if (!source)
            {
                return true;
            }
            if (source->GetChildCount() != 1)
            {
                return true;
            }

            AZStd::string assetTypeName;
            AZ::AssetTypeInfoBus::EventResult(assetTypeName, product->GetAssetType(), &AZ::AssetTypeInfo::GetAssetTypeDisplayName);
            if (!assetTypeName.empty())
            {
                return true;
            }
            
            return false;
        }

        void CleanerProductsFilter::FilterInternal(AZStd::vector<const AssetBrowserEntry*>& result, const AssetBrowserEntry* entry) const
        {
            if (MatchInternal(entry))
            {
                Expand(result, entry);
            }
        }

    } // namespace AssetBrowser
} // namespace AzToolsFramework

#include "AssetBrowser/Search/moc_Filter.cpp"<|MERGE_RESOLUTION|>--- conflicted
+++ resolved
@@ -492,7 +492,6 @@
 
         bool AssetPathFilter::MatchInternal(const AssetBrowserEntry* entry) const
         {
-<<<<<<< HEAD
             if (m_assetPath.empty())
             {
                 return false;
@@ -504,10 +503,6 @@
                     : AZ::IO::Path(entry->GetFullPath()));
 
             return absolutePath.IsRelativeTo(m_assetPath);
-=======
-            const AZ::IO::Path entryPath = entry->GetFullPath();
-            return entryPath.IsRelativeTo(m_assetPath);
->>>>>>> f8de9628
         }
 
         //////////////////////////////////////////////////////////////////////////
