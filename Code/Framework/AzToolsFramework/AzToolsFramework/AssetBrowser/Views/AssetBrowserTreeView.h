/*
 * Copyright (c) Contributors to the Open 3D Engine Project.
 * For complete copyright and license terms please see the LICENSE at the root of this distribution.
 *
 * SPDX-License-Identifier: Apache-2.0 OR MIT
 *
 */

#pragma once

#if !defined(Q_MOC_RUN)
#include <AzCore/Memory/SystemAllocator.h>
#include <AzCore/std/containers/vector.h>
#include <AzCore/Asset/AssetCommon.h>

#include <AzToolsFramework/AssetBrowser/AssetBrowserBus.h>
#include <AzToolsFramework/AssetBrowser/AssetBrowserFilterModel.h>
#include <AzToolsFramework/UI/UICore/QTreeViewStateSaver.hxx>

#include <QModelIndex>
#include <QPointer>
#include <QDialog>
#include <QMessageBox>
#endif

class QTimer;

namespace AzToolsFramework
{
    namespace AssetBrowser
    {
        class AssetBrowserEntry;
        class AssetBrowserModel;
        class AssetBrowserFilterModel;
        class AssetBrowserThumbnailView;
        class EntryDelegate;

        class AssetBrowserTreeView
            : public QTreeViewWithStateSaving
            , public AssetBrowserViewRequestBus::Handler
            , public AssetBrowserComponentNotificationBus::Handler
            , public AssetBrowserInteractionNotificationBus::Handler

        {
            Q_OBJECT

        public:
            explicit AssetBrowserTreeView(QWidget* parent = nullptr);
            ~AssetBrowserTreeView() override;

            //////////////////////////////////////////////////////////////////////////
            // QTreeView
            void setModel(QAbstractItemModel* model) override;
            //////////////////////////////////////////////////////////////////////////

            //! Set unique asset browser name, used to persist tree expansion states
            void SetName(const QString& name);
            QString& GetName(){ return m_name; }

            void SetIsAssetBrowserMainView();
            bool GetIsAssetBrowserMainView();

            // O3DE_DEPRECATED
            void LoadState(const QString& name);
            void SaveState() const;

            //! Gets the selected entries.  if includeProducts is false, it will only
            //! count sources and folders - many common operations such as deleting, renaming, etc,
            //! can only work on sources and folders.
            AZStd::vector<const AssetBrowserEntry*> GetSelectedAssets(bool includeProducts = true) const;

            void SelectFolder(AZStd::string_view folderPath);

            void DeleteEntries();
            void RenameEntry();
            void DuplicateEntries();
            void MoveEntries();
            void AfterRename(QString newVal);

            //////////////////////////////////////////////////////////////////////////
            // AssetBrowserViewRequestBus
            void SelectProduct(AZ::Data::AssetId assetID) override;
            void SelectFileAtPath(const AZStd::string& assetPath) override;
            void ClearFilter() override;

            void Update() override;

            //////////////////////////////////////////////////////////////////////////

            //////////////////////////////////////////////////////////////////////////
            // AssetBrowserComponentNotificationBus
            void OnAssetBrowserComponentReady() override;
            //////////////////////////////////////////////////////////////////////////

            void SetShowSourceControlIcons(bool showSourceControlsIcons);
            void UpdateAfterFilter(bool hasFilter, bool selectFirstValidEntry);

            template <class TEntryType>
            const TEntryType* GetEntryFromIndex(const QModelIndex& index) const;

            const AssetBrowserEntry* GetEntryByPath(QStringView path);

            bool IsIndexExpandedByDefault(const QModelIndex& index) const override;

<<<<<<< HEAD
            void SetSortMode(const AssetBrowserFilterModel::AssetBrowserSortMode mode);
            AssetBrowserFilterModel::AssetBrowserSortMode GetSortMode() const;

            void SetAttachedThumbnailView(AssetBrowserThumbnailView* thumbnailView);
            AssetBrowserThumbnailView* GetAttachedThumbnailView() const;
=======
            void SetShowIndexAfterUpdate(QModelIndex index);

            void SetApplySnapshot(bool applySnapshot);

>>>>>>> 80c93f8d
        Q_SIGNALS:
            void selectionChangedSignal(const QItemSelection& selected, const QItemSelection& deselected);
            void ClearStringFilter();
            void ClearTypeFilter();

        public Q_SLOTS:
            void OpenItemForEditing(const QModelIndex& index);
            void OnContextMenu(const QPoint& point);

        protected:
            QModelIndexList selectedIndexes() const override;
            void dropEvent(QDropEvent* event) override;

        protected Q_SLOTS:
            void selectionChanged(const QItemSelection& selected, const QItemSelection& deselected) override;
            void rowsAboutToBeRemoved(const QModelIndex& parent, int start, int end) override;

        private:
            QPointer<AssetBrowserModel> m_assetBrowserModel;
            QPointer<AssetBrowserFilterModel> m_assetBrowserSortFilterProxyModel;
            EntryDelegate* m_delegate = nullptr;

            bool m_expandToEntriesByDefault = false;

            bool m_applySnapshot = true;

            QTimer* m_scTimer = nullptr;
            const int m_scUpdateInterval = 100;

            AssetBrowserThumbnailView* m_attachedThumbnailView = nullptr;
            ;

            QString m_name;

            QModelIndex m_indexToSelectAfterUpdate;

            bool SelectProduct(const QModelIndex& idxParent, AZ::Data::AssetId assetID);
            bool SelectEntry(const QModelIndex& idxParent, const AZStd::vector<AZStd::string>& entryPathTokens, const uint32_t entryPathIndex = 0, bool useDisplayName = false);

            //! Grab one entry from the source thumbnail list and update it
            void UpdateSCThumbnails();

            //! AssetBrowserInteractionNotificationBus::Handler overrides...
            void AddSourceFileCreators(const char* fullSourceFolderName, const AZ::Uuid& sourceUUID, AzToolsFramework::AssetBrowser::SourceFileCreatorList& creators) override;

        private Q_SLOTS:
            //! Get all visible source entries and place them in a queue to update their source control status
            void OnUpdateSCThumbnailsList();
        };

        template <class TEntryType>
        const TEntryType* AssetBrowserTreeView::GetEntryFromIndex(const QModelIndex& index) const
        {
            if (index.isValid())
            {
                QModelIndex sourceIndex = m_assetBrowserSortFilterProxyModel->mapToSource(index);
                AssetBrowserEntry* entry = static_cast<AssetBrowserEntry*>(sourceIndex.internalPointer());
                return azrtti_cast<const TEntryType*>(entry);
            }
            return nullptr;
        }

    } // namespace AssetBrowser
} // namespace AzToolsFramework<|MERGE_RESOLUTION|>--- conflicted
+++ resolved
@@ -102,18 +102,16 @@
 
             bool IsIndexExpandedByDefault(const QModelIndex& index) const override;
 
-<<<<<<< HEAD
             void SetSortMode(const AssetBrowserFilterModel::AssetBrowserSortMode mode);
             AssetBrowserFilterModel::AssetBrowserSortMode GetSortMode() const;
 
             void SetAttachedThumbnailView(AssetBrowserThumbnailView* thumbnailView);
             AssetBrowserThumbnailView* GetAttachedThumbnailView() const;
-=======
+
             void SetShowIndexAfterUpdate(QModelIndex index);
 
             void SetApplySnapshot(bool applySnapshot);
 
->>>>>>> 80c93f8d
         Q_SIGNALS:
             void selectionChangedSignal(const QItemSelection& selected, const QItemSelection& deselected);
             void ClearStringFilter();
