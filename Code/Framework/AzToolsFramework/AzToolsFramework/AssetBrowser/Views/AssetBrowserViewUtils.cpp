/*
 * Copyright (c) Contributors to the Open 3D Engine Project.
 * For complete copyright and license terms please see the LICENSE at the root of this distribution.
 *
 * SPDX-License-Identifier: Apache-2.0 OR MIT
 *
 */
//#include <API/EditorAssetSystemAPI.h>

#include <AzCore/StringFunc/StringFunc.h>
#include <AzCore/Utils/Utils.h>

#include <AzFramework/Asset/AssetSystemBus.h>
#include <AzFramework/Network/AssetProcessorConnection.h>
#include <AzFramework/StringFunc/StringFunc.h>
#include <AzToolsFramework/API/EditorAssetSystemAPI.h>
#include <AzToolsFramework/AssetBrowser/AssetBrowserBus.h>
#include <AzToolsFramework/AssetBrowser/Previewer/PreviewerBus.h>
#include <AzToolsFramework/AssetBrowser/Previewer/PreviewerFactory.h>
#include <AzToolsFramework/AssetBrowser/Entries/AssetBrowserEntry.h>
#include <AzToolsFramework/AssetBrowser/Entries/FolderAssetBrowserEntry.h>
#include <AzToolsFramework/AssetBrowser/Views/AssetBrowserTreeViewDialog.h>
#include <AzToolsFramework/AssetBrowser/Views/AssetBrowserViewUtils.h>
#include <AzToolsFramework/AssetBrowser/AssetSelectionModel.h>
#include <AzToolsFramework/Thumbnails/ThumbnailerBus.h>

#include <AzQtComponents/Components/Widgets/MessageBox.h>

#include <QDir>
#include <QPushButton>
#include <QWidget>
#include <QtWidgets/QMessageBox>

namespace AzToolsFramework
{
    namespace AssetBrowser
    {
        bool AssetBrowserViewUtils::RenameEntry(const AZStd::vector<const AssetBrowserEntry*>& entries, QWidget* callingWidget)
        {
            if (entries.size() != 1)
            {
                return false;
            }
            using namespace AzFramework::AssetSystem;
            bool connectedToAssetProcessor = false;
            AzFramework::AssetSystemRequestBus::BroadcastResult(
                connectedToAssetProcessor, &AzFramework::AssetSystemRequestBus::Events::AssetProcessorIsReady);

            if (connectedToAssetProcessor)
            {
                using namespace AZ::IO;
                const AssetBrowserEntry* item = entries[0];
                bool isFolder = item->GetEntryType() == AssetBrowserEntry::AssetEntryType::Folder;
                Path toPath;
                Path fromPath;
                if (isFolder)
                {
                    // Cannot rename the engine or project folders
                    if (IsEngineOrProjectFolder(item->GetFullPath()))
                    {
                        return false;
                    }
                    // There is currently a bug in AssetProcessorBatch that doesn't handle empty folders
                    // This code is needed until that bug is fixed. GHI 13340
                    if (IsFolderEmpty(item->GetFullPath()))
                    {                           
                        return true;
                    }
                    fromPath = item->GetFullPath() + "/*";
                    toPath = item->GetFullPath() + "TempFolderTestName/*";
                }
                else
                {
                    fromPath = item->GetFullPath();
                    toPath = fromPath;
                    toPath.ReplaceExtension("renameFileTestExtension");
                }
                AssetChangeReportRequest request(
                    AZ::OSString(fromPath.c_str()), AZ::OSString(toPath.c_str()), AssetChangeReportRequest::ChangeType::CheckMove);
                AssetChangeReportResponse response;

                if (SendRequest(request, response))
                {
                    if (!response.m_lines.empty())
                    {
                        AZStd::string message;
                        AZ::StringFunc::Join(message, response.m_lines.begin(), response.m_lines.end(), "\n");
                        AzQtComponents::FixedWidthMessageBox msgBox(
                            600,
                            QObject::tr(isFolder ? "Before Rename Folder Information" : "Before Rename Asset Information"),
                            QObject::tr("The asset you are renaming may be referenced in other assets."),
                            QObject::tr("More information can be found by pressing \"Show Details...\"."),
                            message.c_str(),
                            QMessageBox::Warning,
                            QMessageBox::Cancel,
                            QMessageBox::Yes,
                            callingWidget);
                        auto* renameButton = msgBox.addButton(QObject::tr("Rename"), QMessageBox::YesRole);
                        msgBox.exec();

                        if (msgBox.clickedButton() == static_cast<QAbstractButton*>(renameButton))
                        {
                            return true;
                        }
                    }
                    else
                    {
                        return true;
                    }
                }
            }
            return false;
        }

        void AssetBrowserViewUtils::AfterRename(QString newVal, const AZStd::vector<const AssetBrowserEntry*>& entries, QWidget* callingWidget)
        {
            if (entries.size() != 1)
            {
                return;
            }
            using namespace AZ::IO;
            const AssetBrowserEntry* item = entries[0];
            bool isFolder = item->GetEntryType() == AssetBrowserEntry::AssetEntryType::Folder;
            bool isEmptyFolder = isFolder && IsFolderEmpty(item->GetFullPath());
            Path toPath;
            Path fromPath;
            if (isFolder)
            {
                Path tempPath = item->GetFullPath();
                tempPath.ReplaceFilename(newVal.toStdString().c_str());
                // There is currently a bug in AssetProcessorBatch that doesn't handle empty folders
                // This code is needed until that bug is fixed. GHI 13340
                if (isEmptyFolder)
                {
                    fromPath = item->GetFullPath();
                    toPath = tempPath.String();
                    AZ::IO::SystemFile::Rename(fromPath.c_str(), toPath.c_str());
                    return;
                }
                else
                {
                    fromPath = item->GetFullPath() + "/*";
                    toPath = tempPath.String() + "/*";
                }
            }
            else
            {
                fromPath = item->GetFullPath();
                PathView extension = fromPath.Extension();
                toPath = fromPath;
                toPath.ReplaceFilename(newVal.toStdString().c_str());
                toPath.ReplaceExtension(extension);
            }
            // if the source path is the same as the destintion path then we don't need to go any further
            if (fromPath == toPath)
            {
                return;
            }
            using namespace AzFramework::AssetSystem;
            AssetChangeReportRequest moveRequest(
                AZ::OSString(fromPath.c_str()), AZ::OSString(toPath.c_str()), AssetChangeReportRequest::ChangeType::Move);
            AssetChangeReportResponse moveResponse;
            if (SendRequest(moveRequest, moveResponse))
            {
                // Send notification for listeners to update any in-memory states
                if (isFolder)
                {
                    AZStd::string_view fromPathNoWildcard(fromPath.ParentPath().Native());
                    AZStd::string_view toPathNoWildcard(toPath.ParentPath().Native());
                    AzToolsFramework::AssetBrowser::AssetBrowserFileActionNotificationBus::Broadcast(
                        &AzToolsFramework::AssetBrowser::AssetBrowserFileActionNotificationBus::Events::OnSourceFolderPathNameChanged,
                        fromPathNoWildcard,
                        toPathNoWildcard);
                }
                else
                {
                    AzToolsFramework::AssetBrowser::AssetBrowserFileActionNotificationBus::Broadcast(
                        &AzToolsFramework::AssetBrowser::AssetBrowserFileActionNotificationBus::Events::OnSourceFilePathNameChanged,
                        fromPath.c_str(),
                        toPath.c_str());
                }

                if (!moveResponse.m_lines.empty())
                {
                    AZStd::string message;
                    AZ::StringFunc::Join(message, moveResponse.m_lines.begin(), moveResponse.m_lines.end(), "\n");
                    AzQtComponents::FixedWidthMessageBox msgBox(
                        600,
                        QObject::tr(isFolder ? "After Rename Folder Information" : "After Rename Asset Information"),
                        QObject::tr("The asset has been renamed."),
                        QObject::tr("More information can be found by pressing \"Show Details...\"."),
                        message.c_str(),
                        QMessageBox::Information,
                        QMessageBox::Ok,
                        QMessageBox::Ok,
                        callingWidget);
                    msgBox.exec();
                }
                if (isFolder)
                {
                    AZ::IO::SystemFile::DeleteDir(item->GetFullPath().c_str());
                }
            }
        }

        bool AssetBrowserViewUtils::IsFolderEmpty(AZStd::string_view path)
        {
            return QDir(path.data()).entryList(QDir::NoDotAndDotDot | QDir::AllEntries).isEmpty();
        }

        bool AssetBrowserViewUtils::IsEngineOrProjectFolder(AZStd::string_view path)
        {
            AZ::IO::PathView folderPathView(path);

            return (folderPathView.Compare(AZ::Utils::GetEnginePath()) == 0 || folderPathView.Compare(AZ::Utils::GetProjectPath()) == 0);
        }

        void AssetBrowserViewUtils::DeleteEntries(const AZStd::vector<const AssetBrowserEntry*>& entries, QWidget* callingWidget)
        {
            if (entries.empty())
            {
                return;
            }

            if (entries.size() > 1)
            {
                for (auto assetEntry : entries)
                {
                    if (assetEntry->GetEntryType() == AssetBrowserEntry::AssetEntryType::Folder)
                    {
                        return;
                    }
                }
            }
            bool isFolder = entries[0]->GetEntryType() == AssetBrowserEntry::AssetEntryType::Folder;
            if (isFolder && IsEngineOrProjectFolder(entries[0]->GetFullPath()))
            {
                return;
            }
            using namespace AzFramework::AssetSystem;
            bool connectedToAssetProcessor = false;
            AzFramework::AssetSystemRequestBus::BroadcastResult(
                connectedToAssetProcessor, &AzFramework::AssetSystemRequestBus::Events::AssetProcessorIsReady);

            if (connectedToAssetProcessor)
            {
                using namespace AZ::IO;
                for (auto item : entries)
                {
                    Path fromPath;
                    if (isFolder)
                    {
                        fromPath = item->GetFullPath() + "/*";
                    }
                    else
                    {
                        fromPath = item->GetFullPath();
                    }
                    AssetChangeReportRequest request(
                        AZ::OSString(fromPath.c_str()), AZ::OSString(""), AssetChangeReportRequest::ChangeType::CheckDelete, isFolder);
                    AssetChangeReportResponse response;

                    if (SendRequest(request, response))
                    {
                        bool canDelete = true;

                        if (!response.m_lines.empty())
                        {
                            AZStd::string message;
                            AZ::StringFunc::Join(message, response.m_lines.begin(), response.m_lines.end(), "\n");
                            AzQtComponents::FixedWidthMessageBox msgBox(
                                600,
                                QObject::tr(isFolder ? "Before Delete Folder Information" : "Before Delete Asset Information"),
                                QObject::tr("The asset you are deleting may be referenced in other assets."),
                                QObject::tr("More information can be found by pressing \"Show Details...\"."),
                                message.c_str(),
                                QMessageBox::Warning,
                                QMessageBox::Cancel,
                                QMessageBox::Yes,
                                callingWidget);
                            auto* deleteButton = msgBox.addButton(QObject::tr("Delete"), QMessageBox::YesRole);
                            msgBox.exec();

                            if (msgBox.clickedButton() != static_cast<QAbstractButton*>(deleteButton))
                            {
                                canDelete = false;
                            }
                        }
                        else
                        {
                            QMessageBox warningBox;
                            warningBox.setWindowTitle(QObject::tr(isFolder ? "Folder Deletion - Warning" : "Asset Deletion - Warning"));
                            warningBox.setText(
                                QObject::tr("O3DE is unable to detect if this file is being used inside a level, prefab, or asset."
                                            "By deleting these asset(s), you understand this might break a connection if it's still in use."));
                            warningBox.setInformativeText(
                                QObject::tr("Currently, delete is a permanent action and cannot be undone.\n"
                                    "Do you wish to proceed with this deletion?"));
                            warningBox.setIcon(QMessageBox::Warning);
                            warningBox.addButton(QMessageBox::Cancel);
                            warningBox.addButton(QObject::tr("Delete"), QMessageBox::YesRole);
                            warningBox.setDefaultButton(QMessageBox::Yes);
                            warningBox.setFixedWidth(600);
                            if (warningBox.exec() == QMessageBox::Cancel)
                            {
                                canDelete = false;
                            }
                        }

                        if (canDelete)
                        {
                            AssetChangeReportRequest deleteRequest(
                                AZ::OSString(fromPath.c_str()), AZ::OSString(""), AssetChangeReportRequest::ChangeType::Delete, isFolder);
                            AssetChangeReportResponse deleteResponse;
                            if (SendRequest(deleteRequest, deleteResponse))
                            {
                                if (!response.m_lines.empty())
                                {
                                    AZStd::string deleteMessage;
                                    AZ::StringFunc::Join(deleteMessage, response.m_lines.begin(), response.m_lines.end(), "\n");
                                    AzQtComponents::FixedWidthMessageBox deleteMsgBox(
                                        600,
                                        QObject::tr(isFolder ? "After Delete Folder Information" : "After Delete Asset Information"),
                                        QObject::tr("The asset has been deleted."),
                                        QObject::tr("More information can be found by pressing \"Show Details...\"."),
                                        deleteMessage.c_str(),
                                        QMessageBox::Information,
                                        QMessageBox::Ok,
                                        QMessageBox::Ok,
                                        callingWidget);
                                    deleteMsgBox.exec();
                                }
                            }
                            if (isFolder)
                            {
                                AZ::IO::SystemFile::DeleteDir(item->GetFullPath().c_str());
                            }
                        }
                    }
                }
            }
        }

        void AssetBrowserViewUtils::MoveEntries(const AZStd::vector<const AssetBrowserEntry*>& entries, QWidget* callingWidget)
        {
            if (entries.empty())
            {
                return;
            }

            if (entries.size() > 1)
            {
                for (auto assetEntry : entries)
                {
                    if (assetEntry->GetEntryType() == AssetBrowserEntry::AssetEntryType::Folder)
                    {
                        return;
                    }
                    
                }
            }
            bool isFolder = entries[0]->GetEntryType() == AssetBrowserEntry::AssetEntryType::Folder;
            if (isFolder && IsEngineOrProjectFolder(entries[0]->GetFullPath()))
            {
                return;
            }
            using namespace AzFramework::AssetSystem;
            EntryTypeFilter* foldersFilter = new EntryTypeFilter();
            foldersFilter->SetEntryType(AssetBrowserEntry::AssetEntryType::Folder);

            auto selection = AzToolsFramework::AssetBrowser::AssetSelectionModel::EverythingSelection();
            selection.SetTitle(QObject::tr("folder to move to"));
            selection.SetMultiselect(false);
            selection.SetDisplayFilter(FilterConstType(foldersFilter));
            AssetBrowserTreeViewDialog dialog(selection, callingWidget);

            if (dialog.exec() == QDialog::Accepted)
            {
                const AZStd::vector<AZStd::string> folderPaths = selection.GetSelectedFilePaths();

                if (!folderPaths.empty())
                {
                    AZStd::string folderPath = folderPaths[0];
                    bool connectedToAssetProcessor = false;
                    AzFramework::AssetSystemRequestBus::BroadcastResult(
                        connectedToAssetProcessor, &AzFramework::AssetSystemRequestBus::Events::AssetProcessorIsReady);

                    if (connectedToAssetProcessor)
                    {
                        for (auto entry : entries)
                        {
                            using namespace AZ::IO;
                            bool isEmptyFolder = isFolder && AssetBrowserViewUtils::IsFolderEmpty(entry->GetFullPath());
                            Path fromPath;
                            Path toPath;
                            if (isFolder)
                            {
                                Path filename = static_cast<Path>(entry->GetFullPath()).Filename();
                                if (isEmptyFolder)
                                // There is currently a bug in AssetProcessorBatch that doesn't handle empty folders
                                // This code is needed until that bug is fixed. GHI 13340
                                {
                                    fromPath = entry->GetFullPath();
                                    toPath =
                                        AZStd::string::format("%.*s/%.*s", AZ_STRING_ARG(folderPath), AZ_STRING_ARG(filename.Native()));
                                    AZ::IO::SystemFile::CreateDir(toPath.c_str());
                                    AZ::IO::SystemFile::DeleteDir(fromPath.c_str());
                                    return;
                                }
                                else
                                {
                                    fromPath = AZStd::string::format("%.*s/*", AZ_STRING_ARG(entry->GetFullPath()));
                                    toPath =
                                        AZStd::string::format("%.*s/%.*s/*", AZ_STRING_ARG(folderPath), AZ_STRING_ARG(filename.Native()));
                                }
                            }
                            else
                            {
                                fromPath = entry->GetFullPath();
                                PathView filename = fromPath.Filename();
                                toPath = folderPath;
                                toPath /= filename;
                            }
                            MoveEntry(fromPath.c_str(), toPath.c_str(), isFolder, callingWidget);
                        }
                    }
                }
            }
        }

        void AssetBrowserViewUtils::DuplicateEntries(const AZStd::vector<const AssetBrowserEntry*>& entries)
        {
            for (auto entry : entries)
            {
                using namespace AZ::IO;
                Path oldPath = entry->GetFullPath();
                AZ::IO::FixedMaxPath newPath =
                    AzFramework::StringFunc::Path::MakeUniqueFilenameWithSuffix(AZ::IO::PathView(oldPath.Native()), "-copy");
                QFile::copy(oldPath.c_str(), newPath.c_str());
            }
        }

        void AssetBrowserViewUtils::MoveEntry(AZStd::string_view fromPath, AZStd::string_view toPath, bool isFolder, QWidget* parent)
        {
            using namespace AzFramework::AssetSystem;
            AssetChangeReportRequest request(AZ::OSString(fromPath), AZ::OSString(toPath), AssetChangeReportRequest::ChangeType::CheckMove);
            AssetChangeReportResponse response;

            if (SendRequest(request, response))
            {
                bool canMove = true;

                if (!response.m_lines.empty())
                {
                    AZStd::string message;
                    AZ::StringFunc::Join(message, response.m_lines.begin(), response.m_lines.end(), "\n");
                    AzQtComponents::FixedWidthMessageBox msgBox(
                        600,
                        QObject::tr(isFolder ? "Before Move Folder Information" : "Before Move Asset Information"),
                        QObject::tr("The asset you are moving may be referenced in other assets."),
                        QObject::tr("More information can be found by pressing \"Show Details...\"."),
                        message.c_str(),
                        QMessageBox::Warning,
                        QMessageBox::Cancel,
                        QMessageBox::Yes,
                        parent);
                    auto* moveButton = msgBox.addButton(QObject::tr("Move"), QMessageBox::YesRole);
                    msgBox.exec();

                    if (msgBox.clickedButton() != static_cast<QAbstractButton*>(moveButton))
                    {
                        canMove = false;
                    }
                }
                if (canMove)
                {
                    AssetChangeReportRequest moveRequest(
                        AZ::OSString(fromPath), AZ::OSString(toPath), AssetChangeReportRequest::ChangeType::Move);
                    AssetChangeReportResponse moveResponse;
                    if (SendRequest(moveRequest, moveResponse))
                    {
                        // Send notification for listeners to update any in-memory states
                        if (isFolder)
                        {
                            // Remove the wildcard characters from the end of the paths
                            AZStd::string fromPathNoWildcard(fromPath.substr(0, fromPath.size() - 2));
                            AZStd::string toPathNoWildcard(toPath.substr(0, toPath.size() - 2));
                            AzToolsFramework::AssetBrowser::AssetBrowserFileActionNotificationBus::Broadcast(
                                &AzToolsFramework::AssetBrowser::AssetBrowserFileActionNotificationBus::Events::
                                    OnSourceFolderPathNameChanged,
                                fromPathNoWildcard.c_str(),
                                toPathNoWildcard.c_str());
                        }
                        else
                        {
                            AzToolsFramework::AssetBrowser::AssetBrowserFileActionNotificationBus::Broadcast(
                                &AzToolsFramework::AssetBrowser::AssetBrowserFileActionNotificationBus::Events::OnSourceFilePathNameChanged,
                                fromPath,
                                toPath);
                        }

                        if (!response.m_lines.empty())
                        {
                            AZStd::string moveMessage;
                            AZ::StringFunc::Join(moveMessage, response.m_lines.begin(), response.m_lines.end(), "\n");
                            AzQtComponents::FixedWidthMessageBox moveMsgBox(
                                600,
                                QObject::tr(isFolder ? "After Move Folder Information" : "After Move Asset Information"),
                                QObject::tr("The asset has been moved."),
                                QObject::tr("More information can be found by pressing \"Show Details...\"."),
                                moveMessage.c_str(),
                                QMessageBox::Information,
                                QMessageBox::Ok,
                                QMessageBox::Ok,
                                parent);
                            moveMsgBox.exec();
                        }
                    }
                    if (isFolder)
                    {
                        // Remove the wildcard characters from the end of the path
                        AZStd::string fromPathNoWildcard(fromPath.substr(0, fromPath.size() - 2));
                        if (!AZ::IO::SystemFile::DeleteDir(fromPathNoWildcard.c_str()))
                        {
                            AZ_Warning("AssetBrowser", false, "Failed to delete empty directory %s.", fromPathNoWildcard.c_str());
                        }
                    }
                }
            }
        }
<<<<<<< HEAD
        QVariant AssetBrowserViewUtils::GetThumbnail(const AssetBrowserEntry* entry, bool isFavorite)
=======
        QVariant AssetBrowserViewUtils::GetThumbnail(const AssetBrowserEntry* entry, bool returnIcon)
>>>>>>> 925172c7
        {
            // Check if this entry is a folder
            QString iconPathToUse;
            AZ::IO::FixedMaxPath engineRoot = AZ::Utils::GetEnginePath();
            AZ_Assert(!engineRoot.empty(), "Engine Root not initialized");
            if (auto folderEntry = azrtti_cast<const FolderAssetBrowserEntry*>(entry))
            {
                if (!folderEntry->GetIconPath().empty())
                {
                    if (folderEntry->GetIconPath().c_str()[0] == ':')
                    {
                        iconPathToUse = folderEntry->GetIconPath().c_str();
                    }
                    else
                    {
                        iconPathToUse = (engineRoot / folderEntry->GetIconPath()).c_str();
                    }
                }
                else if (folderEntry->IsGemFolder())
                {
                    static constexpr const char* FolderIconPath = "Assets/Editor/Icons/AssetBrowser/GemFolder_80.svg";
                    iconPathToUse = (engineRoot / FolderIconPath).c_str();
                }
                else if (isFavorite)
                {
                    iconPathToUse = ":/Gallery/Favorite_Folder.svg";
                }
                else
                {
                    static constexpr const char* FolderIconPath = "Assets/Editor/Icons/AssetBrowser/Folder_80.svg";
                    iconPathToUse = (engineRoot / FolderIconPath).c_str();
                }
                return iconPathToUse;
            }

            // Check if this entry has a custom previewer, if so use that thumbnail
            if (!returnIcon)
            {
                AZ::EBusAggregateResults<const PreviewerFactory*> factories;
                PreviewerRequestBus::BroadcastResult(factories, &PreviewerRequests::GetPreviewerFactory, entry);
                for (const auto factory : factories.values)
                {
                    if (factory)
                    {
                        SharedThumbnail thumbnail;

                        ThumbnailerRequestBus::BroadcastResult(thumbnail, &ThumbnailerRequests::GetThumbnail, entry->GetThumbnailKey());
                        AZ_Assert(thumbnail, "The shared thumbnail was not available from the ThumbnailerRequestBus.");
                        if (thumbnail && thumbnail->GetState() != Thumbnail::State::Failed)
                        {
                            return thumbnail->GetPixmap();
                        }
                    }
                }
            }
            // Helper function to find the full path for a given icon
            auto findIconPath = [](QString resultPath)
            {
                // is it an embedded resource or absolute path?
                bool isUsablePath =
                    (resultPath.startsWith(":") || (!AzFramework::StringFunc::Path::IsRelative(resultPath.toUtf8().constData())));

                if (!isUsablePath)
                {
                    // getting here means it needs resolution.  Can we find the real path of the file?  This also searches in gems
                    // for sources.
                    bool foundIt = false;
                    AZStd::string watchFolder;
                    AZ::Data::AssetInfo assetInfo;
                    AssetSystemRequestBus::BroadcastResult(
                        foundIt,
                        &AssetSystemRequestBus::Events::GetSourceInfoBySourcePath,
                        resultPath.toUtf8().constData(),
                        assetInfo,
                        watchFolder);

                    if (foundIt)
                    {
                        // the absolute path is join(watchfolder, relativepath); // since its relative to the watch folder.
                        resultPath = QDir(watchFolder.c_str()).absoluteFilePath(assetInfo.m_relativePath.c_str());
                    }
                }
                return resultPath;
            };

            // Check if this is a product asset with an overridden icon
            if (auto productEntry = azrtti_cast<const ProductAssetBrowserEntry*>(entry))
            {
                AZ::AssetTypeInfoBus::EventResult(iconPathToUse, productEntry->GetAssetType(), &AZ::AssetTypeInfo::GetBrowserIcon);
                if (!iconPathToUse.isEmpty())
                {
                    return findIconPath(iconPathToUse);
                }
            }
            // Check if this asset has a custom icon
            AZ::EBusAggregateResults<SourceFileDetails> results;
            AssetBrowserInteractionNotificationBus::BroadcastResult(
                results, &AssetBrowserInteractionNotificationBus::Events::GetSourceFileDetails, entry->GetFullPath().c_str());

            auto it = AZStd::find_if(
                results.values.begin(),
                results.values.end(),
                [](const SourceFileDetails& details)
                {
                    return !details.m_sourceThumbnailPath.empty();
                });

            if (it != results.values.end())
            {
                iconPathToUse = findIconPath(QString::fromUtf8(it->m_sourceThumbnailPath.c_str()));
            }

            // No icon found - use default.
            if (iconPathToUse.isEmpty())
            {
                static constexpr const char* DefaultFileIconPath = "Assets/Editor/Icons/AssetBrowser/Default_16.svg";
                iconPathToUse = (engineRoot / DefaultFileIconPath).c_str();
            }
            return iconPathToUse;
        }
    } // namespace AssetBrowser
} // namespace AzToolsFramework<|MERGE_RESOLUTION|>--- conflicted
+++ resolved
@@ -528,11 +528,8 @@
                 }
             }
         }
-<<<<<<< HEAD
-        QVariant AssetBrowserViewUtils::GetThumbnail(const AssetBrowserEntry* entry, bool isFavorite)
-=======
-        QVariant AssetBrowserViewUtils::GetThumbnail(const AssetBrowserEntry* entry, bool returnIcon)
->>>>>>> 925172c7
+
+        QVariant AssetBrowserViewUtils::GetThumbnail(const AssetBrowserEntry* entry, bool returnIcon, bool isFavorite)
         {
             // Check if this entry is a folder
             QString iconPathToUse;
