/*
 * Copyright (c) Contributors to the Open 3D Engine Project.
 * For complete copyright and license terms please see the LICENSE at the root of this distribution.
 *
 * SPDX-License-Identifier: Apache-2.0 OR MIT
 *
 */

#include "AssetEditorWidget.h"
#include "AssetEditorTab.h"

#include <API/EditorAssetSystemAPI.h>
#include <API/ToolsApplicationAPI.h>

#include <AssetEditor/AssetEditorBus.h>
#include <AssetEditor/AssetEditorHeader.h>
AZ_PUSH_DISABLE_WARNING(4251, "-Wunknown-warning-option") // 'QLayoutItem::align': class 'QFlags<Qt::AlignmentFlag>' needs to have
                                                          // dll-interface to be used by clients of class 'QLayoutItem'
#include <AzToolsFramework/AssetEditor/ui_AssetEditorToolbar.h>
AZ_POP_DISABLE_WARNING
#include <AzToolsFramework/AssetEditor/ui_AssetEditorStatusBar.h>

#include <AssetBrowser/AssetSelectionModel.h>

#include <AzCore/Asset/AssetManager.h>
#include <AzCore/Asset/AssetManagerBus.h>
#include <AzCore/Asset/AssetSerializer.h>
#include <AzCore/Asset/AssetTypeInfoBus.h>
#include <AzCore/Component/ComponentApplicationBus.h>
#include <AzCore/Console/IConsole.h>
#include <AzCore/IO/FileIO.h>
#include <AzCore/IO/SystemFile.h>
#include <AzCore/Serialization/EditContextConstants.inl>
#include <AzCore/Serialization/SerializeContext.h>
#include <AzCore/Serialization/Utils.h>
#include <AzCore/UserSettings/UserSettings.h>
#include <AzCore/std/smart_ptr/make_shared.h>
#include <AzCore/std/sort.h>

#include <AzFramework/API/ApplicationAPI.h>
#include <AzFramework/Asset/GenericAssetHandler.h>
#include <AzFramework/StringFunc/StringFunc.h>

#include <AzQtComponents/Components/Widgets/FileDialog.h>

#include <AzToolsFramework/UI/UICore/WidgetHelpers.h>

#include <SourceControl/SourceControlAPI.h>

#include <UI/PropertyEditor/PropertyRowWidget.hxx>
#include <UI/PropertyEditor/ReflectedPropertyEditor.hxx>

#include <AzFramework/DocumentPropertyEditor/ReflectionAdapter.h>
#include <UI/DocumentPropertyEditor/DocumentPropertyEditor.h>
#include <UI/DocumentPropertyEditor/FilteredDPE.h>

#include <QAction>
#include <QMenu>
#include <QMenuBar>
#include <QMessageBox>
#include <QVBoxLayout>

namespace AzToolsFramework
{
    namespace AssetEditor
    {
        //////////////////////////////////
        // AssetEditorWidgetUserSettings
        //////////////////////////////////

        void AssetEditorWidgetUserSettings::Reflect(AZ::ReflectContext* context)
        {
            AZ::SerializeContext* serialize = azrtti_cast<AZ::SerializeContext*>(context);
            if (serialize)
            {
                serialize->Class<AssetEditorWidgetUserSettings>()
                    ->Version(0)
                    ->Field("m_showPreviewMessage", &AssetEditorWidgetUserSettings::m_lastSavePath)
                    ->Field("m_snapDistance", &AssetEditorWidgetUserSettings::m_recentPaths);
            }
        }

        AssetEditorWidgetUserSettings::AssetEditorWidgetUserSettings()
        {
            char assetRoot[AZ_MAX_PATH_LEN] = { 0 };
            AZ::IO::FileIOBase::GetInstance()->ResolvePath("@projectroot@", assetRoot, AZ_MAX_PATH_LEN);

            m_lastSavePath = assetRoot;
        }

        void AssetEditorWidgetUserSettings::AddRecentPath(const AZStd::string& recentPath)
        {
            AZStd::string lowerCasePath = recentPath;
            AZStd::to_lower(lowerCasePath.begin(), lowerCasePath.end());

            auto item = AZStd::find(m_recentPaths.begin(), m_recentPaths.end(), lowerCasePath);
            if (item != m_recentPaths.end())
            {
                m_recentPaths.erase(item);
            }

            m_recentPaths.emplace(m_recentPaths.begin(), lowerCasePath);

            while (m_recentPaths.size() > 10)
            {
                m_recentPaths.pop_back();
            }
        }

        //////////////////////////////////////////////////////////////////////////
        // AssetEditorWidget
        //////////////////////////////////////////////////////////////////////////

        const AZ::Crc32 k_assetEditorWidgetSettings = AZ_CRC("AssetEditorSettings", 0xfe740dee);

        AssetEditorWidget::AssetEditorWidget(QWidget* parent)
            : QWidget(parent)
            , m_statusBar(new Ui::AssetEditorStatusBar())
        {
            AZ::ComponentApplicationBus::BroadcastResult(m_serializeContext, &AZ::ComponentApplicationRequests::GetSerializeContext);
            AZ_Assert(m_serializeContext, "Failed to retrieve serialize context.");

            m_assetObserverToken = AZ::Uuid::CreateNull();

            setObjectName("AssetEditorWidget");

            QVBoxLayout* mainLayout = new QVBoxLayout();
            mainLayout->setContentsMargins(0, 0, 0, 0);
            mainLayout->setSpacing(0);

            m_tabs = new AzQtComponents::TabWidget(this);
            m_tabs->setObjectName("AssetEditorTabWidget");
            AzQtComponents::TabWidget::applySecondaryStyle(m_tabs, false);
            m_tabs->setContentsMargins(0, 0, 0, 0);
            m_tabs->setTabsClosable(true);
            m_tabs->setMovable(true);
            mainLayout->addWidget(m_tabs);

            connect(m_tabs, &QTabWidget::tabCloseRequested, this, &AssetEditorWidget::onTabCloseButtonPressed);
            connect(m_tabs, &AzQtComponents::TabWidget::currentChanged, this, &AssetEditorWidget::currentTabChanged);
            
            QWidget* statusBarWidget = new QWidget(this);
            statusBarWidget->setObjectName("AssetEditorStatusBar");
            m_statusBar->setupUi(statusBarWidget);
            m_statusBar->textEdit->setText("");
            m_statusBar->textEdit->setTextInteractionFlags(Qt::TextSelectableByMouse);

            mainLayout->addWidget(statusBarWidget);

            PopulateGenericAssetTypes();

            QMenuBar* mainMenu = new QMenuBar();
            QMenu* fileMenu = mainMenu->addMenu(tr("&File"));
            // Add Create New Asset menu and populate it with all asset types that have GenericAssetHandler
            m_newAssetMenu = fileMenu->addMenu(tr("&New"));

            for (const auto& assetType : m_genericAssetTypes)
            {
                QString assetTypeName;
                AZ::AssetTypeInfoBus::EventResult(assetTypeName, assetType, &AZ::AssetTypeInfo::GetAssetTypeDisplayName);

                if (!assetTypeName.isEmpty())
                {
                    QAction* newAssetAction = m_newAssetMenu->addAction(assetTypeName);
                    connect(
                        newAssetAction,
                        &QAction::triggered,
                        this,
                        [assetType, this]()
                        {
                            CreateAsset(assetType);
                        });
                }
            }

            QAction* openAssetAction = fileMenu->addAction("&Open");
            connect(openAssetAction, &QAction::triggered, this, &AssetEditorWidget::OpenAssetWithDialog);

            m_recentFileMenu = fileMenu->addMenu("Open Recent");

            m_saveAssetAction = fileMenu->addAction("&Save");
            m_saveAssetAction->setShortcut(QKeySequence::Save);
            connect(m_saveAssetAction, &QAction::triggered, this, &AssetEditorWidget::SaveAsset);

            m_saveAsAssetAction = fileMenu->addAction("&Save As");
            m_saveAsAssetAction->setShortcut(QKeySequence::SaveAs);
            connect(m_saveAsAssetAction, &QAction::triggered, this, &AssetEditorWidget::SaveAssetAs);

            m_saveAllAssetsAction = fileMenu->addAction("Save All");
            connect(m_saveAllAssetsAction, &QAction::triggered, this, &AssetEditorWidget::SaveAll);

            // The Save actions are disabled by default.
            // They are activated when an asset is created/opened.
            m_saveAssetAction->setEnabled(false);
            m_saveAsAssetAction->setEnabled(false);
            m_saveAllAssetsAction->setEnabled(false);

            QMenu* viewMenu = mainMenu->addMenu(tr("&View"));

            QAction* expandAll = viewMenu->addAction("&Expand All");
            connect(expandAll, &QAction::triggered, this, &AssetEditorWidget::ExpandAll);

            QAction* collapseAll = viewMenu->addAction("&Collapse All");
            connect(collapseAll, &QAction::triggered, this, &AssetEditorWidget::CollapseAll);

            mainLayout->setMenuBar(mainMenu);

            setLayout(mainLayout);

            m_userSettings =
                AZ::UserSettings::CreateFind<AssetEditorWidgetUserSettings>(k_assetEditorWidgetSettings, AZ::UserSettings::CT_LOCAL);

            UpdateRecentFileListState();

            QObject::connect(m_recentFileMenu, &QMenu::aboutToShow, this, &AssetEditorWidget::PopulateRecentMenu);
        }

        AssetEditorWidget::~AssetEditorWidget()
        {
            AZ::SystemTickBus::Handler::BusDisconnect();
        }

<<<<<<< HEAD
        void AssetEditorWidget::SaveAll()
=======
        void AssetEditorWidget::CreateAsset(AZ::Data::AssetType assetType, const AZ::Uuid& observerToken)
        {
            m_assetObserverToken = observerToken;

            auto typeIter = AZStd::find_if(
                m_genericAssetTypes.begin(),
                m_genericAssetTypes.end(),
                [assetType](const AZ::Data::AssetType& testType)
                {
                    return assetType == testType;
                });

            if (typeIter != m_genericAssetTypes.end())
            {
                CreateAssetImpl(assetType);
            }
            else
            {
                AZ_Assert(
                    false,
                    "The AssetEditorWidget only supports Generic Asset Types, make sure your type has a handler that implements "
                    "GenericAssetHandler");
            }
        }

        void AssetEditorWidget::OnAssetReady(AZ::Data::Asset<AZ::Data::AssetData> asset)
        {
            m_dirty = false;

            AZ::Data::AssetBus::MultiHandler::BusDisconnect(asset.GetId());

            // Clone the asset
            AZ::Data::AssetId newAssetId = AZ::Data::AssetId(AZ::Uuid::CreateRandom());
            m_inMemoryAsset =
                AZ::Data::AssetManager::Instance().CreateAsset(newAssetId, asset.GetType(), m_inMemoryAsset.GetAutoLoadBehavior());
            auto serializeContext = AZ::EntityUtils::GetApplicationSerializeContext();
            serializeContext->CloneObjectInplace((*m_inMemoryAsset.GetData()), asset.GetData());

            // Make sure the saved state key is reset since this could be a file opened with the same property editor isntance
            m_savedStateKey = AZ::Crc32(&asset.GetId(), sizeof(AZ::Data::AssetId));

            UpdatePropertyEditor(m_inMemoryAsset);

            SetupHeader();

            if (!m_sourceAssetId.IsValid())
            {
                SetStatusText(Status::assetCreated);
            }
            else
            {
                SetStatusText(Status::assetLoaded);
            }

            UpdateMenusOnAssetOpen();
        }

        void AssetEditorWidget::OnAssetReloaded(AZ::Data::Asset<AZ::Data::AssetData> asset)
        {
            // Keep a reference to the reloaded asset data
            OnAssetReady(asset);
        }

        void AssetEditorWidget::UpdatePropertyEditor(AZ::Data::Asset<AZ::Data::AssetData>& asset)
        {
            if (m_useDPE)
            {
                m_adapter->SetValue(asset.Get(), asset.GetType());
                m_filteredWidget->SetAdapter(m_adapter);
                m_filteredWidget->setEnabled(true);

                m_dpe->SetSavedStateKey(m_savedStateKey, "AssetEditor");
            }
            else
            {
                m_propertyEditor->ClearInstances();
                m_propertyEditor->SetSavedStateKey(m_savedStateKey);
                m_propertyEditor->AddInstance(asset.Get(), asset.GetType(), nullptr);

                m_propertyEditor->InvalidateAll();
                m_propertyEditor->setEnabled(true);
            }
        }

        void AssetEditorWidget::OnAssetError(AZ::Data::Asset<AZ::Data::AssetData> asset)
>>>>>>> b1aebf91
        {

            for (int tabIndex = 0; tabIndex < m_tabs->count(); tabIndex++)
            {
                AssetEditorTab* tab = qobject_cast<AssetEditorTab*>(m_tabs->widget(tabIndex));
                if (!tab->IsDirty())
                {
                    continue;
                }

                tab->SaveAsset();
            }
        }

        bool AssetEditorWidget::SaveAllAndClose()
        {
            AssetEditorTab::SaveCompleteCallback saveCompleteCallback = [this]() -> void
            {
                // Check that all tabs are clean.
                for (int tabIndex = 0; tabIndex < m_tabs->count(); tabIndex++)
                {
                    AssetEditorTab* tab = qobject_cast<AssetEditorTab*>(m_tabs->widget(tabIndex));
                    if (tab->IsDirty() && !tab->UserRefusedSave())
                    {
                        return;
                    }
                }

                // Close them.
                for (int tabIndex = m_tabs->count() - 1; tabIndex >= 0; tabIndex--)
                {
                    AssetEditorTab* tab = qobject_cast<AssetEditorTab*>(m_tabs->widget(tabIndex));
                    m_tabs->removeTab(tabIndex);
                    delete tab;
                }

                CloseOnNextTick();
            };

            // Ensure the UserRefusedSave flag is reset so that if this gets called twice, dirty tabs aren't ignored.
            for (int tabIndex = m_tabs->count() - 1; tabIndex >= 0; tabIndex--)
            {
                AssetEditorTab* tab = qobject_cast<AssetEditorTab*>(m_tabs->widget(tabIndex));
                tab->ClearUserRefusedSaveFlag();
            }

            if (!m_tabs->count())
            {
                parentWidget()->parentWidget()->close();
                return true;
            }

            for (int tabIndex = m_tabs->count() - 1; tabIndex >= 0; tabIndex--)
            {
                AssetEditorTab* tab = qobject_cast<AssetEditorTab*>(m_tabs->widget(tabIndex));
                if (!tab)
                {
                    continue;
                }

                if (!tab->IsDirty())
                {
                    continue;
                }

                if (!tab->TrySaveAsset(saveCompleteCallback))
                {
                    // Action has been canceled.
                    return false;
                }
            }

            return true;
        }

        void AssetEditorWidget::CreateAsset(AZ::Data::AssetType assetType)
        {
            QString newAssetName = QString(tr("New Asset %1").arg(m_nextNewAssetIndex++));
            AssetEditorTab* newTab = MakeNewTab(newAssetName);
            newTab->CreateAsset(assetType, newAssetName);
        }

        void AssetEditorWidget::OpenAsset(const AZ::Data::Asset<AZ::Data::AssetData> asset)
        {
            AZ::Data::AssetInfo typeInfo;
            AZ::Data::AssetCatalogRequestBus::BroadcastResult(
                typeInfo, &AZ::Data::AssetCatalogRequestBus::Events::GetAssetInfoById, asset.GetId());

            // Check if there is an asset to open
            if (typeInfo.m_relativePath.empty())
            {
                return;
            }

            bool hasResult = false;
            AZStd::string fullPath;
            AzToolsFramework::AssetSystemRequestBus::BroadcastResult(
                hasResult,
                &AzToolsFramework::AssetSystem::AssetSystemRequest::GetFullSourcePathFromRelativeProductPath,
                typeInfo.m_relativePath,
                fullPath);

            AZStd::string fileName = typeInfo.m_relativePath;

            if (AzFramework::StringFunc::Path::Normalize(fileName))
            {
                AzFramework::StringFunc::Path::StripPath(fileName);
            }

            AddRecentPath(fullPath.c_str());

            AssetEditorTab* tab = FindTabForAsset(asset.GetId());
            if (tab)
            {
                // This asset is already open, just switch to the correct tab.
                m_tabs->setCurrentWidget(tab);
            }
            else
            {
                AssetEditorTab* newTab = MakeNewTab(fileName.c_str());
                newTab->LoadAsset(asset.GetId(), asset.GetType(), fileName.c_str());
            }
        }

        void AssetEditorWidget::OpenAssetWithDialog()
        {
            AssetSelectionModel selection = AssetSelectionModel::AssetTypesSelection(m_genericAssetTypes);
            EditorRequests::Bus::Broadcast(&EditorRequests::BrowseForAssets, selection);
            if (selection.IsValid())
            {
                auto product = azrtti_cast<const ProductAssetBrowserEntry*>(selection.GetResult());

                AssetEditorTab* tab = FindTabForAsset(product->GetAssetId());
                if (tab)
                {
                    // This asset is already open, just switch to the correct tab.
                    m_tabs->setCurrentWidget(tab);
                }
                else
                {
                    AssetEditorTab* newTab = MakeNewTab(product->GetName().c_str());
                    newTab->LoadAsset(product->GetAssetId(), product->GetAssetType(), product->GetName().c_str());
                }

                AddRecentPath(product->GetFullPath());
            }
        }

        void AssetEditorWidget::OpenAssetFromPath(const AZStd::string& assetPath)
        {
            bool hasResult = false;
            AZ::Data::AssetInfo assetInfo;
            AZStd::string watchFolder;
            AzToolsFramework::AssetSystemRequestBus::BroadcastResult(
                hasResult,
                &AzToolsFramework::AssetSystem::AssetSystemRequest::GetSourceInfoBySourcePath,
                assetPath.c_str(),
                assetInfo,
                watchFolder);

            if (hasResult)
            {
                AZStd::string fileName = assetPath;

                if (AzFramework::StringFunc::Path::Normalize(fileName))
                {
                    AzFramework::StringFunc::Path::StripPath(fileName);
                }

                AZ::Data::AssetInfo typeInfo;
                AZ::Data::AssetCatalogRequestBus::BroadcastResult(
                    typeInfo, &AZ::Data::AssetCatalogRequestBus::Events::GetAssetInfoById, assetInfo.m_assetId);

                AssetEditorTab* tab = FindTabForAsset(assetInfo.m_assetId);
                if (tab)
                {
                    // This asset is already open, just switch to the correct tab.
                    m_tabs->setCurrentWidget(tab);
                }
                else
                {
                    AssetEditorTab* newTab = MakeNewTab(fileName.c_str());
                    newTab->LoadAsset(assetInfo.m_assetId, typeInfo.m_assetType, fileName.c_str());
                }
                AddRecentPath(assetPath.c_str());
            }
        }

        bool AssetEditorWidget::SaveAssetToPath(AZStd::string_view assetPath)
        {
            AssetEditorTab* tab = qobject_cast<AssetEditorTab*>(m_tabs->currentWidget());
            tab->SaveAsset();

            return tab->SaveAssetToPath(assetPath.data());
        }

        void AssetEditorWidget::SaveAsset()
        {
            if (!m_tabs->count())
            {
                return;
            }

            AssetEditorTab* tab = qobject_cast<AssetEditorTab*>(m_tabs->currentWidget());
            tab->SaveAsset();

        }
        
        void AssetEditorWidget::SaveAssetAs()
        {
            if (!m_tabs->count())
            {
                return;
            }

            AssetEditorTab* tab = qobject_cast<AssetEditorTab*>(m_tabs->currentWidget());
            tab->SaveAsDialog();
        }

        void AssetEditorWidget::currentTabChanged(int /*newCurrentIndex*/)
        {
            UpdateSaveMenuActionsStatus();
        }

        void AssetEditorWidget::onTabCloseButtonPressed(int tabIndexToClose)
        {
            AssetEditorTab* tab = qobject_cast<AssetEditorTab*>(m_tabs->widget(tabIndexToClose));
            if (!tab)
            {
                return;
            }

            tab->ClearUserRefusedSaveFlag();

            AssetEditorTab::SaveCompleteCallback saveCompleteCallback = [this, tabIndexToClose, tab]() -> void
            {
                if (!tab->IsDirty() || tab->UserRefusedSave())
                {
                    m_tabs->removeTab(tabIndexToClose);
                }
            };


            if (tab->IsDirty())
            {
                tab->TrySaveAsset(saveCompleteCallback);
                return;
            }

            m_tabs->removeTab(tabIndexToClose);
            delete tab;
        }

        void AssetEditorWidget::CloseTab(AssetEditorTab* tab)
        {
            int index = m_tabs->indexOf(tab);
            if (index >= 0)
            {
                m_tabs->removeTab(index);
                delete tab;
            }
        }

        void AssetEditorWidget::OnSystemTick()
        {
            parentWidget()->parentWidget()->close();
            AZ::SystemTickBus::Handler::BusDisconnect();
        }

        void AssetEditorWidget::CloseOnNextTick()
        {
            // Close the window on the next tick so that the parent widgets finish processing any current event correctly.
            AZ::SystemTickBus::Handler::BusConnect();
        }

<<<<<<< HEAD
        void AssetEditorWidget::CloseTabAndContainerIfEmpty(AssetEditorTab* tab)
        {
            CloseTab(tab);
            if (!m_tabs->count())
            {
                CloseOnNextTick();
=======
                AssetEditorNotificationsBus::Event(m_assetObserverToken, &AssetEditorNotifications::OnAssetCreated, assetId);

                m_sourceAssetId = assetId;
>>>>>>> b1aebf91
            }
        }

        bool AssetEditorWidget::IsValidAssetType(const AZ::Data::AssetType& assetType) const
        {
            auto typeIter = AZStd::find_if(
                m_genericAssetTypes.begin(),
                m_genericAssetTypes.end(),
                [assetType](const AZ::Data::AssetType& testType)
                {
                    return assetType == testType;
                });

            if (typeIter != m_genericAssetTypes.end())
            {
                return true;
            }
            return false;
        }

        AssetEditorTab* AssetEditorWidget::MakeNewTab(const QString& name)
        {
            AssetEditorTab* newTab = new AssetEditorTab(m_tabs);
            m_tabs->addTab(newTab, name);

            connect(newTab, &AssetEditorTab::OnAssetSaveFailedSignal, this, &AssetEditorWidget::OnAssetSaveFailed);
            connect(newTab, &AssetEditorTab::OnAssetOpenedSignal, this, &AssetEditorWidget::OnAssetOpened);

            return newTab;
        }

        AssetEditorTab* AssetEditorWidget::FindTabForAsset(const AZ::Data::AssetId& assetId) const
        {
            for (int tabIndex = 0; tabIndex < m_tabs->count(); tabIndex++)
            {
                AssetEditorTab* tab = qobject_cast<AssetEditorTab*>(m_tabs->widget(tabIndex));
                if (assetId == tab->GetAssetId())
                    return tab;
            }

            return nullptr;
        }

        void AssetEditorWidget::PopulateGenericAssetTypes()
        {
            auto enumerateCallback = [this](const AZ::SerializeContext::ClassData* classData, const AZ::Uuid& /*typeId*/) -> bool
            {
                AZ::Data::AssetType assetType = classData->m_typeId;

                // make sure this is not base class
                if (assetType == AZ::AzTypeInfo<AZ::Data::AssetData>::Uuid() ||
                    AZ::FindAttribute(AZ::Edit::Attributes::EnableForAssetEditor, classData->m_attributes) == nullptr)
                {
                    return true;
                }

                // narrow down all reflected AssetTypeInfos to those that have a GenericAssetHandler
                AZ::Data::AssetManager& manager = AZ::Data::AssetManager::Instance();
                if (const AZ::Data::AssetHandler* assetHandler = manager.GetHandler(classData->m_typeId))
                {
                    if (!azrtti_istypeof<AzFramework::GenericAssetHandlerBase>(assetHandler))
                    {
                        // its not the generic asset handler.
                        return true;
                    }
                }

                m_genericAssetTypes.push_back(assetType);
                return true;
            };

            m_serializeContext->EnumerateDerived(enumerateCallback, AZ::Uuid::CreateNull(), AZ::AzTypeInfo<AZ::Data::AssetData>::Uuid());

            AZStd::sort(
                m_genericAssetTypes.begin(),
                m_genericAssetTypes.end(),
                [&](const AZ::Data::AssetType& lhsAssetType, const AZ::Data::AssetType& rhsAssetType)
                {
                    AZStd::string lhsAssetTypeName = "";
                    AZ::AssetTypeInfoBus::EventResult(lhsAssetTypeName, lhsAssetType, &AZ::AssetTypeInfo::GetAssetTypeDisplayName);
                    AZStd::string rhsAssetTypeName = "";
                    AZ::AssetTypeInfoBus::EventResult(rhsAssetTypeName, rhsAssetType, &AZ::AssetTypeInfo::GetAssetTypeDisplayName);
                    return lhsAssetTypeName < rhsAssetTypeName;
                });
        }

        void AssetEditorWidget::ExpandAll()
        {
            for (int tabIndex = 0; tabIndex < m_tabs->count(); tabIndex++)
            {
                AssetEditorTab* tab = qobject_cast<AssetEditorTab*>(m_tabs->widget(tabIndex));
                tab->ExpandAll();
            }
        }

        void AssetEditorWidget::CollapseAll()
        {
            for (int tabIndex = 0; tabIndex < m_tabs->count(); tabIndex++)
            {
                AssetEditorTab* tab = qobject_cast<AssetEditorTab*>(m_tabs->widget(tabIndex));
                tab->CollapseAll();
            }
        }

       void AssetEditorWidget::SetCurrentTab(AssetEditorTab* tab)
        {
            m_tabs->setCurrentWidget(tab);
        }

        void AssetEditorWidget::UpdateTabTitle(AssetEditorTab* tab)
        {
            // Ensure the name is up to date and add a "*" if the asset is dirty.
            QString assetName = tab->GetAssetName();
            if (tab->IsDirty())
            {
                assetName.append("*");
            }

            int index = m_tabs->indexOf(tab);
            m_tabs->setTabText(index, assetName);
        }

        void AssetEditorWidget::SetLastSavePath(const AZStd::string& savePath)
        {
            m_userSettings->m_lastSavePath = savePath;
        }

        const QString AssetEditorWidget::GetLastSavePath() const
        {
            return m_userSettings->m_lastSavePath.c_str();
        }

        void AssetEditorWidget::SetStatusText(const QString& assetStatus)
        {
            m_statusBar->textEdit->setText(assetStatus);
        }

        void AssetEditorWidget::AddRecentPath(const AZStd::string& recentPath)
        {
            m_userSettings->AddRecentPath(recentPath);
            UpdateRecentFileListState();
        }

        void AssetEditorWidget::PopulateRecentMenu()
        {
            m_recentFileMenu->clear();

            if (m_userSettings->m_recentPaths.empty())
            {
                m_recentFileMenu->setEnabled(false);
            }
            else
            {
                m_recentFileMenu->setEnabled(true);

                for (const AZStd::string& recentFile : m_userSettings->m_recentPaths)
                {
                    bool hasResult = false;
                    AZStd::string relativePath;
                    AzToolsFramework::AssetSystemRequestBus::BroadcastResult(
                        hasResult,
                        &AzToolsFramework::AssetSystem::AssetSystemRequest::GetRelativeProductPathFromFullSourceOrProductPath,
                        recentFile,
                        relativePath);

                    if (hasResult)
                    {
                        QAction* action = m_recentFileMenu->addAction(relativePath.c_str());
                        connect(
                            action,
                            &QAction::triggered,
                            this,
                            [recentFile, this]()
                            {
                                this->OpenAssetFromPath(recentFile);
                            });
                    }
                }
            }
        }

        void AssetEditorWidget::UpdateSaveMenuActionsStatus()
        {
            if (!m_tabs->count())
            {
                m_saveAllAssetsAction->setEnabled(false);
                m_saveAssetAction->setEnabled(false);
                m_saveAsAssetAction->setEnabled(false);
                return;
            }

            // Enable the save all option if any tabs are dirty.
            bool haveDirtyTabs = false;

            for (int tabIndex = 0; tabIndex < m_tabs->count(); tabIndex++)
            {
                AssetEditorTab* tab = qobject_cast<AssetEditorTab*>(m_tabs->widget(tabIndex));
                if (tab->IsDirty())
                {
                    haveDirtyTabs = true;
                    break;
                }
            }

            m_saveAllAssetsAction->setEnabled(haveDirtyTabs);

            // Enable the single save options depending on whether the current tab is dirty.
            AssetEditorTab* tab = qobject_cast<AssetEditorTab*>(m_tabs->currentWidget());
            if (tab)
            {
                m_saveAssetAction->setEnabled(tab->IsDirty());
                m_saveAsAssetAction->setEnabled(tab->IsDirty());
            }
        }

        void AssetEditorWidget::OnAssetSaveFailed(const AZStd::string& error)
        {
            Q_EMIT OnAssetSaveFailedSignal(error);
        }

        void AssetEditorWidget::OnAssetOpened(const AZ::Data::Asset<AZ::Data::AssetData>& asset)
        {
            Q_EMIT OnAssetOpenedSignal(asset);
        }

        void AssetEditorWidget::UpdateRecentFileListState()
        {
            if (m_recentFileMenu)
            {
                if (!m_userSettings || m_userSettings->m_recentPaths.empty())
                {
                    m_recentFileMenu->setEnabled(false);
                }
                else
                {
                    m_recentFileMenu->setEnabled(true);
                }
            }
        }
        
        void AssetEditorWidget::ShowAddAssetMenu(const QToolButton* menuButton)
        {
            const auto position = menuButton->mapToGlobal(menuButton->geometry().bottomLeft());
            m_newAssetMenu->exec(position);
        }

    } // namespace AssetEditor
} // namespace AzToolsFramework

#include "AssetEditor/moc_AssetEditorWidget.cpp"<|MERGE_RESOLUTION|>--- conflicted
+++ resolved
@@ -220,9 +220,6 @@
             AZ::SystemTickBus::Handler::BusDisconnect();
         }
 
-<<<<<<< HEAD
-        void AssetEditorWidget::SaveAll()
-=======
         void AssetEditorWidget::CreateAsset(AZ::Data::AssetType assetType, const AZ::Uuid& observerToken)
         {
             m_assetObserverToken = observerToken;
@@ -248,67 +245,7 @@
             }
         }
 
-        void AssetEditorWidget::OnAssetReady(AZ::Data::Asset<AZ::Data::AssetData> asset)
-        {
-            m_dirty = false;
-
-            AZ::Data::AssetBus::MultiHandler::BusDisconnect(asset.GetId());
-
-            // Clone the asset
-            AZ::Data::AssetId newAssetId = AZ::Data::AssetId(AZ::Uuid::CreateRandom());
-            m_inMemoryAsset =
-                AZ::Data::AssetManager::Instance().CreateAsset(newAssetId, asset.GetType(), m_inMemoryAsset.GetAutoLoadBehavior());
-            auto serializeContext = AZ::EntityUtils::GetApplicationSerializeContext();
-            serializeContext->CloneObjectInplace((*m_inMemoryAsset.GetData()), asset.GetData());
-
-            // Make sure the saved state key is reset since this could be a file opened with the same property editor isntance
-            m_savedStateKey = AZ::Crc32(&asset.GetId(), sizeof(AZ::Data::AssetId));
-
-            UpdatePropertyEditor(m_inMemoryAsset);
-
-            SetupHeader();
-
-            if (!m_sourceAssetId.IsValid())
-            {
-                SetStatusText(Status::assetCreated);
-            }
-            else
-            {
-                SetStatusText(Status::assetLoaded);
-            }
-
-            UpdateMenusOnAssetOpen();
-        }
-
-        void AssetEditorWidget::OnAssetReloaded(AZ::Data::Asset<AZ::Data::AssetData> asset)
-        {
-            // Keep a reference to the reloaded asset data
-            OnAssetReady(asset);
-        }
-
-        void AssetEditorWidget::UpdatePropertyEditor(AZ::Data::Asset<AZ::Data::AssetData>& asset)
-        {
-            if (m_useDPE)
-            {
-                m_adapter->SetValue(asset.Get(), asset.GetType());
-                m_filteredWidget->SetAdapter(m_adapter);
-                m_filteredWidget->setEnabled(true);
-
-                m_dpe->SetSavedStateKey(m_savedStateKey, "AssetEditor");
-            }
-            else
-            {
-                m_propertyEditor->ClearInstances();
-                m_propertyEditor->SetSavedStateKey(m_savedStateKey);
-                m_propertyEditor->AddInstance(asset.Get(), asset.GetType(), nullptr);
-
-                m_propertyEditor->InvalidateAll();
-                m_propertyEditor->setEnabled(true);
-            }
-        }
-
-        void AssetEditorWidget::OnAssetError(AZ::Data::Asset<AZ::Data::AssetData> asset)
->>>>>>> b1aebf91
+        void AssetEditorWidget::SaveAll()
         {
 
             for (int tabIndex = 0; tabIndex < m_tabs->count(); tabIndex++)
@@ -584,18 +521,12 @@
             AZ::SystemTickBus::Handler::BusConnect();
         }
 
-<<<<<<< HEAD
         void AssetEditorWidget::CloseTabAndContainerIfEmpty(AssetEditorTab* tab)
         {
             CloseTab(tab);
             if (!m_tabs->count())
             {
                 CloseOnNextTick();
-=======
-                AssetEditorNotificationsBus::Event(m_assetObserverToken, &AssetEditorNotifications::OnAssetCreated, assetId);
-
-                m_sourceAssetId = assetId;
->>>>>>> b1aebf91
             }
         }
 
