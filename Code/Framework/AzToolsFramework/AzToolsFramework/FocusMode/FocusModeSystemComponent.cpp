/*
 * Copyright (c) Contributors to the Open 3D Engine Project.
 * For complete copyright and license terms please see the LICENSE at the root of this distribution.
 *
 * SPDX-License-Identifier: Apache-2.0 OR MIT
 *
 */

#include <AzCore/Component/TransformBus.h>

#include <AzToolsFramework/API/ViewportEditorModeTrackerInterface.h>
#include <AzToolsFramework/FocusMode/FocusModeNotificationBus.h>
#include <AzToolsFramework/FocusMode/FocusModeSystemComponent.h>
#include <AzToolsFramework/Viewport/ViewportMessages.h>

namespace AzToolsFramework
{
    bool IsInFocusSubTree(AZ::EntityId entityId, AZ::EntityId focusRootId)
    {
        if (entityId == AZ::EntityId())
        {
            return false;
        }

        if (entityId == focusRootId)
        {
            return true;
        }

        AZ::EntityId parentId;
        AZ::TransformBus::EventResult(parentId, entityId, &AZ::TransformInterface::GetParentId);

        return IsInFocusSubTree(parentId, focusRootId);
    }

    void FocusModeSystemComponent::Init()
    {
    }

    void FocusModeSystemComponent::Activate()
    {
        AZ::Interface<FocusModeInterface>::Register(this);
    }

    void FocusModeSystemComponent::Deactivate()
    {
        AZ::Interface<FocusModeInterface>::Unregister(this);
    }

    void FocusModeSystemComponent::Reflect([[maybe_unused]] AZ::ReflectContext* context)
    {
    }

    void FocusModeSystemComponent::GetProvidedServices(AZ::ComponentDescriptor::DependencyArrayType& provided)
    {
        provided.push_back(AZ_CRC_CE("EditorFocusMode"));
    }

    void FocusModeSystemComponent::GetRequiredServices([[maybe_unused]] AZ::ComponentDescriptor::DependencyArrayType& required)
    {
    }

    void FocusModeSystemComponent::GetIncompatibleServices([[maybe_unused]] AZ::ComponentDescriptor::DependencyArrayType& incompatible)
    {
    }

    void FocusModeSystemComponent::SetFocusRoot(AZ::EntityId entityId)
    {
        if (m_focusRoot == entityId)
        {
            return;
        }

        if (auto tracker = AZ::Interface<ViewportEditorModeTrackerInterface>::Get())
        {
            if (!m_focusRoot.IsValid() && entityId.IsValid())
            {
                tracker->ActivateMode({ GetEntityContextId() }, ViewportEditorMode::Focus);
            }
            else if (m_focusRoot.IsValid() && !entityId.IsValid())
            {
                tracker->DeactivateMode({ GetEntityContextId() }, ViewportEditorMode::Focus);
            }
        }

<<<<<<< HEAD
        m_focusRoot = entityId;
        FocusModeNotificationBus::Broadcast(&FocusModeNotifications::OnEditorFocusChanged, m_focusRoot);
=======
        AZ::EntityId previousFocusEntityId = m_focusRoot;
        m_focusRoot = entityId;
        FocusModeNotificationBus::Broadcast(&FocusModeNotifications::OnEditorFocusChanged, previousFocusEntityId, m_focusRoot);
>>>>>>> bc29e57b
    }

    void FocusModeSystemComponent::ClearFocusRoot([[maybe_unused]] AzFramework::EntityContextId entityContextId)
    {
        SetFocusRoot(AZ::EntityId());
    }

    AZ::EntityId FocusModeSystemComponent::GetFocusRoot([[maybe_unused]] AzFramework::EntityContextId entityContextId)
    {
        return m_focusRoot;
    }

    bool FocusModeSystemComponent::IsInFocusSubTree(AZ::EntityId entityId) const
    {
        if (m_focusRoot == AZ::EntityId())
        {
            return true;
        }

        return AzToolsFramework::IsInFocusSubTree(entityId, m_focusRoot);
    }

} // namespace AzToolsFramework<|MERGE_RESOLUTION|>--- conflicted
+++ resolved
@@ -83,14 +83,9 @@
             }
         }
 
-<<<<<<< HEAD
-        m_focusRoot = entityId;
-        FocusModeNotificationBus::Broadcast(&FocusModeNotifications::OnEditorFocusChanged, m_focusRoot);
-=======
         AZ::EntityId previousFocusEntityId = m_focusRoot;
         m_focusRoot = entityId;
         FocusModeNotificationBus::Broadcast(&FocusModeNotifications::OnEditorFocusChanged, previousFocusEntityId, m_focusRoot);
->>>>>>> bc29e57b
     }
 
     void FocusModeSystemComponent::ClearFocusRoot([[maybe_unused]] AzFramework::EntityContextId entityContextId)
