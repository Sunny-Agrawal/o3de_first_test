/*
* All or portions of this file Copyright (c) Amazon.com, Inc. or its affiliates or
* its licensors.
*
* For complete copyright and license terms please see the LICENSE at the root of this
* distribution (the "License"). All use of this software is governed by the License,
* or, if provided, by the license below or the license accompanying this file. Do not
* remove or modify any license notices. This file is distributed on an "AS IS" BASIS,
* WITHOUT WARRANTIES OR CONDITIONS OF ANY KIND, either express or implied.
*
*/

#include <AzToolsFramework/Prefab/PrefabPublicHandler.h>

#include <AzCore/Component/TransformBus.h>
#include <AzCore/Utils/TypeHash.h>

#include <AzToolsFramework/API/ToolsApplicationAPI.h>
#include <AzToolsFramework/Entity/EditorEntityContextBus.h>
#include <AzToolsFramework/Entity/EditorEntityHelpers.h>
#include <AzToolsFramework/Entity/EditorEntityInfoBus.h>
#include <AzToolsFramework/Entity/PrefabEditorEntityOwnershipInterface.h>
#include <AzToolsFramework/Prefab/Instance/Instance.h>
#include <AzToolsFramework/Prefab/Instance/InstanceEntityIdMapper.h>
#include <AzToolsFramework/Prefab/Instance/InstanceEntityMapperInterface.h>
#include <AzToolsFramework/Prefab/Instance/InstanceToTemplateInterface.h>
#include <AzToolsFramework/Prefab/PrefabDomUtils.h>
#include <AzToolsFramework/Prefab/PrefabLoaderInterface.h>
#include <AzToolsFramework/Prefab/PrefabSystemComponentInterface.h>
#include <AzToolsFramework/Prefab/PrefabUndo.h>
#include <AzToolsFramework/Prefab/PrefabUndoHelpers.h>
#include <AzToolsFramework/ToolsComponents/TransformComponent.h>

namespace AzToolsFramework
{
    namespace Prefab
    {
        void PrefabPublicHandler::RegisterPrefabPublicHandlerInterface()
        {
            m_instanceEntityMapperInterface = AZ::Interface<InstanceEntityMapperInterface>::Get();
            AZ_Assert(m_instanceEntityMapperInterface, "PrefabPublicHandler - Could not retrieve instance of InstanceEntityMapperInterface");

            m_instanceToTemplateInterface = AZ::Interface<InstanceToTemplateInterface>::Get();
            AZ_Assert(m_instanceToTemplateInterface, "PrefabPublicHandler - Could not retrieve instance of InstanceToTemplateInterface");

            m_prefabLoaderInterface = AZ::Interface<PrefabLoaderInterface>::Get();
            AZ_Assert(m_prefabLoaderInterface, "Could not get PrefabLoaderInterface on PrefabPublicHandler construction.");

            m_prefabSystemComponentInterface = AZ::Interface<PrefabSystemComponentInterface>::Get();
            AZ_Assert(m_prefabSystemComponentInterface, "Could not get PrefabSystemComponentInterface on PrefabPublicHandler construction.");

            m_prefabUndoCache.Initialize();

            AZ::Interface<PrefabPublicInterface>::Register(this);
        }

        void PrefabPublicHandler::UnregisterPrefabPublicHandlerInterface()
        {
            AZ::Interface<PrefabPublicInterface>::Unregister(this);

            m_prefabUndoCache.Destroy();
        }

        PrefabOperationResult PrefabPublicHandler::CreatePrefab(const AZStd::vector<AZ::EntityId>& entityIds, AZ::IO::PathView filePath)
        {
            EntityList inputEntityList, topLevelEntities;
            AZ::EntityId commonRootEntityId;
            InstanceOptionalReference commonRootEntityOwningInstance;
            PrefabOperationResult findCommonRootOutcome = FindCommonRootOwningInstance(
                entityIds, inputEntityList, topLevelEntities, commonRootEntityId, commonRootEntityOwningInstance);
            if (!findCommonRootOutcome.IsSuccess())
            {
                return findCommonRootOutcome;
            }

            InstanceOptionalReference instanceToCreate;
            {
                // Initialize Undo Batch object
                ScopedUndoBatch undoBatch("Create Prefab");

                PrefabDom commonRootInstanceDomBeforeCreate;
                m_instanceToTemplateInterface->GenerateDomForInstance(
                    commonRootInstanceDomBeforeCreate, commonRootEntityOwningInstance->get());

                AZStd::vector<AZ::Entity*> entities;
                AZStd::vector<AZStd::unique_ptr<Instance>> instances;

                // Retrieve all entities affected and identify Instances
                if (!RetrieveAndSortPrefabEntitiesAndInstances(inputEntityList, commonRootEntityOwningInstance->get(), entities, instances))
                {
                    return AZ::Failure(
                        AZStd::string("Could not create a new prefab out of the entities provided - invalid selection."));
                }

                // When we create a prefab with other prefab instances, we have to remove the existing links between the source and 
                // target templates of the other instances.
                for (auto& nestedInstance : instances)
                {
                    RemoveLink(nestedInstance, commonRootEntityOwningInstance->get().GetTemplateId(), undoBatch.GetUndoBatch());
                }

                PrefabUndoHelpers::UpdatePrefabInstance(
                    commonRootEntityOwningInstance->get(), "Update prefab instance", commonRootInstanceDomBeforeCreate,
                    undoBatch.GetUndoBatch());

                auto prefabEditorEntityOwnershipInterface = AZ::Interface<PrefabEditorEntityOwnershipInterface>::Get();
                if (!prefabEditorEntityOwnershipInterface)
                {
                    return AZ::Failure(AZStd::string("Could not create a new prefab out of the entities provided - internal error "
                                                     "(PrefabEditorEntityOwnershipInterface unavailable)."));
                }

                // Create the Prefab
                instanceToCreate = prefabEditorEntityOwnershipInterface->CreatePrefab(
                    entities, AZStd::move(instances), filePath, commonRootEntityOwningInstance);

                if (!instanceToCreate)
                {
                    return AZ::Failure(AZStd::string("Could not create a new prefab out of the entities provided - internal error "
                                                     "(A null instance is returned)."));
                }

                AZ::EntityId containerEntityId = instanceToCreate->get().GetContainerEntityId();
                AZ::Entity* containerEntity = GetEntityById(containerEntityId);

                {
                    // Generate the transform for the container entity out of the top level entities, and set it
                    // This step needs to be done before anything is parented to the container, else children position will be wrong
                    Prefab::PrefabDom containerEntityDomBefore;
                    m_instanceToTemplateInterface->GenerateDomForEntity(containerEntityDomBefore, *containerEntity);

                    AZ::Vector3 containerEntityTranslation(AZ::Vector3::CreateZero());
                    AZ::Quaternion containerEntityRotation(AZ::Quaternion::CreateZero());

                    // Set container entity to be child of common root
                    AZ::TransformBus::Event(containerEntityId, &AZ::TransformBus::Events::SetParent, commonRootEntityId);

                    // Set the transform (translation, rotation) of the container entity
                    GenerateContainerEntityTransform(topLevelEntities, containerEntityTranslation, containerEntityRotation);
                    AZ::TransformBus::Event(containerEntityId, &AZ::TransformBus::Events::SetLocalTranslation, containerEntityTranslation);
                    AZ::TransformBus::Event(
                        containerEntityId, &AZ::TransformBus::Events::SetLocalRotationQuaternion, containerEntityRotation);

                    PrefabDom containerEntityDomAfter;
                    m_instanceToTemplateInterface->GenerateDomForEntity(containerEntityDomAfter, *containerEntity);

                    PrefabDom patch;
                    m_instanceToTemplateInterface->GeneratePatch(patch, containerEntityDomBefore, containerEntityDomAfter);
                    m_instanceToTemplateInterface->AppendEntityAliasToPatchPaths(patch, containerEntityId);

                    // Update the cache - this prevents these changes from being stored in the regular undo/redo nodes
                    m_prefabUndoCache.Store(containerEntityId, AZStd::move(containerEntityDomAfter));

                    // Create a link between the templates of the newly created instance and the instance it's being parented under.
                    CreateLink(
                        instanceToCreate->get(), commonRootEntityOwningInstance->get().GetTemplateId(),
                        undoBatch.GetUndoBatch(), patch);
                }

                // Parent the entities to the container entity. Parenting the container entities of the instances passed to createPrefab
                // will be done during the creation of links below.
                for (AZ::Entity* topLevelEntity : entities)
                {
                    AZ::TransformBus::Event(topLevelEntity->GetId(), &AZ::TransformBus::Events::SetParent, containerEntityId);
                }

                // Update the template of the instance since the entities are modified since the template creation.
                Prefab::PrefabDom serializedInstance;
                if (Prefab::PrefabDomUtils::StoreInstanceInPrefabDom(instanceToCreate->get(), serializedInstance))
                {
                    m_prefabSystemComponentInterface->UpdatePrefabTemplate(instanceToCreate->get().GetTemplateId(), serializedInstance);
                }

                instanceToCreate->get().GetNestedInstances([&](AZStd::unique_ptr<Instance>& nestedInstance) {
                    // These link creations shouldn't be undone because that would put the template in a non-usable state if a user
                    // chooses to instantiate the template after undoing the creation.
                    PrefabDom emptyPatch;
                    CreateLink(*nestedInstance, instanceToCreate->get().GetTemplateId(), undoBatch.GetUndoBatch(), emptyPatch, false);
                });

                for (AZ::Entity* topLevelEntity : topLevelEntities)
                {
                    AZ::EntityId topLevelEntityId = topLevelEntity->GetId();
                    if (topLevelEntityId.IsValid())
                    {
                        m_prefabUndoCache.UpdateCache(topLevelEntity->GetId());

                        // Parenting entities would mark entities as dirty. But we want to unmark the top level entities as dirty because
                        // if we don't, the template created would be updated and cause issues with undo operation followed by instantiation.
                        ToolsApplicationRequests::Bus::Broadcast(
                            &ToolsApplicationRequests::Bus::Events::RemoveDirtyEntity, topLevelEntity->GetId());
                    }
                }
                
                // Select Container Entity
                {
                    auto selectionUndo = aznew SelectionCommand({containerEntityId}, "Select Prefab Container Entity");
                    selectionUndo->SetParent(undoBatch.GetUndoBatch());
                    ToolsApplicationRequestBus::Broadcast(&ToolsApplicationRequestBus::Events::RunRedoSeparately, selectionUndo);
                }
            }

            // Save Template to file
            m_prefabLoaderInterface->SaveTemplate(instanceToCreate->get().GetTemplateId());
            
            return AZ::Success();
        }

        PrefabOperationResult PrefabPublicHandler::InstantiatePrefab(
            AZStd::string_view filePath, AZ::EntityId parent, const AZ::Vector3& position)
        {
            auto prefabEditorEntityOwnershipInterface = AZ::Interface<PrefabEditorEntityOwnershipInterface>::Get();
            if (!prefabEditorEntityOwnershipInterface)
            {
                return AZ::Failure(AZStd::string("Could not instantiate prefab - internal error "
                                                 "(PrefabEditorEntityOwnershipInterface unavailable)."));
            }

            InstanceOptionalReference instanceToParentUnder;

            // Get parent entity and owning instance
            if (parent.IsValid())
            {
                instanceToParentUnder = m_instanceEntityMapperInterface->FindOwningInstance(parent);
            }

            if (!instanceToParentUnder.has_value())
            {
                instanceToParentUnder = prefabEditorEntityOwnershipInterface->GetRootPrefabInstance();
                parent = instanceToParentUnder->get().GetContainerEntityId();
            }

            //Detect whether this instantiation would produce a cyclical dependency
            auto relativePath = m_prefabLoaderInterface->GetRelativePathToProject(filePath);
            Prefab::TemplateId templateId = m_prefabSystemComponentInterface->GetTemplateIdFromFilePath(relativePath);

            if (templateId == InvalidTemplateId)
            {
                // Load the template from the file
                templateId = m_prefabLoaderInterface->LoadTemplateFromFile(filePath);
                AZ_Assert(templateId != InvalidTemplateId, "Template with source path %s couldn't be loaded correctly.", filePath);
            }

            const PrefabDom& templateDom = m_prefabSystemComponentInterface->FindTemplateDom(templateId);
            AZStd::unordered_set<AZ::IO::Path> templatePaths;
            PrefabDomUtils::GetTemplateSourcePaths(templateDom, templatePaths);

            if (IsCyclicalDependencyFound(instanceToParentUnder->get(), templatePaths))
            {
                return AZ::Failure(AZStd::string::format(
                    "Instantiate Prefab operation aborted - Cyclical dependency detected\n(%s depends on %s).",
                    relativePath.Native().c_str(), instanceToParentUnder->get().GetTemplateSourcePath().Native().c_str()));
            }

            {
                // Initialize Undo Batch object
                ScopedUndoBatch undoBatch("Instantiate Prefab");

                PrefabDom instanceToParentUnderDomBeforeCreate;
                m_instanceToTemplateInterface->GenerateDomForInstance(instanceToParentUnderDomBeforeCreate, instanceToParentUnder->get());

                // Instantiate the Prefab
                auto instanceToCreate = prefabEditorEntityOwnershipInterface->InstantiatePrefab(relativePath, instanceToParentUnder);

                if (!instanceToCreate)
                {
                    return AZ::Failure(AZStd::string("Could not instantiate the prefab provided - internal error "
                                                     "(A null instance is returned)."));
                }

                PrefabUndoHelpers::UpdatePrefabInstance(
                    instanceToParentUnder->get(), "Update prefab instance", instanceToParentUnderDomBeforeCreate, undoBatch.GetUndoBatch());

<<<<<<< HEAD
                PrefabDom emptyPatch;
                CreateLink(instanceToCreate->get(), instanceToParentUnder->get().GetTemplateId(), undoBatch.GetUndoBatch(), emptyPatch);
=======
                CreateLink({}, instanceToCreate->get(), instanceToParentUnder->get().GetTemplateId(), undoBatch.GetUndoBatch(), parent);
>>>>>>> dd80668d
                AZ::EntityId containerEntityId = instanceToCreate->get().GetContainerEntityId();

                // Apply position
                AZ::TransformBus::Event(containerEntityId, &AZ::TransformBus::Events::SetWorldTranslation, position);
            }

            return AZ::Success();
        }

        PrefabOperationResult PrefabPublicHandler::FindCommonRootOwningInstance(
            const AZStd::vector<AZ::EntityId>& entityIds, EntityList& inputEntityList, EntityList& topLevelEntities,
            AZ::EntityId& commonRootEntityId, InstanceOptionalReference& commonRootEntityOwningInstance)
        {
            // Retrieve entityList from entityIds
            inputEntityList = EntityIdListToEntityList(entityIds);

            // Remove Level Container Entity if it's part of the list
            AZ::EntityId levelEntityId = GetLevelInstanceContainerEntityId();
            if (levelEntityId.IsValid())
            {
                AZ::Entity* levelEntity = GetEntityById(levelEntityId);
                if (levelEntity)
                {
                    auto levelEntityIter = AZStd::find(inputEntityList.begin(), inputEntityList.end(), levelEntity);
                    if (levelEntityIter != inputEntityList.end())
                    {
                        inputEntityList.erase(levelEntityIter);
                    }
                }
            }

            // Find common root and top level entities
            bool entitiesHaveCommonRoot = false;

            AzToolsFramework::ToolsApplicationRequests::Bus::BroadcastResult(
                entitiesHaveCommonRoot, &AzToolsFramework::ToolsApplicationRequests::FindCommonRootInactive, inputEntityList,
                commonRootEntityId, &topLevelEntities);

            // Bail if entities don't share a common root
            if (!entitiesHaveCommonRoot)
            {
                return AZ::Failure(AZStd::string("Failed to create a prefab: Provided entities do not share a common root."));
            }

            // Retrieve the owning instance of the common root entity, which will be our new instance's parent instance.
            commonRootEntityOwningInstance = GetOwnerInstanceByEntityId(commonRootEntityId);
            AZ_Assert(
                commonRootEntityOwningInstance.has_value(),
                "Failed to create prefab : Couldn't get a valid owning instance for the common root entity of the enities provided");
            return AZ::Success();
        }

        bool PrefabPublicHandler::IsCyclicalDependencyFound(
            InstanceOptionalConstReference instance, const AZStd::unordered_set<AZ::IO::Path>& templateSourcePaths)
        {
            InstanceOptionalConstReference currentInstance = instance;

            while (currentInstance.has_value())
            {
                if (templateSourcePaths.contains(currentInstance->get().GetTemplateSourcePath()))
                {
                    return true;
                }
                currentInstance = currentInstance->get().GetParentInstance();
            }

            return false;
        }

        void PrefabPublicHandler::CreateLink(
            Instance& sourceInstance, TemplateId targetTemplateId,
            UndoSystem::URSequencePoint* undoBatch, PrefabDom& patch, const bool isUndoRedoSupportNeeded)
        {
            LinkId linkId;
            if (isUndoRedoSupportNeeded)
            {
                linkId = PrefabUndoHelpers::CreateLink(
                    sourceInstance.GetTemplateId(), targetTemplateId, AZStd::move(patch), sourceInstance.GetInstanceAlias(), undoBatch);
            }
            else
            {
                linkId = m_prefabSystemComponentInterface->CreateLink(
                    targetTemplateId, sourceInstance.GetTemplateId(), sourceInstance.GetInstanceAlias(), patch,
                    InvalidLinkId);
                m_prefabSystemComponentInterface->PropagateTemplateChanges(targetTemplateId);
            }

            sourceInstance.SetLinkId(linkId);
        }

        void PrefabPublicHandler::RemoveLink(
            AZStd::unique_ptr<Instance>& sourceInstance, TemplateId targetTemplateId, UndoSystem::URSequencePoint* undoBatch)
        {
            LinkReference nestedInstanceLink = m_prefabSystemComponentInterface->FindLink(sourceInstance->GetLinkId());
            AZ_Assert(
                nestedInstanceLink.has_value(),
                "A valid link was not found for one of the instances provided as input for the CreatePrefab operation.");    

            PrefabDomReference nestedInstanceLinkDom = nestedInstanceLink->get().GetLinkDom();
            AZ_Assert(
                nestedInstanceLinkDom.has_value(),
                "A valid DOM was not found for the link corresponding to one of the instances provided as input for the "
                "CreatePrefab operation.");

            PrefabDomValueReference nestedInstanceLinkPatches =
                PrefabDomUtils::FindPrefabDomValue(nestedInstanceLinkDom->get(), PrefabDomUtils::PatchesName);
            AZ_Assert(
                nestedInstanceLinkPatches.has_value(),
                "A valid DOM for patches was not found for the link corresponding to one of the instances provided as input for the "
                "CreatePrefab operation.");

            PrefabDom patchesCopyForUndoSupport;
            patchesCopyForUndoSupport.CopyFrom(nestedInstanceLinkPatches->get(), patchesCopyForUndoSupport.GetAllocator());
            PrefabUndoHelpers::RemoveLink(
                sourceInstance->GetTemplateId(), targetTemplateId, sourceInstance->GetInstanceAlias(), sourceInstance->GetLinkId(),
                AZStd::move(patchesCopyForUndoSupport), undoBatch);
        }

        PrefabOperationResult PrefabPublicHandler::SavePrefab(AZ::IO::Path filePath)
        {
            auto templateId = m_prefabSystemComponentInterface->GetTemplateIdFromFilePath(filePath.c_str());

            if (templateId == InvalidTemplateId)
            {
                return AZ::Failure(
                    AZStd::string("SavePrefab - Path error. Path could be invalid, or the prefab may not be loaded in this level."));
            }

            if (!m_prefabLoaderInterface->SaveTemplate(templateId))
            {
                return AZ::Failure(AZStd::string("Could not save prefab - internal error (Json write operation failure)."));
            }

            return AZ::Success();
        }

        PrefabEntityResult PrefabPublicHandler::CreateEntity(AZ::EntityId parentId, const AZ::Vector3& position)
        {
            InstanceOptionalReference owningInstanceOfParentEntity = GetOwnerInstanceByEntityId(parentId);
            if (!owningInstanceOfParentEntity)
            {
                return AZ::Failure(AZStd::string::format(
                    "Cannot add entity because the owning instance of parent entity with id '%llu' could not be found.",
                    static_cast<AZ::u64>(parentId)));
            }
            
            EntityAlias entityAlias = Instance::GenerateEntityAlias();

            AliasPath absoluteEntityPath = owningInstanceOfParentEntity->get().GetAbsoluteInstanceAliasPath();
            absoluteEntityPath.Append(entityAlias);

            AZ::EntityId entityId = InstanceEntityIdMapper::GenerateEntityIdForAliasPath(absoluteEntityPath);
            AZStd::string entityName = AZStd::string::format("Entity%llu", static_cast<AZ::u64>(m_newEntityCounter++));

            AZ::Entity* entity = aznew AZ::Entity(entityId, entityName.c_str());
            
            Instance& entityOwningInstance = owningInstanceOfParentEntity->get();

            PrefabDom instanceDomBeforeUpdate;
            m_instanceToTemplateInterface->GenerateDomForInstance(instanceDomBeforeUpdate, entityOwningInstance);

            ScopedUndoBatch undoBatch("Add Entity");

            entityOwningInstance.AddEntity(*entity, entityAlias);

            EditorEntityContextRequestBus::Broadcast(&EditorEntityContextRequestBus::Events::HandleEntitiesAdded, EntityList{entity});

            AZ::Transform transform = AZ::Transform::CreateIdentity();
            transform.SetTranslation(position);

            EntityOptionalReference owningInstanceContainerEntity = entityOwningInstance.GetContainerEntity();
            if (owningInstanceContainerEntity && !parentId.IsValid())
            {
                parentId = owningInstanceContainerEntity->get().GetId();
            }

            if (parentId.IsValid())
            {
                AZ::TransformBus::Event(entityId, &AZ::TransformInterface::SetParent, parentId);
                AZ::TransformBus::Event(entityId, &AZ::TransformInterface::SetLocalTM, transform);
            }
            else
            {
                AZ::TransformBus::Event(entityId, &AZ::TransformInterface::SetWorldTM, transform);
            }
            

            // Select the new entity (and deselect others).
            AzToolsFramework::EntityIdList selection = {entityId};

            SelectionCommand* selectionCommand = aznew SelectionCommand(selection, "");
            selectionCommand->SetParent(undoBatch.GetUndoBatch());

            ToolsApplicationRequests::Bus::Broadcast(&ToolsApplicationRequests::SetSelectedEntities, selection);

            PrefabUndoHelpers::UpdatePrefabInstance(
                entityOwningInstance, "Undo adding entity", instanceDomBeforeUpdate, undoBatch.GetUndoBatch());

            return AZ::Success(entityId);
        }

        void PrefabPublicHandler::GenerateUndoNodesForEntityChangeAndUpdateCache(
            AZ::EntityId entityId, UndoSystem::URSequencePoint* parentUndoBatch)
        {
            // Create Undo node on entities if they belong to an instance
            InstanceOptionalReference owningInstance = m_instanceEntityMapperInterface->FindOwningInstance(entityId);

            if (owningInstance.has_value())
            {
                PrefabDom afterState;
                AZ::Entity* entity = GetEntityById(entityId);
                if (entity)
                {
                    PrefabDom beforeState;
                    m_prefabUndoCache.Retrieve(entityId, beforeState);

                    m_instanceToTemplateInterface->GenerateDomForEntity(afterState, *entity);

                    PrefabDom patch;
                    m_instanceToTemplateInterface->GeneratePatch(patch, beforeState, afterState);

                    if (patch.IsArray() && !patch.Empty() && beforeState.IsObject())
                    {
                        if (IsInstanceContainerEntity(entityId) && !IsLevelInstanceContainerEntity(entityId))
                        {
                            m_instanceToTemplateInterface->AppendEntityAliasToPatchPaths(patch, entityId);

                            // Save these changes as patches to the link
                            PrefabUndoLinkUpdate* linkUpdate =
                                aznew PrefabUndoLinkUpdate(AZStd::to_string(static_cast<AZ::u64>(entityId)));
                            linkUpdate->SetParent(parentUndoBatch);
                            linkUpdate->Capture(patch, owningInstance->get().GetLinkId());

                            linkUpdate->Redo();
                        }
                        else
                        {
                            // Update the state of the entity
                            PrefabUndoEntityUpdate* state = aznew PrefabUndoEntityUpdate(AZStd::to_string(static_cast<AZ::u64>(entityId)));
                            state->SetParent(parentUndoBatch);
                            state->Capture(beforeState, afterState, entityId);

                            state->Redo();
                        }
                    }

                    // Update the cache
                    m_prefabUndoCache.Store(entityId, AZStd::move(afterState));
                }
                else
                {
                    m_prefabUndoCache.PurgeCache(entityId);
                }
            }
        }

        bool PrefabPublicHandler::IsInstanceContainerEntity(AZ::EntityId entityId) const
        {
            InstanceOptionalReference owningInstance = m_instanceEntityMapperInterface->FindOwningInstance(entityId);
            return owningInstance && (owningInstance->get().GetContainerEntityId() == entityId);
        }

        bool PrefabPublicHandler::IsLevelInstanceContainerEntity(AZ::EntityId entityId) const
        {
            // Get owning instance
            InstanceOptionalReference owningInstance = m_instanceEntityMapperInterface->FindOwningInstance(entityId);

            // Get level root instance
            auto prefabEditorEntityOwnershipInterface = AZ::Interface<PrefabEditorEntityOwnershipInterface>::Get();
            if (!prefabEditorEntityOwnershipInterface)
            {
                AZ_Assert(
                    false,
                    "Could not get owning instance of common root entity :"
                    "PrefabEditorEntityOwnershipInterface unavailable.");
            }
            InstanceOptionalReference levelInstance = prefabEditorEntityOwnershipInterface->GetRootPrefabInstance();
            
            return owningInstance
                && levelInstance
                && (&owningInstance->get() == &levelInstance->get())
                && (owningInstance->get().GetContainerEntityId() == entityId);
        }

        AZ::EntityId PrefabPublicHandler::GetInstanceContainerEntityId(AZ::EntityId entityId) const
        {
            AZ::Entity* entity = GetEntityById(entityId);
            if (entity)
            {
                InstanceOptionalReference owningInstance = m_instanceEntityMapperInterface->FindOwningInstance(entity->GetId());
                if (owningInstance)
                {
                    return owningInstance->get().GetContainerEntityId();
                }
            }

            return AZ::EntityId();
        }

        AZ::EntityId PrefabPublicHandler::GetLevelInstanceContainerEntityId() const
        {
            auto prefabEditorEntityOwnershipInterface = AZ::Interface<PrefabEditorEntityOwnershipInterface>::Get();
            if (!prefabEditorEntityOwnershipInterface)
            {
                AZ_Assert(
                    false,
                    "Could not get owning instance of common root entity :"
                    "PrefabEditorEntityOwnershipInterface unavailable.");
                return AZ::EntityId();
            }

            auto rootInstance = prefabEditorEntityOwnershipInterface->GetRootPrefabInstance();

            if (!rootInstance.has_value())
            {
                return AZ::EntityId();
            }

            return rootInstance->get().GetContainerEntityId();
        }

        AZ::IO::Path PrefabPublicHandler::GetOwningInstancePrefabPath(AZ::EntityId entityId) const
        {
            AZ::IO::Path path;
            InstanceOptionalReference instance = GetOwnerInstanceByEntityId(entityId);

            if (instance.has_value())
            {
                path = instance->get().GetTemplateSourcePath();
            }

            return path;
        }

        PrefabRequestResult PrefabPublicHandler::HasUnsavedChanges(AZ::IO::Path prefabFilePath) const
        {
            auto templateId = m_prefabSystemComponentInterface->GetTemplateIdFromFilePath(prefabFilePath.c_str());

            if (templateId == InvalidTemplateId)
            {
                return AZ::Failure(AZStd::string("HasUnsavedChanges - Path error. Path could be invalid, or the prefab may not be loaded in this level."));
            }

            return AZ::Success(m_prefabSystemComponentInterface->IsTemplateDirty(templateId));
        }

        PrefabOperationResult PrefabPublicHandler::DeleteEntitiesInInstance(const EntityIdList& entityIds)
        {
            return DeleteFromInstance(entityIds, false);
        }

        PrefabOperationResult PrefabPublicHandler::DeleteEntitiesAndAllDescendantsInInstance(const EntityIdList& entityIds)
        {
            return DeleteFromInstance(entityIds, true);
        }

        PrefabOperationResult PrefabPublicHandler::DeleteFromInstance(const EntityIdList& entityIds, bool deleteDescendants)
        {
            if (entityIds.empty())
            {
                return AZ::Success();
            }

            if (!EntitiesBelongToSameInstance(entityIds))
            {
                return AZ::Failure(AZStd::string("Cannot delete multiple entities belonging to different instances with one operation."));
            }

            AZ::EntityId firstEntityIdToDelete = entityIds[0];
            InstanceOptionalReference commonOwningInstance = GetOwnerInstanceByEntityId(firstEntityIdToDelete);

            // If the first entity id is a container entity id, then we need to mark its parent as the common owning instance because you
            // cannot delete an instance from itself.
            if (commonOwningInstance->get().GetContainerEntityId() == firstEntityIdToDelete)
            {
                commonOwningInstance = commonOwningInstance->get().GetParentInstance();
            }

            // Retrieve entityList from entityIds
            EntityList inputEntityList = EntityIdListToEntityList(entityIds);

            AZ_PROFILE_FUNCTION(AZ::Debug::ProfileCategory::AzToolsFramework);

            UndoSystem::URSequencePoint* currentUndoBatch = nullptr;
            ToolsApplicationRequests::Bus::BroadcastResult(currentUndoBatch, &ToolsApplicationRequests::Bus::Events::GetCurrentUndoBatch);

            bool createdUndo = false;
            if (!currentUndoBatch)
            {
                createdUndo = true;
                ToolsApplicationRequests::Bus::BroadcastResult(
                    currentUndoBatch, &ToolsApplicationRequests::Bus::Events::BeginUndoBatch, "Delete Selected");
                AZ_Assert(currentUndoBatch, "Failed to create new undo batch.");
            }

            // In order to undo DeleteSelected, we have to create a selection command which selects the current selection
            // and then add the deletion as children.
            // Commands always execute themselves first and then their children (when going forwards)
            // and do the opposite when going backwards.
            EntityIdList selectedEntities;
            ToolsApplicationRequestBus::BroadcastResult(selectedEntities, &ToolsApplicationRequests::GetSelectedEntities);
            SelectionCommand* selCommand = aznew SelectionCommand(selectedEntities, "Delete Entities");

            // We insert a "deselect all" command before we delete the entities. This ensures the delete operations aren't changing
            // selection state, which triggers expensive UI updates. By deselecting up front, we are able to do those expensive
            // UI updates once at the start instead of once for each entity.
            {
                EntityIdList deselection;
                SelectionCommand* deselectAllCommand = aznew SelectionCommand(deselection, "Deselect Entities");
                deselectAllCommand->SetParent(selCommand);
            }

            {
                AZ_PROFILE_SCOPE(AZ::Debug::ProfileCategory::AzToolsFramework, "Internal::DeleteEntities:UndoCaptureAndPurgeEntities");

                Prefab::PrefabDom instanceDomBefore;
                m_instanceToTemplateInterface->GenerateDomForInstance(instanceDomBefore, commonOwningInstance->get());

                if (deleteDescendants)
                {
                    AZStd::vector<AZ::Entity*> entities;
                    AZStd::vector<AZStd::unique_ptr<Instance>> instances;

                    bool success = RetrieveAndSortPrefabEntitiesAndInstances(inputEntityList, commonOwningInstance->get(), entities, instances);

                    if (!success)
                    {
                        return AZ::Failure(AZStd::string("DeleteEntitiesAndAllDescendantsInInstance"));
                    }

                    for (AZ::Entity* entity : entities)
                    {
                        AZ::ComponentApplicationBus::Broadcast(&AZ::ComponentApplicationRequests::DeleteEntity, entity->GetId());
                    }

                    for (auto& nestedInstance : instances)
                    {
                        RemoveLink(nestedInstance, commonOwningInstance->get().GetTemplateId(), currentUndoBatch);
                        nestedInstance.reset();
                    }
                }
                else
                {
                    for (AZ::EntityId entityId : entityIds)
                    {
                        InstanceOptionalReference owningInstance = m_instanceEntityMapperInterface->FindOwningInstance(entityId);
                        // If this is the container entity, it actually represents the instance so get its owner
                        if (owningInstance->get().GetContainerEntityId() == entityId)
                        {
                            auto instancePtr = commonOwningInstance->get().DetachNestedInstance(owningInstance->get().GetInstanceAlias());
                            RemoveLink(instancePtr, commonOwningInstance->get().GetTemplateId(), currentUndoBatch);
                        }
                        else
                        {
                            commonOwningInstance->get().DetachEntity(entityId);
                            AZ::ComponentApplicationBus::Broadcast(&AZ::ComponentApplicationRequests::DeleteEntity, entityId);
                        }
                    }
                }

                Prefab::PrefabDom instanceDomAfter;
                m_instanceToTemplateInterface->GenerateDomForInstance(instanceDomAfter, commonOwningInstance->get());

                PrefabUndoInstance* command = aznew PrefabUndoInstance("Instance deletion");
                command->Capture(instanceDomBefore, instanceDomAfter, commonOwningInstance->get().GetTemplateId());
                command->SetParent(selCommand);
            }

            selCommand->SetParent(currentUndoBatch);
            {
                AZ_PROFILE_SCOPE(AZ::Debug::ProfileCategory::AzToolsFramework, "Internal::DeleteEntities:RunRedo");
                selCommand->RunRedo();
            }

            if (createdUndo)
            {
                ToolsApplicationRequestBus::Broadcast(&ToolsApplicationRequests::EndUndoBatch);
            }

            return AZ::Success();
        }

        void PrefabPublicHandler::GenerateContainerEntityTransform(const EntityList& topLevelEntities,
            AZ::Vector3& translation, AZ::Quaternion& rotation)
        {
            // --- Multiple top level entities
            // Translation is the average of all translations, with the minimum Z value.
            // Rotation is set to zero.
            if (topLevelEntities.size() > 1)
            {
                AZ::Vector3 translationSum = AZ::Vector3::CreateZero();
                float minZ = AZStd::numeric_limits<float>::max();
                int transformCount = 0;

                for (AZ::Entity* topLevelEntity : topLevelEntities)
                {
                    if (topLevelEntity != nullptr)
                    {
                        AzToolsFramework::Components::TransformComponent* transformComponent =
                            topLevelEntity->FindComponent<AzToolsFramework::Components::TransformComponent>();

                        if (transformComponent != nullptr)
                        {
                            ++transformCount;

                            auto currentTranslation = transformComponent->GetLocalTranslation();
                            translationSum += currentTranslation;
                            minZ = AZ::GetMin<float>(minZ, currentTranslation.GetZ());
                        }
                    }
                }

                if (transformCount > 0)
                {
                    translation = translationSum / aznumeric_cast<float>(transformCount);
                    translation.SetZ(minZ);

                    rotation = AZ::Quaternion::CreateZero();
                }

            }
            // --- Single top level entity
            // World Translation and Rotation are inherited, unchanged.
            else if (topLevelEntities.size() == 1)
            {
                AZ::Entity* topLevelEntity = topLevelEntities[0];
                if (topLevelEntity)
                {
                    AzToolsFramework::Components::TransformComponent* transformComponent =
                        topLevelEntity->FindComponent<AzToolsFramework::Components::TransformComponent>();

                    if (transformComponent)
                    {
                        translation = transformComponent->GetLocalTranslation();

                        rotation = transformComponent->GetLocalRotationQuaternion();
                    }
                }
            }
        }

        InstanceOptionalReference PrefabPublicHandler::GetOwnerInstanceByEntityId(AZ::EntityId entityId) const
        {
            if (entityId.IsValid())
            {
                return m_instanceEntityMapperInterface->FindOwningInstance(entityId);
            }

            // If the entityId is invalid, then the owning instance would be the root prefab instance of the
            // PrefabEditorEntityOwnershipService.
            auto prefabEditorEntityOwnershipInterface = AZ::Interface<PrefabEditorEntityOwnershipInterface>::Get();
            if (!prefabEditorEntityOwnershipInterface)
            {
                AZ_Assert(false, "Could not get owning instance of common root entity :"
                    "PrefabEditorEntityOwnershipInterface unavailable.");
            }
            return prefabEditorEntityOwnershipInterface->GetRootPrefabInstance();
        }

        Instance* PrefabPublicHandler::GetParentInstance(Instance* instance)
        {
            auto instanceRef = instance->GetParentInstance();

            if (instanceRef != AZStd::nullopt)
            {
                return &instanceRef->get();
            }

            return nullptr;
        }

        Instance* PrefabPublicHandler::GetAncestorOfInstanceThatIsChildOfRoot(const Instance* root, Instance* instance)
        {
            while (instance != nullptr)
            {
                Instance* parent = GetParentInstance(instance);

                if (parent == root)
                {
                    return instance;
                }

                instance = parent;
            }

            return nullptr;
        }

        bool PrefabPublicHandler::RetrieveAndSortPrefabEntitiesAndInstances(
            const EntityList& inputEntities, Instance& commonRootEntityOwningInstance,
            EntityList& outEntities, AZStd::vector<AZStd::unique_ptr<Instance>>& outInstances) const
        {
            if (inputEntities.size() == 0)
            {
                return false;
            }

            AZStd::queue<AZ::Entity*> entityQueue;

            for (auto inputEntity : inputEntities)
            {
                if (inputEntity && !IsLevelInstanceContainerEntity(inputEntity->GetId()))
                {
                    entityQueue.push(inputEntity);
                }
            }

            // Support sets to easily identify if we're processing the same entity multiple times.
            AZStd::unordered_set<AZ::Entity*> entities;
            AZStd::unordered_set<Instance*> instances;

            while (!entityQueue.empty())
            {
                AZ::Entity* entity = entityQueue.front();
                entityQueue.pop();

                // Get this entity's owning instance.
                InstanceOptionalReference owningInstance = m_instanceEntityMapperInterface->FindOwningInstance(entity->GetId());
                AZ_Assert(
                    owningInstance.has_value(),
                    "An error occurred while retrieving entities and prefab instances : "
                    "Owning instance of entity with id '%llu' couldn't be found",
                    entity->GetId());

                // Check if this entity is owned by the same instance owning the root.
                if (&owningInstance->get() == &commonRootEntityOwningInstance)
                {
                    // If it's the same instance, we can add this entity to the new instance entities.
                    int priorEntitiesSize = entities.size();
                    
                    entities.insert(entity);

                    // If the size of entities increased, then it wasn't added before.
                    // In that case, add the children of this entity to the queue.
                    if (entities.size() > priorEntitiesSize)
                    {
                        EntityIdList childrenIds;
                        EditorEntityInfoRequestBus::EventResult(
                            childrenIds,
                            entity->GetId(),
                            &EditorEntityInfoRequests::GetChildren
                        );

                        for (AZ::EntityId childId : childrenIds)
                        {
                            AZ::Entity* child = GetEntityById(childId);
                            entityQueue.push(child);
                        }
                    }
                }
                else
                {
                    // The instances differ, so we should add the instance to the instances set,
                    // but only if it's a direct descendant of the root instance!
                    Instance* childInstance = GetAncestorOfInstanceThatIsChildOfRoot(&commonRootEntityOwningInstance, &owningInstance->get());

                    if (childInstance != nullptr)
                    {
                        instances.insert(childInstance);
                    }
                    else
                    {
                        // This can only happen if one entity does not share the common root!
                        return false;
                    }
                }
            }

            // Store results
            outEntities.clear();
            outEntities.reserve(entities.size());

            for (AZ::Entity* entity : entities)
            {
                outEntities.emplace_back(commonRootEntityOwningInstance.DetachEntity(entity->GetId()).release());
            }

            outInstances.clear();
            outInstances.reserve(instances.size());
            for (Instance* instancePtr : instances)
            {
                outInstances.push_back(AZStd::move(commonRootEntityOwningInstance.DetachNestedInstance(instancePtr->GetInstanceAlias())));
            }

            return (outEntities.size() + outInstances.size()) > 0;
        }

        bool PrefabPublicHandler::EntitiesBelongToSameInstance(const EntityIdList& entityIds) const
        {
            if (entityIds.size() <= 1)
            {
                return true;
            }

            InstanceOptionalReference sharedInstance = AZStd::nullopt;

            for (AZ::EntityId entityId : entityIds)
            {
                InstanceOptionalReference owningInstance = m_instanceEntityMapperInterface->FindOwningInstance(entityId);

                if (!owningInstance.has_value())
                {
                    AZ_Assert(
                        false,
                        "An error occurred in function EntitiesBelongToSameInstance: "
                        "Owning instance of entity with id '%llu' couldn't be found",
                        entityId);
                    return false;
                }

                // If this is a container entity, it actually represents a child instance so get its owner.
                // The only exception in the level root instance. We leave it as is to streamline operations.
                if (owningInstance->get().GetContainerEntityId() == entityId && !IsLevelInstanceContainerEntity(entityId))
                {
                    owningInstance = owningInstance->get().GetParentInstance();
                }

                if (!sharedInstance.has_value())
                {
                    sharedInstance = owningInstance;
                }
                else
                {
                    if (&sharedInstance->get() != &owningInstance->get())
                    {
                        return false;
                    }
                }
            }

            return true;
        }
    } // namespace Prefab
} // namespace AzToolsFramework<|MERGE_RESOLUTION|>--- conflicted
+++ resolved
@@ -271,12 +271,8 @@
                 PrefabUndoHelpers::UpdatePrefabInstance(
                     instanceToParentUnder->get(), "Update prefab instance", instanceToParentUnderDomBeforeCreate, undoBatch.GetUndoBatch());
 
-<<<<<<< HEAD
                 PrefabDom emptyPatch;
                 CreateLink(instanceToCreate->get(), instanceToParentUnder->get().GetTemplateId(), undoBatch.GetUndoBatch(), emptyPatch);
-=======
-                CreateLink({}, instanceToCreate->get(), instanceToParentUnder->get().GetTemplateId(), undoBatch.GetUndoBatch(), parent);
->>>>>>> dd80668d
                 AZ::EntityId containerEntityId = instanceToCreate->get().GetContainerEntityId();
 
                 // Apply position
