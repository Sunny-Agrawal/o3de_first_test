/*
 * Copyright (c) Contributors to the Open 3D Engine Project.
 * For complete copyright and license terms please see the LICENSE at the root of this distribution.
 *
 * SPDX-License-Identifier: Apache-2.0 OR MIT
 *
 */

#pragma once

#if !defined(Q_MOC_RUN)
#include <AzCore/DOM/Backends/JSON/JsonBackend.h>
#include <AzCore/Interface/Interface.h>
#include <AzCore/Memory/SystemAllocator.h>
#include <AzFramework/DocumentPropertyEditor/DocumentAdapter.h>
#include <AzToolsFramework/UI/DocumentPropertyEditor/PropertyHandlerWidget.h>

<<<<<<< HEAD
class QVBoxLayout;
class QHBoxLayout;
class QTimer;
=======
#include <QHBoxLayout>
#include <QPointer>
#include <QScrollArea>
>>>>>>> 47bf7c91

#endif // Q_MOC_RUN

namespace AzToolsFramework
{
    class DocumentPropertyEditor;

    class DPELayout : public QHBoxLayout
    {
        // todo: look into caching and QLayoutItem::invalidate()
    public:
        DPELayout(int depth, QWidget* parentWidget = nullptr)
            : QHBoxLayout(parentWidget)
            , m_depth(depth)
        {
        }

        // QLayout overrides
        QSize sizeHint() const override;
        QSize minimumSize() const override;
        void setGeometry(const QRect& rect) override;

    protected:
        DocumentPropertyEditor* GetDPE() const;

        int m_depth = 0; //!< number of levels deep in the tree. Used for indentation
    };

    class DPERowWidget : public QWidget
    {
        Q_OBJECT

    public:
        explicit DPERowWidget(int depth, QWidget* parentWidget = nullptr);
        ~DPERowWidget();

        void Clear(); //!< destroy all layout contents and clear DOM children
        void AddChildFromDomValue(const AZ::Dom::Value& childValue, int domIndex);

        //! clears and repopulates all children from a given DOM array
        void SetValueFromDom(const AZ::Dom::Value& domArray);

        //! handles a patch operation at the given path, or delegates to a child that will
        void HandleOperationAtPath(const AZ::Dom::PatchOperation& domOperation, size_t pathIndex = 0);

    protected:
        DocumentPropertyEditor* GetDPE();
        DPERowWidget* GetLastDescendantInLayout();

        int m_depth = 0; //!< number of levels deep in the tree. Used for indentation
        QBoxLayout* m_columnLayout = nullptr;

        //! widget children in DOM specified order; mix of row and column widgets
        AZStd::deque<QPointer<QWidget>> m_domOrderedChildren;

        // a map from the propertyHandler widgets to the propertyHandlers that created them
        AZStd::unordered_map<QWidget*, AZStd::unique_ptr<PropertyHandlerWidgetInterface>> m_widgetToPropertyHandler;
        AZStd::vector<AZStd::unique_ptr<PropertyHandlerWidgetInterface>> m_handlersPendingCleanup;
        QTimer* m_handlerCleanupTimer;
    };

    class DocumentPropertyEditor : public QFrame
    {
        Q_OBJECT

    public:
        AZ_CLASS_ALLOCATOR(DocumentPropertyEditor, AZ::SystemAllocator, 0);

        explicit DocumentPropertyEditor(QWidget* parentWidget = nullptr);
        ~DocumentPropertyEditor();

        //! set the DOM adapter for this DPE to inspect
        void SetAdapter(AZ::DocumentPropertyEditor::DocumentAdapter* theAdapter);
        AZ::DocumentPropertyEditor::DocumentAdapter* GetAdapter()
        {
            return m_adapter;
        }
        void AddAfterWidget(QWidget* precursor, QWidget* widgetToAdd);

    protected:
        QVBoxLayout* GetVerticalLayout();
        void AddRowFromValue(const AZ::Dom::Value& domValue, int rowIndex);

        void HandleReset();
        void HandleDomChange(const AZ::Dom::Patch& patch);

        AZ::DocumentPropertyEditor::DocumentAdapter* m_adapter = nullptr;
        AZ::DocumentPropertyEditor::DocumentAdapter::ResetEvent::Handler m_resetHandler;
        AZ::DocumentPropertyEditor::DocumentAdapter::ChangedEvent::Handler m_changedHandler;
        QVBoxLayout* m_layout = nullptr;
    };
} // namespace AzToolsFramework<|MERGE_RESOLUTION|>--- conflicted
+++ resolved
@@ -15,15 +15,9 @@
 #include <AzFramework/DocumentPropertyEditor/DocumentAdapter.h>
 #include <AzToolsFramework/UI/DocumentPropertyEditor/PropertyHandlerWidget.h>
 
-<<<<<<< HEAD
-class QVBoxLayout;
-class QHBoxLayout;
-class QTimer;
-=======
 #include <QHBoxLayout>
 #include <QPointer>
 #include <QScrollArea>
->>>>>>> 47bf7c91
 
 #endif // Q_MOC_RUN
 
@@ -81,8 +75,6 @@
 
         // a map from the propertyHandler widgets to the propertyHandlers that created them
         AZStd::unordered_map<QWidget*, AZStd::unique_ptr<PropertyHandlerWidgetInterface>> m_widgetToPropertyHandler;
-        AZStd::vector<AZStd::unique_ptr<PropertyHandlerWidgetInterface>> m_handlersPendingCleanup;
-        QTimer* m_handlerCleanupTimer;
     };
 
     class DocumentPropertyEditor : public QFrame
