--- conflicted
+++ resolved
@@ -323,12 +323,8 @@
                     }
                 );
 
-<<<<<<< HEAD
+                m_actionManagerInterface->AddActionToUpdater(EditorIdentifiers::ComponentModeChangedUpdaterIdentifier, actionIdentifier);
                 m_actionManagerInterface->AddActionToUpdater(PrefabFocusChangedUpdaterIdentifier, actionIdentifier);
-=======
-                m_actionManagerInterface->AddActionToUpdater(EditorIdentifiers::ComponentModeChangedUpdaterIdentifier, "o3de.action.prefabs.upOneLevel");
-                m_actionManagerInterface->AddActionToUpdater(PrefabFocusChangedUpdaterIdentifier, "o3de.action.prefabs.upOneLevel");
->>>>>>> 8ef1405c
             }
         }
 
