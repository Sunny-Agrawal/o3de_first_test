/*
* All or portions of this file Copyright (c) Amazon.com, Inc. or its affiliates or
* its licensors.
*
* For complete copyright and license terms please see the LICENSE at the root of this
* distribution (the "License"). All use of this software is governed by the License,
* or, if provided, by the license below or the license accompanying this file. Do not
* remove or modify any license notices. This file is distributed on an "AS IS" BASIS,
* WITHOUT WARRANTIES OR CONDITIONS OF ANY KIND, either express or implied.
*
*/

#pragma once

#if !defined(Q_MOC_RUN)
#include <AzCore/base.h>
#include <AzCore/Memory/SystemAllocator.h>
#include <QWidget>
#include <QLabel>
#include <QPushButton>
#include "PropertyEditorAPI.h"
#include <AzCore/Asset/AssetCommon.h>
#include <AzCore/Serialization/EditContext.h>
#include <AzFramework/Asset/SimpleAsset.h>
#include <AzFramework/Asset/AssetCatalogBus.h>
#include <AzQtComponents/Components/Widgets/BrowseEdit.h>
#include <AzToolsFramework/API/EditorAssetSystemAPI.h>
#include <AzToolsFramework/ToolsComponents/EditorAssetReference.h>
#include <AzToolsFramework/AssetBrowser/AssetSelectionModel.h>

AZ_PUSH_DISABLE_WARNING(4244 4251, "-Wunknown-warning-option")
#include <QCompleter>
#include <QMovie>
#include <QStyledItemDelegate>
#include <QLineEdit>
#include <QToolButton>
AZ_POP_DISABLE_WARNING
#endif

class QPushButton;
class QDragEnterEvent;
class QMimeData;

namespace AzToolsFramework
{
    class AssetCompleterModel;
    class AssetCompleterListView;
    class ThumbnailPropertyCtrl;

    namespace Thumbnailer
    {
        class ThumbnailWidget;
    }

    //! Defines a property control for picking base assets.
    //! We can specialize individual asset types (texture) to show previews and such by making specialized handlers, but
    //! at the very least we need a base editor for asset properties in general.
    class PropertyAssetCtrl
        : public QWidget
        , private AssetSystemBus::Handler
        , private AzFramework::AssetCatalogEventBus::Handler
    {
        Q_OBJECT

    public:
        AZ_CLASS_ALLOCATOR(PropertyAssetCtrl, AZ::SystemAllocator, 0);

        // This is meant to be used with the "EditCallback" Attribute
        using EditCallbackType = AZ::Edit::AttributeFunction<void(const AZ::Data::AssetId&, const AZ::Data::AssetType&)>;
        using ClearCallbackType = AZ::Edit::AttributeFunction<void()>;

        PropertyAssetCtrl(QWidget *pParent = NULL, QString optionalValidDragDropExtensions = QString());
        virtual ~PropertyAssetCtrl();

        QWidget* GetFirstInTabOrder() { return m_browseEdit->lineEdit(); }
        QWidget* GetLastInTabOrder() { return m_editButton; }
        void UpdateTabOrder();

        // Resolved asset for this control, this is the user selection with a fallback to the default asset(if exists)
        const AZ::Data::AssetId& GetCurrentAssetID() const { return m_selectedAssetID.IsValid() ? m_selectedAssetID : m_defaultAssetID; }
        const AZ::Data::AssetType& GetCurrentAssetType() const { return m_currentAssetType; }
        const AZStd::string GetCurrentAssetHint() const { return m_currentAssetHint; }

        // User's assetId selection in the UI
        const AZ::Data::AssetId& GetSelectedAssetID() const { return m_selectedAssetID; }

        bool eventFilter(QObject* obj, QEvent* event) override;
        void dragEnterEvent(QDragEnterEvent* event) override;
        void dragLeaveEvent(QDragLeaveEvent* event) override;
        void dropEvent(QDropEvent* event) override;

        virtual AssetSelectionModel GetAssetSelectionModel();

    signals:
        void OnAssetIDChanged(AZ::Data::AssetId newAssetID);

    protected:
<<<<<<< HEAD
        QString m_title;
        ThumbnailDropDown* m_thumbnailDropDown = nullptr;
        Thumbnailer::ThumbnailWidget* m_thumbnail = nullptr;
=======
        ThumbnailPropertyCtrl* m_thumbnail = nullptr;
>>>>>>> a00d4736
        QPushButton* m_errorButton = nullptr;
        QToolButton* m_editButton = nullptr;

        AZ::Data::AssetId m_selectedAssetID;
        AZStd::string m_currentAssetHint;

        QCompleter* m_completer = nullptr;
        AssetCompleterModel* m_model = nullptr;
        AssetCompleterListView* m_view = nullptr;

        AZ::Data::AssetId m_defaultAssetID;

        AZ::Data::AssetType m_currentAssetType;

        AzQtComponents::BrowseEdit* m_browseEdit = nullptr;

        AZStd::string m_defaultAssetHint;

        void* m_editNotifyTarget = nullptr;
        EditCallbackType* m_editNotifyCallback = nullptr;
        ClearCallbackType* m_clearNotifyCallback = nullptr;
        QString m_optionalValidDragDropExtensions;

        //! The number of characters after which the autocompleter dropdown will be shown.
        //  Prevents showing too many options.
        static const int s_autocompleteAfterNumberOfChars = 3;

        //! Used to store the last position of the cursor in the lineEdit
        //  so that it can be restored when the text is changed programmatically.
        int m_lineEditLastCursorPosition = 0;

        //! True if the autocompleter has been configured. Prevents multiple configurations.
        bool m_completerIsConfigured = false;

        //! True when the autocompleter dropdown is currently being shown on screen.
        bool m_completerIsActive = false;

        //! This flag is set to true whenever the user alters the value in the lineEdit
        //  At that point, new values can only be selected via the autocompleter or the browse button.
        bool m_incompleteFilename = false;

        //! This flag is set to true when a value is selected from the autocompleter
        //  to avoid the autocompleter to select it again and cancel it.
        bool m_preventAutocomplete = false;

        //! If true, the field is used to reference folders.
        bool m_unnamedType = false;

        //! True if the line edit is on focus (user has clicked on it and is editing it)
        bool m_lineEditFocused = false;

        //! Determines whether the field can be cleared by deleting the value of the lineEdit (or providing an invalid one).
        //  True by default, turns to false if the clear button is disabled or hidden.
        //  If set to false, trying to clear the value of the field will result in the current value being restored.
        bool m_allowEmptyValue = true;

        //! Assets can be either source or product assets generated from source assets. By default, source assets are shown in the property asset. You can override that with this flag.
        bool m_showProductAssetName = true;

        bool m_showThumbnail = false;
        bool m_showThumbnailDropDownButton = false;
        EditCallbackType* m_thumbnailCallback = nullptr;

        // ! Default suffix used in the field's placeholder text when a default value is set.
        const char* m_DefaultSuffix = " (default)";

        bool IsCorrectMimeData(const QMimeData* pData, AZ::Data::AssetId* pAssetId = nullptr, AZ::Data::AssetType* pAssetType = nullptr) const;
        void ClearErrorButton();
        void UpdateErrorButton(const AZStd::string& errorLog);
        virtual const AZStd::string GetFolderSelection() const { return AZStd::string(); }
        virtual void SetFolderSelection(const AZStd::string& /* folderPath */) {}
        virtual void ClearAssetInternal();

        void ConfigureAutocompleter();
        void RefreshAutocompleter();
        void EnableAutocompleter();
        void DisableAutocompleter();

        void HandleFieldClear();
        AZStd::string AddDefaultSuffix(const AZStd::string& filename);

        //////////////////////////////////////////////////////////////////////////
        // AssetSystemBus
        void SourceFileChanged(AZStd::string relativePath, AZStd::string scanFolder, AZ::Uuid sourceUUID) override;
        void SourceFileFailed(AZStd::string relativePath, AZStd::string scanFolder, AZ::Uuid sourceUUID) override;
        //////////////////////////////////////////////////////////////////////////

        //////////////////////////////////////////////////////////////////////////
        // AzFramework::AssetCatalogEventBus::Handler interface overrides...
        void OnCatalogAssetAdded(const AZ::Data::AssetId& assetId) override;
        void OnCatalogAssetChanged(const AZ::Data::AssetId& assetId) override;
        void OnCatalogAssetRemoved(const AZ::Data::AssetId& assetId, const AZ::Data::AssetInfo& assetInfo) override;
        //////////////////////////////////////////////////////////////////////////

    public slots:
        void SetTitle(const QString& title);
        void SetEditNotifyTarget(void* editNotifyTarget);
        void SetEditNotifyCallback(EditCallbackType* editNotifyCallback); // This is meant to be used with the "EditCallback" Attribute
        void SetClearNotifyCallback(ClearCallbackType* clearNotifyCallback); // This is meant to be used with the "ClearNotify" Attribute
        void SetEditButtonEnabled(bool enabled);
        void SetEditButtonVisible(bool visible);
        void SetEditButtonIcon(const QIcon& icon);
        void SetEditButtonTooltip(QString tooltip);
        void SetBrowseButtonIcon(const QIcon& icon);
        void SetClearButtonEnabled(bool enable);
        void SetClearButtonVisible(bool visible);

        // Otherwise source asset name will shown.
        void SetShowProductAssetName(bool enable);
        bool GetShowProductAssetName() const;

        void SetShowThumbnail(bool enable);
        bool GetShowThumbnail() const;
        void SetShowThumbnailDropDownButton(bool enable);
        bool GetShowThumbnailDropDownButton() const;
        void SetThumbnailCallback(EditCallbackType* editNotifyCallback);

        void SetSelectedAssetID(const AZ::Data::AssetId& newID);
        void SetCurrentAssetType(const AZ::Data::AssetType& newType);
        void SetSelectedAssetID(const AZ::Data::AssetId& newID, const AZ::Data::AssetType& newType);
        void SetCurrentAssetHint(const AZStd::string& hint);
        void SetDefaultAssetID(const AZ::Data::AssetId& defaultID);
        void PopupAssetPicker();
        void OnClearButtonClicked();
        void UpdateAssetDisplay();
        void OnLineEditFocus(bool focus);
        virtual void OnEditButtonClicked();
        void OnThumbnailClicked();
        void OnCompletionModelReset();
        void OnAutocomplete(const QModelIndex& index);
        void OnTextChange(const QString& text);
        void OnReturnPressed();
        void ShowContextMenu(const QPoint& pos);

    private:
        const QModelIndex GetSourceIndex(const QModelIndex& index);
        void UpdateThumbnail();
    };

    class AssetPropertyHandlerDefault
        : QObject
        , public PropertyHandler<AZ::Data::Asset<AZ::Data::AssetData>, PropertyAssetCtrl>
    {
        // this is a Qt Object purely so it can connect to slots with context.  This is the only reason its in this header.
        Q_OBJECT

    public:
        AZ_CLASS_ALLOCATOR(AssetPropertyHandlerDefault, AZ::SystemAllocator, 0);

        virtual const AZ::Uuid& GetHandledType() const override;
        virtual AZ::u32 GetHandlerName(void) const override { return AZ_CRC("Asset", 0x02af5a5c); }
        virtual bool IsDefaultHandler() const override { return true; }
        virtual QWidget* GetFirstInTabOrder(PropertyAssetCtrl* widget) override { return widget->GetFirstInTabOrder(); }
        virtual QWidget* GetLastInTabOrder(PropertyAssetCtrl* widget) override { return widget->GetLastInTabOrder(); }
        virtual void UpdateWidgetInternalTabbing(PropertyAssetCtrl* widget) override { widget->UpdateTabOrder(); }

        virtual QWidget* CreateGUI(QWidget* pParent) override;
        virtual void ConsumeAttribute(PropertyAssetCtrl* GUI, AZ::u32 attrib, PropertyAttributeReader* attrValue, const char* debugName) override;
        virtual void WriteGUIValuesIntoProperty(size_t index, PropertyAssetCtrl* GUI, property_t& instance, InstanceDataNode* node) override;
        virtual bool ReadValuesIntoGUI(size_t index, PropertyAssetCtrl* GUI, const property_t& instance, InstanceDataNode* node)  override;
    };

    class SimpleAssetPropertyHandlerDefault
        : QObject
        , public PropertyHandler<AzFramework::SimpleAssetReferenceBase, PropertyAssetCtrl>
    {
        // this is a Qt Object purely so it can connect to slots with context.  This is the only reason its in this header.
        Q_OBJECT

    public:
        AZ_CLASS_ALLOCATOR(SimpleAssetPropertyHandlerDefault, AZ::SystemAllocator, 0);

        virtual AZ::u32 GetHandlerName(void) const override { return AZ_CRC("SimpleAssetRef", 0x49f51d54); }
        virtual bool IsDefaultHandler() const override { return true; }
        virtual QWidget* GetFirstInTabOrder(PropertyAssetCtrl* widget) override { return widget->GetFirstInTabOrder(); }
        virtual QWidget* GetLastInTabOrder(PropertyAssetCtrl* widget) override { return widget->GetLastInTabOrder(); }
        virtual void UpdateWidgetInternalTabbing(PropertyAssetCtrl* widget) override { widget->UpdateTabOrder(); }

        virtual QWidget* CreateGUI(QWidget* pParent) override;
        virtual void ConsumeAttribute(PropertyAssetCtrl* GUI, AZ::u32 attrib, PropertyAttributeReader* attrValue, const char* debugName) override;
        virtual void WriteGUIValuesIntoProperty(size_t index, PropertyAssetCtrl* GUI, property_t& instance, InstanceDataNode* node) override;
        virtual bool ReadValuesIntoGUI(size_t index, PropertyAssetCtrl* GUI, const property_t& instance, InstanceDataNode* node)  override;
    };

    void RegisterAssetPropertyHandler();
} // namespace AzToolsFramework<|MERGE_RESOLUTION|>--- conflicted
+++ resolved
@@ -95,13 +95,8 @@
         void OnAssetIDChanged(AZ::Data::AssetId newAssetID);
 
     protected:
-<<<<<<< HEAD
         QString m_title;
-        ThumbnailDropDown* m_thumbnailDropDown = nullptr;
-        Thumbnailer::ThumbnailWidget* m_thumbnail = nullptr;
-=======
         ThumbnailPropertyCtrl* m_thumbnail = nullptr;
->>>>>>> a00d4736
         QPushButton* m_errorButton = nullptr;
         QToolButton* m_editButton = nullptr;
 
