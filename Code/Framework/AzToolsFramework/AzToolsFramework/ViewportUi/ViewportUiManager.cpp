/*
* All or portions of this file Copyright (c) Amazon.com, Inc. or its affiliates or
* its licensors.
*
* For complete copyright and license terms please see the LICENSE at the root of this
* distribution (the "License"). All use of this software is governed by the License,
* or, if provided, by the license below or the license accompanying this file. Do not
* remove or modify any license notices. This file is distributed on an "AS IS" BASIS,
* WITHOUT WARRANTIES OR CONDITIONS OF ANY KIND, either express or implied.
*
*/

#include "AzToolsFramework_precompiled.h"

#include <AzCore/std/smart_ptr/make_shared.h>
#include <AzToolsFramework/ViewportUi/Button.h>
#include <AzToolsFramework/ViewportUi/Cluster.h>
#include <AzToolsFramework/ViewportUi/ViewportUiManager.h>
#include <AzToolsFramework/ViewportUi/ViewportUiDisplay.h>

namespace AzToolsFramework::ViewportUi
{
    void ViewportUiManager::ConnectViewportUiBus(const int viewportId)
    {
        ViewportUiRequestBus::Handler::BusConnect(viewportId);
    }

    void ViewportUiManager::DisconnectViewportUiBus()
    {
        ViewportUiRequestBus::Handler::BusDisconnect();
    }

    const ClusterId ViewportUiManager::CreateCluster()
    {
        auto buttonGroup = AZStd::make_shared<Internal::ButtonGroup>();
        m_viewportUi->AddCluster(buttonGroup);

        return RegisterNewCluster(buttonGroup);
    }

    const SwitcherId ViewportUiManager::CreateSwitcher(ButtonId currMode)
    {
        auto buttonGroup = AZStd::make_shared<Internal::ButtonGroup>();
        m_viewportUi->AddSwitcher(buttonGroup, currMode);

        return RegisterNewSwitcher(buttonGroup);
    }

    const ClusterId ViewportUiManager::CreateSwitcher()
    {
        auto cluster = AZStd::make_shared<Internal::Cluster>();
        m_viewportUi->AddSwitcher(cluster);

        return RegisterNewCluster(cluster);
    }

    void ViewportUiManager::SetClusterActiveButton(const ClusterId clusterId, const ButtonId buttonId)
    {
        if (auto clusterIt = m_clusterButtonGroups.find(clusterId); clusterIt != m_clusterButtonGroups.end())
        {
            auto cluster = clusterIt->second;
            cluster->SetHighlightedButton(buttonId);
            UpdateButtonGroupUi(cluster.get());
        }
    }

    void ViewportUiManager::SetSwitcherActiveButton(const SwitcherId switcherId, const ButtonId buttonId)
    {
        if (auto switcherIt = m_switcherButtonGroups.find(switcherId); switcherIt != m_switcherButtonGroups.end())
        {
            auto switcher = switcherIt->second;
            switcher->SetHighlightedButton(buttonId);
            m_viewportUi->SetSwitcherActiveMode(switcher->GetViewportUiElementId(), buttonId);
            UpdateButtonGroupUi(switcher.get());
        }
    }

    void ViewportUiManager::SetSwitcherActiveButton(const ClusterId clusterId, const ButtonId buttonId)
    {
        if (auto clusterEntry = m_clusters.find(clusterId); clusterEntry != m_clusters.end())
        {
            auto cluster = clusterEntry->second;
            cluster->SetHighlightedButton(buttonId);
            m_viewportUi->SetSwitcherActiveButton(cluster->GetViewportUiElementId(), buttonId);
            UpdateSwitcherUi(cluster.get());
        }
    }

    void ViewportUiManager::RegisterClusterEventHandler(const ClusterId clusterId, AZ::Event<ButtonId>::Handler& handler)
    {
        if (auto clusterIt = m_clusterButtonGroups.find(clusterId); clusterIt != m_clusterButtonGroups.end())
        {
            auto cluster = clusterIt->second;
            cluster->ConnectEventHandler(handler);
        }
    }

    void ViewportUiManager::RegisterSwitcherEventHandler(const SwitcherId switcherId, AZ::Event<ButtonId>::Handler& handler)
    {
        if (auto switcherIt = m_switcherButtonGroups.find(switcherId); switcherIt != m_switcherButtonGroups.end())
        {
            auto switcher = switcherIt->second;
            switcher->ConnectEventHandler(handler);
        }
    }

    const ButtonId ViewportUiManager::CreateClusterButton(const ClusterId clusterId, const AZStd::string& icon)
    {
        if (auto clusterIt = m_clusterButtonGroups.find(clusterId); clusterIt != m_clusterButtonGroups.end())
        {
            auto cluster = clusterIt->second;
            auto newId = cluster->AddButton(icon);
            m_viewportUi->AddClusterButton(cluster->GetViewportUiElementId(), cluster->GetButton(newId));

            return newId;
        }

        return ButtonId(0);
    }

<<<<<<< HEAD
    const ButtonId ViewportUiManager::CreateSwitcherButton(const SwitcherId switcherId, const AZStd::string& icon, const AZStd::string& name)
    {
        if (auto switcherIt = m_switcherButtonGroups.find(switcherId); switcherIt != m_switcherButtonGroups.end())
        {
            auto switcher = switcherIt->second;
            auto newId = switcher->AddButton(icon, name);
            m_viewportUi->AddSwitcherButton(switcher->GetViewportUiElementId(), switcher->GetButton(newId));
=======
    const ButtonId ViewportUiManager::CreateSwitcherButton(const ClusterId clusterId, const AZStd::string& icon, const AZStd::string& name)
    {
        if (auto clusterEntry = m_clusters.find(clusterId); clusterEntry != m_clusters.end())
        {
            auto cluster = clusterEntry->second;
            auto newId = cluster->AddButton(icon, name);
            m_viewportUi->AddSwitcherButton(cluster->GetViewportUiElementId(), cluster->GetButton(newId));
>>>>>>> c85fbe86

            return newId;
        }

        return ButtonId(0);
    }

    void ViewportUiManager::RemoveCluster(const ClusterId clusterId)
    {
        if (auto clusterIt = m_clusterButtonGroups.find(clusterId); clusterIt != m_clusterButtonGroups.end())
        {
            m_clusterButtonGroups.erase(clusterIt);
            m_viewportUi->RemoveViewportUiElement(clusterIt->second->GetViewportUiElementId());
        }
    }

    void ViewportUiManager::RemoveSwitcher(SwitcherId switcherId)
    {
        if (auto switcherIt = m_switcherButtonGroups.find(switcherId); switcherIt != m_switcherButtonGroups.end())
        {
            m_switcherButtonGroups.erase(switcherIt);
            m_viewportUi->RemoveViewportUiElement(switcherIt->second->GetViewportUiElementId());
        }
    }

    static void SetViewportUiElementVisible(
        Internal::ViewportUiDisplay* ui, ViewportUiElementId id, bool visible)
    {
        if (visible)
        {
            ui->ShowViewportUiElement(id);
        }
        else
        {
            ui->HideViewportUiElement(id);
        }
    }

    void ViewportUiManager::SetClusterVisible(ClusterId clusterId, bool visible)
    {
        if (auto clusterIt = m_clusterButtonGroups.find(clusterId); clusterIt != m_clusterButtonGroups.end())
        {
            auto cluster = clusterIt->second;
            SetViewportUiElementVisible(m_viewportUi.get(), cluster->GetViewportUiElementId(), visible);
        }
    }

    void ViewportUiManager::SetSwitcherVisible(SwitcherId switcherId, bool visible)
    {
        if (auto switcherIt = m_switcherButtonGroups.find(switcherId); switcherIt != m_switcherButtonGroups.end())
        {
            auto switcher = switcherIt->second;
            SetViewportUiElementVisible(m_viewportUi.get(), switcher->GetViewportUiElementId(), visible);
        }
    }

    void ViewportUiManager::SetClusterGroupVisible(const AZStd::vector<ClusterId>& clusterGroup, bool visible)
    {
        for (auto clusterId : clusterGroup)
        {
            SetClusterVisible(clusterId, visible);
        }
    }

    const TextFieldId ViewportUiManager::CreateTextField(
        const AZStd::string& labelText, const AZStd::string& textFieldDefaultText,
        TextFieldValidationType validationType) 
    {
        auto textField = AZStd::make_shared<Internal::TextField>(
            labelText, textFieldDefaultText, validationType);
        m_viewportUi->AddTextField(textField);

        return RegisterNewTextField(textField);
    }

    void ViewportUiManager::SetTextFieldText(TextFieldId textFieldId, const AZStd::string& text)
    {
        if (auto textFieldIt = m_textFields.find(textFieldId); textFieldIt != m_textFields.end())
        {
            auto textField = textFieldIt->second;
            textField->m_fieldText = text;
            UpdateTextFieldUi(textField.get());
        }
    }

    void ViewportUiManager::RegisterTextFieldCallback(
        TextFieldId textFieldId, AZ::Event<AZStd::string>::Handler& handler) 
    {
        if (auto textFieldIt = m_textFields.find(textFieldId); textFieldIt != m_textFields.end())
        {
            auto textField = textFieldIt->second;
            textField->ConnectEventHandler(handler);
        }
    }

    void ViewportUiManager::RemoveTextField(TextFieldId textFieldId)
    {
        if (auto textFieldIt = m_textFields.find(textFieldId); textFieldIt != m_textFields.end())
        {
            m_textFields.erase(textFieldIt);
            m_viewportUi->RemoveViewportUiElement(textFieldIt->second->m_viewportId);
        }
    }

    void ViewportUiManager::SetTextFieldVisible(TextFieldId textFieldId, bool visible)
    {
        if (auto textFieldIt = m_textFields.find(textFieldId); textFieldIt != m_textFields.end())
        {
            auto textField = textFieldIt->second;
            SetViewportUiElementVisible(m_viewportUi.get(), textField->m_viewportId, visible);
        }
    }


    void ViewportUiManager::CreateComponentModeBorder(const AZStd::string& borderTitle)
    {
        m_viewportUi->CreateComponentModeBorder(borderTitle);
    }

    void ViewportUiManager::RemoveComponentModeBorder()
    {
        m_viewportUi->RemoveComponentModeBorder();
    }

    void ViewportUiManager::PressButton(ClusterId clusterId, ButtonId buttonId)
    {
        // Find cluster using ID and cluster map
        if (auto clusterIt = m_clusterButtonGroups.find(clusterId);
            clusterIt != m_clusterButtonGroups.end())
        {
            clusterIt->second->PressButton(buttonId);
        }
    }

    void ViewportUiManager::PressButton(SwitcherId switcherId, ButtonId buttonId)
    {
        // Find cluster using ID and cluster map
        if (auto switcherIt = m_switcherButtonGroups.find(switcherId); switcherIt != m_switcherButtonGroups.end())
        {
            switcherIt->second->PressButton(buttonId);
        }
    }

    void ViewportUiManager::InitializeViewportUi(QWidget* parent, QWidget* renderOverlay)
    {
        if (m_viewportUi)
        {
            AZ_Warning("ViewportUi", false, "Viewport UI already initialized. Removing previous ViewportUiDisplay.");
            m_viewportUi.reset();
        }

        m_viewportUi = AZStd::make_unique<Internal::ViewportUiDisplay>(parent, renderOverlay);
        m_viewportUi->InitializeUiOverlay();
    }

    void ViewportUiManager::Update()
    {
        m_viewportUi->Update();

        for (auto buttonGroup : m_clusterButtonGroups)
        {
            UpdateButtonGroupUi(buttonGroup.second.get());
        }
        for (auto buttonGroup : m_switcherButtonGroups)
        {
            UpdateButtonGroupUi(buttonGroup.second.get());
        }
        for (auto textField : m_textFields)
        {
            UpdateTextFieldUi(textField.second.get());
        }
    }

    ClusterId ViewportUiManager::RegisterNewCluster(AZStd::shared_ptr<Internal::ButtonGroup>& buttonGroup)
    {
        ClusterId newId = ClusterId(m_clusterButtonGroups.size() + 1);
        m_clusterButtonGroups.insert({ newId, buttonGroup });

        return newId;
    }

    SwitcherId ViewportUiManager::RegisterNewSwitcher(AZStd::shared_ptr<Internal::ButtonGroup>& buttonGroup)
    {
        SwitcherId newId = SwitcherId(m_switcherButtonGroups.size() + 1);
        m_switcherButtonGroups.insert({newId, buttonGroup});

        return newId;
    }

    TextFieldId ViewportUiManager::RegisterNewTextField(AZStd::shared_ptr<Internal::TextField>& textField)
    {
        TextFieldId newId = TextFieldId(m_textFields.size() + 1);
        textField->m_textFieldId = newId;
        m_textFields.insert({ newId, textField });

        return newId;
    }

    void ViewportUiManager::UpdateButtonGroupUi(Internal::ButtonGroup* buttonGroup)
    {
        m_viewportUi->UpdateCluster(buttonGroup->GetViewportUiElementId());
    }

    void ViewportUiManager::UpdateSwitcherUi(Internal::Cluster* cluster)
    {
        m_viewportUi->UpdateSwitcher(cluster->GetViewportUiElementId());
    }

    void ViewportUiManager::UpdateTextFieldUi(Internal::TextField* textField)
    {
        m_viewportUi->UpdateTextField(textField->m_viewportId);
    }
} // namespace AzToolsFramework::ViewportUi<|MERGE_RESOLUTION|>--- conflicted
+++ resolved
@@ -38,20 +38,12 @@
         return RegisterNewCluster(buttonGroup);
     }
 
-    const SwitcherId ViewportUiManager::CreateSwitcher(ButtonId currMode)
+    const SwitcherId ViewportUiManager::CreateSwitcher()
     {
         auto buttonGroup = AZStd::make_shared<Internal::ButtonGroup>();
-        m_viewportUi->AddSwitcher(buttonGroup, currMode);
+        m_viewportUi->AddSwitcher(buttonGroup);
 
         return RegisterNewSwitcher(buttonGroup);
-    }
-
-    const ClusterId ViewportUiManager::CreateSwitcher()
-    {
-        auto cluster = AZStd::make_shared<Internal::Cluster>();
-        m_viewportUi->AddSwitcher(cluster);
-
-        return RegisterNewCluster(cluster);
     }
 
     void ViewportUiManager::SetClusterActiveButton(const ClusterId clusterId, const ButtonId buttonId)
@@ -70,19 +62,8 @@
         {
             auto switcher = switcherIt->second;
             switcher->SetHighlightedButton(buttonId);
-            m_viewportUi->SetSwitcherActiveMode(switcher->GetViewportUiElementId(), buttonId);
+            m_viewportUi->SetSwitcherActiveButton(switcher->GetViewportUiElementId(), buttonId);
             UpdateButtonGroupUi(switcher.get());
-        }
-    }
-
-    void ViewportUiManager::SetSwitcherActiveButton(const ClusterId clusterId, const ButtonId buttonId)
-    {
-        if (auto clusterEntry = m_clusters.find(clusterId); clusterEntry != m_clusters.end())
-        {
-            auto cluster = clusterEntry->second;
-            cluster->SetHighlightedButton(buttonId);
-            m_viewportUi->SetSwitcherActiveButton(cluster->GetViewportUiElementId(), buttonId);
-            UpdateSwitcherUi(cluster.get());
         }
     }
 
@@ -118,7 +99,6 @@
         return ButtonId(0);
     }
 
-<<<<<<< HEAD
     const ButtonId ViewportUiManager::CreateSwitcherButton(const SwitcherId switcherId, const AZStd::string& icon, const AZStd::string& name)
     {
         if (auto switcherIt = m_switcherButtonGroups.find(switcherId); switcherIt != m_switcherButtonGroups.end())
@@ -126,15 +106,6 @@
             auto switcher = switcherIt->second;
             auto newId = switcher->AddButton(icon, name);
             m_viewportUi->AddSwitcherButton(switcher->GetViewportUiElementId(), switcher->GetButton(newId));
-=======
-    const ButtonId ViewportUiManager::CreateSwitcherButton(const ClusterId clusterId, const AZStd::string& icon, const AZStd::string& name)
-    {
-        if (auto clusterEntry = m_clusters.find(clusterId); clusterEntry != m_clusters.end())
-        {
-            auto cluster = clusterEntry->second;
-            auto newId = cluster->AddButton(icon, name);
-            m_viewportUi->AddSwitcherButton(cluster->GetViewportUiElementId(), cluster->GetButton(newId));
->>>>>>> c85fbe86
 
             return newId;
         }
@@ -173,7 +144,7 @@
         }
     }
 
-    void ViewportUiManager::SetClusterVisible(ClusterId clusterId, bool visible)
+    void ViewportUiManager::SetClusterVisible(const ClusterId clusterId, bool visible)
     {
         if (auto clusterIt = m_clusterButtonGroups.find(clusterId); clusterIt != m_clusterButtonGroups.end())
         {
@@ -182,7 +153,7 @@
         }
     }
 
-    void ViewportUiManager::SetSwitcherVisible(SwitcherId switcherId, bool visible)
+    void ViewportUiManager::SetSwitcherVisible(const SwitcherId switcherId, bool visible)
     {
         if (auto switcherIt = m_switcherButtonGroups.find(switcherId); switcherIt != m_switcherButtonGroups.end())
         {
@@ -338,11 +309,6 @@
         m_viewportUi->UpdateCluster(buttonGroup->GetViewportUiElementId());
     }
 
-    void ViewportUiManager::UpdateSwitcherUi(Internal::Cluster* cluster)
-    {
-        m_viewportUi->UpdateSwitcher(cluster->GetViewportUiElementId());
-    }
-
     void ViewportUiManager::UpdateTextFieldUi(Internal::TextField* textField)
     {
         m_viewportUi->UpdateTextField(textField->m_viewportId);
