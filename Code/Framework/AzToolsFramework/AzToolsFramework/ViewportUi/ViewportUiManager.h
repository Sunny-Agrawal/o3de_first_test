--- conflicted
+++ resolved
@@ -32,20 +32,12 @@
 
         // ViewportUiRequestBus ...
         const ClusterId CreateCluster() override;
-<<<<<<< HEAD
-        const SwitcherId CreateSwitcher(ButtonId currMode) override;
+        const SwitcherId CreateSwitcher() override;
         void SetClusterActiveButton(ClusterId clusterId, ButtonId buttonId) override;
         void SetSwitcherActiveButton(SwitcherId switcherId, ButtonId buttonId) override;
         const ButtonId CreateClusterButton(ClusterId clusterId, const AZStd::string& icon) override;
         const ButtonId CreateSwitcherButton(
             SwitcherId switcherId, const AZStd::string& icon, const AZStd::string& name = AZStd::string()) override;
-=======
-        const ClusterId CreateSwitcher() override;
-        void SetClusterActiveButton(ClusterId clusterId, ButtonId buttonId) override;
-        void SetSwitcherActiveButton(ClusterId clusterId, ButtonId buttonId) override;
-        const ButtonId CreateClusterButton(ClusterId clusterId, const AZStd::string& icon) override;
-        const ButtonId CreateSwitcherButton(ClusterId clusterId, const AZStd::string& icon, const AZStd::string& name = AZStd::string()) override;
->>>>>>> c85fbe86
         void RegisterClusterEventHandler(ClusterId clusterId, AZ::Event<ButtonId>::Handler& handler) override;
         void RegisterSwitcherEventHandler(SwitcherId switcherId, AZ::Event<ButtonId>::Handler& handler) override;
         void RemoveCluster(ClusterId clusterId) override;
@@ -89,15 +81,8 @@
         SwitcherId RegisterNewSwitcher(AZStd::shared_ptr<Internal::ButtonGroup>& buttonGroup);
         //! Register a new text field and return its id.
         TextFieldId RegisterNewTextField(AZStd::shared_ptr<Internal::TextField>& textField);
-<<<<<<< HEAD
         //! Update the corresponding ui element for the given button group.
         void UpdateButtonGroupUi(Internal::ButtonGroup* buttonGroup);
-=======
-        //! Update the corresponding ui element for the given cluster.
-        void UpdateClusterUi(Internal::Cluster* cluster);
-        //! Update the corresponding ui element for the given cluster.
-        void UpdateSwitcherUi(Internal::Cluster* cluster);
->>>>>>> c85fbe86
         //! Update the corresponding ui element for the given text field.
         void UpdateTextFieldUi(Internal::TextField* textField);
     };
