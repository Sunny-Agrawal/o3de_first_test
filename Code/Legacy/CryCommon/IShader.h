--- conflicted
+++ resolved
@@ -771,11 +771,7 @@
     [[maybe_unused]] int    m_padding[2]; // padding to avoid MSVC warning 4324
 };
 
-<<<<<<< HEAD
-struct _MS_ALIGN(16) SRenderObjData
-=======
 struct alignas(16) SRenderObjData
->>>>>>> cd9621f1
 {
     uintptr_t m_uniqueObjectId;
 
