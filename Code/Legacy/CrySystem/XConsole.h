--- conflicted
+++ resolved
@@ -135,23 +135,12 @@
     void Release() override;
 
     void Init(ISystem* pSystem) override;
-<<<<<<< HEAD
-    ICVar* RegisterString(const char* sName, const char* sValue, int nFlags, const char* help = "", ConsoleVarFunc pChangeFunc = nullptr) override;
-    ICVar* RegisterInt(const char* sName, int iValue, int nFlags, const char* help = "", ConsoleVarFunc pChangeFunc = nullptr) override;
-    ICVar* RegisterInt64(const char* sName, int64 iValue, int nFlags, const char* help = "", ConsoleVarFunc pChangeFunc = nullptr) override;
-    ICVar* RegisterFloat(const char* sName, float fValue, int nFlags, const char* help = "", ConsoleVarFunc pChangeFunc = nullptr) override;
-    ICVar* Register(const char* name, float* src, float defaultvalue, int flags = 0, const char* help = "", ConsoleVarFunc pChangeFunc = nullptr, bool allowModify = true) override;
-    ICVar* Register(const char* name, int* src, int defaultvalue, int flags = 0, const char* help = "", ConsoleVarFunc pChangeFunc = nullptr, bool allowModify = true) override;
-    ICVar* Register(const char* name, const char** src, const char* defaultvalue, int flags = 0, const char* help = "", ConsoleVarFunc pChangeFunc = nullptr, bool allowModify = true) override;
-    ICVar* Register(ICVar* pVar) override { RegisterVar(pVar); return pVar; }
-=======
     ICVar* RegisterString(const char* sName, const char* sValue, int nFlags, const char* help = "", ConsoleVarFunc pChangeFunc = 0) override;
     ICVar* RegisterInt(const char* sName, int iValue, int nFlags, const char* help = "", ConsoleVarFunc pChangeFunc = 0) override;
     ICVar* RegisterFloat(const char* sName, float fValue, int nFlags, const char* help = "", ConsoleVarFunc pChangeFunc = 0) override;
     ICVar* Register(const char* name, float* src, float defaultvalue, int flags = 0, const char* help = "", ConsoleVarFunc pChangeFunc = 0, bool allowModify = true) override;
     ICVar* Register(const char* name, int* src, int defaultvalue, int flags = 0, const char* help = "", ConsoleVarFunc pChangeFunc = 0, bool allowModify = true) override;
     ICVar* Register(const char* name, const char** src, const char* defaultvalue, int flags = 0, const char* help = "", ConsoleVarFunc pChangeFunc = 0, bool allowModify = true) override;
->>>>>>> 6b5b8271
 
     void UnregisterVariable(const char* sVarName, bool bDelete = false) override;
     void SetScrollMax(int value) override;
@@ -176,13 +165,8 @@
     void Clear() override;
     void Update() override;
     void Draw() override;
-<<<<<<< HEAD
-    bool AddCommand(const char* sCommand, ConsoleCommandFunc func, int nFlags = 0, const char* sHelp = nullptr) override;
-    bool AddCommand(const char* sName, const char* sScriptFunc, int nFlags = 0, const char* sHelp = nullptr) override;
-=======
     bool AddCommand(const char* sCommand, ConsoleCommandFunc func, int nFlags = 0, const char* sHelp = NULL) override;
     bool AddCommand(const char* sName, const char* sScriptFunc, int nFlags = 0, const char* sHelp = NULL) override;
->>>>>>> 6b5b8271
     void RemoveCommand(const char* sName) override;
     void ExecuteString(const char* command, bool bSilentMode, bool bDeferExecution = false) override;
     void ExecuteConsoleCommand(const char* command) override;
@@ -191,23 +175,14 @@
     bool IsOpened() override;
     int GetNumVars() override;
     int GetNumVisibleVars() override;
-<<<<<<< HEAD
-    size_t GetSortedVars(AZStd::vector<AZStd::string_view>& pszArray, const char* szPrefix = nullptr) override;
-    virtual void FindVar(const char* substr);
-=======
     size_t GetSortedVars(AZStd::vector<AZStd::string_view>& pszArray, const char* szPrefix = 0) override;
     void FindVar(const char* substr);
->>>>>>> 6b5b8271
     const char* AutoComplete(const char* substr) override;
     const char* AutoCompletePrev(const char* substr) override;
     const char* ProcessCompletion(const char* szInputBuffer) override;
     void RegisterAutoComplete(const char* sVarOrCommand, IConsoleArgumentAutoComplete* pArgAutoComplete) override;
     void UnRegisterAutoComplete(const char* sVarOrCommand) override;
     void ResetAutoCompletion() override;
-<<<<<<< HEAD
-    void GetMemoryUsage (ICrySizer* pSizer) const override;
-=======
->>>>>>> 6b5b8271
     void ResetProgressBar(int nProgressRange) override;
     void TickProgressBar() override;
     void SetLoadingImage(const char* szFilename) override;
