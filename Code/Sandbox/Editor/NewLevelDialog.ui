--- conflicted
+++ resolved
@@ -7,7 +7,6 @@
     <x>0</x>
     <y>0</y>
     <width>430</width>
-<<<<<<< HEAD
     <height>280</height>
    </rect>
   </property>
@@ -38,33 +37,6 @@
         <property name="buddy">
          <cstring>LEVEL</cstring>
         </property>
-=======
-    <height>180</height>
-   </rect>
-  </property>
-   <layout class="QVBoxLayout" name="verticalLayout">
-     <item>
-       <spacer name="topVerticalSpacer">
-         <property name="orientation">
-           <enum>Qt::Vertical</enum>
-         </property>
-         <property name="sizeHint" stdset="0">
-           <size>
-             <width>20</width>
-             <height>10</height>
-           </size>
-         </property>
-       </spacer>
-     </item>
-     <item>
-       <widget class="QLabel" name="TITLE">
-         <property name="text">
-           <string>Assign a name and location to the new level.</string>
-         </property>
-         <property name="alignment">
-           <set>Qt::AlignLeading|Qt::AlignLeft|Qt::AlignTop</set>
-         </property>
->>>>>>> 4d02e0b8
        </widget>
      </item>
      <item>
@@ -155,7 +127,6 @@
            <set>QDialogButtonBox::Cancel|QDialogButtonBox::Ok</set>
          </property>
        </widget>
-<<<<<<< HEAD
       </item>
       <item row="1" column="0">
        <widget class="QLabel" name="STATIC1">
@@ -190,10 +161,6 @@
     </widget>
    </item>
   </layout>
-=======
-     </item>
-   </layout>
->>>>>>> 4d02e0b8
  </widget>
  <customwidgets>
   <customwidget>
