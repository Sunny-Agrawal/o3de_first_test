--- conflicted
+++ resolved
@@ -2849,19 +2849,12 @@
                 QString overrider;
                 if (examineFile.m_isDelete)
                 {
-<<<<<<< HEAD
-                    // if we delete it, check if its revealed by an underlying file:
-                    overrider = m_platformConfig->FindFirstMatchingFile(sourceAssetReference.RelativePath().c_str());
-
-                    if (!overrider.isEmpty()) // override found!
-=======
                     // Only look for an override if this is not an intermediate asset
                     // Intermediate assets don't participate in the override system, so just process as-is without looking for an override
                     if (!IsInIntermediateAssetsFolder(normalizedPath))
->>>>>>> 88734739
                     {
                         // if we delete it, check if its revealed by an underlying file:
-                        overrider = m_platformConfig->FindFirstMatchingFile(databasePathToFile);
+                        overrider = m_platformConfig->FindFirstMatchingFile(sourceAssetReference.RelativePath().c_str());
 
                         if (!overrider.isEmpty()) // override found!
                         {
