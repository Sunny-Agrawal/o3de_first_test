--- conflicted
+++ resolved
@@ -85,16 +85,10 @@
 
     qRegisterMetaType<AssetProcessor::SourceAssetReference>("SourceAssetReference");
 
-<<<<<<< HEAD
     m_assetRootDir = QDir(m_databaseLocationListener.GetAssetRootDir().c_str());
     m_scopeDir = AZStd::make_unique<UnitTestUtils::ScopedDir>();
     m_scopeDir->Setup(m_assetRootDir.path());
 
-    AZ::AllocatorInstance<AZ::PoolAllocator>::Create();
-    AZ::AllocatorInstance<AZ::ThreadPoolAllocator>::Create();
-
-=======
->>>>>>> af4f1fc2
     m_data = AZStd::make_unique<StaticData>();
 
     m_data->m_serializeContext = AZStd::make_unique<AZ::SerializeContext>();
