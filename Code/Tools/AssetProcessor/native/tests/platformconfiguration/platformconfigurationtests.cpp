/*
 * Copyright (c) Contributors to the Open 3D Engine Project.
 * For complete copyright and license terms please see the LICENSE at the root of this distribution.
 *
 * SPDX-License-Identifier: Apache-2.0 OR MIT
 *
 */

#include <AzCore/Settings/SettingsRegistryMergeUtils.h>
#include "native/tests/platformconfiguration/platformconfigurationtests.h"

#include <AzTest/AzTest.h>
#include <gmock/gmock.h>

const char TestAppRoot[] = "@exefolder@/testdata";
const char EmptyDummyProjectName[] = "EmptyDummyProject";

// make the internal calls public for the purposes of the unit test!
class UnitTestPlatformConfiguration : public AssetProcessor::PlatformConfiguration
{
    friend class GTEST_TEST_CLASS_NAME_(PlatformConfigurationUnitTests, Test_GemHandling);
    friend class GTEST_TEST_CLASS_NAME_(PlatformConfigurationUnitTests, Test_MetaFileTypes);
    friend class GTEST_TEST_CLASS_NAME_(PlatformConfigurationUnitTests, Test_MetaFileTypes_AssetImporterExtensions);
protected:
};

PlatformConfigurationUnitTests::PlatformConfigurationUnitTests()
    : m_argc(0)
    , m_argv(0)
{
}

void PlatformConfigurationUnitTests::SetUp()
{
    using namespace AssetProcessor;
    m_qApp = new QCoreApplication(m_argc, m_argv);
    AssetProcessorTest::SetUp();
    AssetUtilities::ResetAssetRoot();
}

void PlatformConfigurationUnitTests::TearDown()
{
    AssetUtilities::ResetAssetRoot();
    delete m_qApp;
    AssetProcessor::AssetProcessorTest::TearDown();
}

TEST_F(PlatformConfigurationUnitTests, TestFailReadConfigFile_BadPlatform)
{
    using namespace AzToolsFramework::AssetSystem;
    using namespace AssetProcessor;

    const auto testExeFolder = AZ::IO::FileIOBase::GetInstance()->ResolvePath(TestAppRoot);
    const AZ::IO::FixedMaxPath projectPath = (*testExeFolder) / EmptyDummyProjectName;
    auto configRoot = AZ::IO::FileIOBase::GetInstance()->ResolvePath("@exefolder@/testdata/config_broken_badplatform");
    ASSERT_TRUE(configRoot);
    UnitTestPlatformConfiguration config;
    m_errorAbsorber->Clear();
    ASSERT_FALSE(config.InitializeFromConfigFiles(configRoot->c_str(), testExeFolder->c_str(), projectPath.c_str(), false, false));
    ASSERT_GT(m_errorAbsorber->m_numErrorsAbsorbed, 0);
}


TEST_F(PlatformConfigurationUnitTests, TestFailReadConfigFile_NoPlatform)
{
    using namespace AzToolsFramework::AssetSystem;
    using namespace AssetProcessor;

    const auto testExeFolder = AZ::IO::FileIOBase::GetInstance()->ResolvePath(TestAppRoot);
    const AZ::IO::FixedMaxPath projectPath = (*testExeFolder) / EmptyDummyProjectName;
    auto configRoot = AZ::IO::FileIOBase::GetInstance()->ResolvePath("@exefolder@/testdata/config_broken_noplatform");
    ASSERT_TRUE(configRoot);
    UnitTestPlatformConfiguration config;
    m_errorAbsorber->Clear();
    ASSERT_FALSE(config.InitializeFromConfigFiles(configRoot->c_str(), testExeFolder->c_str(), projectPath.c_str(), false, false));
    ASSERT_GT(m_errorAbsorber->m_numErrorsAbsorbed, 0);
}

TEST_F(PlatformConfigurationUnitTests, TestFailReadConfigFile_NoScanFolders)
{
    using namespace AzToolsFramework::AssetSystem;
    using namespace AssetProcessor;

    const auto testExeFolder = AZ::IO::FileIOBase::GetInstance()->ResolvePath(TestAppRoot);
    const AZ::IO::FixedMaxPath projectPath = (*testExeFolder) / EmptyDummyProjectName;
    auto configRoot = AZ::IO::FileIOBase::GetInstance()->ResolvePath("@exefolder@/testdata/config_broken_noscans");
    ASSERT_TRUE(configRoot);
    UnitTestPlatformConfiguration config;
    m_errorAbsorber->Clear();
    ASSERT_FALSE(config.InitializeFromConfigFiles(configRoot->c_str(), testExeFolder->c_str(), projectPath.c_str(), false, false));
    ASSERT_GT(m_errorAbsorber->m_numErrorsAbsorbed, 0);
}

TEST_F(PlatformConfigurationUnitTests, TestFailReadConfigFile_BrokenRecognizers)
{
    using namespace AzToolsFramework::AssetSystem;
    using namespace AssetProcessor;

    const auto testExeFolder = AZ::IO::FileIOBase::GetInstance()->ResolvePath(TestAppRoot);
    const AZ::IO::FixedMaxPath projectPath = (*testExeFolder) / EmptyDummyProjectName;
    auto configRoot = AZ::IO::FileIOBase::GetInstance()->ResolvePath("@exefolder@/testdata/config_broken_recognizers");
    ASSERT_TRUE(configRoot);
    UnitTestPlatformConfiguration config;
    m_errorAbsorber->Clear();
    ASSERT_FALSE(config.InitializeFromConfigFiles(configRoot->c_str(), testExeFolder->c_str(), projectPath.c_str(), false, false));
    ASSERT_GT(m_errorAbsorber->m_numErrorsAbsorbed, 0);
}

TEST_F(PlatformConfigurationUnitTests, TestFailReadConfigFile_Regular_Platforms)
{
    using namespace AzToolsFramework::AssetSystem;
    using namespace AssetProcessor;

    const auto testExeFolder = AZ::IO::FileIOBase::GetInstance()->ResolvePath(TestAppRoot);
    const AZ::IO::FixedMaxPath projectPath = (*testExeFolder) / EmptyDummyProjectName;
    auto configRoot = AZ::IO::FileIOBase::GetInstance()->ResolvePath("@exefolder@/testdata/config_regular");
    ASSERT_TRUE(configRoot);
    UnitTestPlatformConfiguration config;
    m_errorAbsorber->Clear();
    ASSERT_TRUE(config.InitializeFromConfigFiles(configRoot->c_str(), testExeFolder->c_str(), projectPath.c_str(), false, false));
    ASSERT_EQ(m_errorAbsorber->m_numErrorsAbsorbed, 0);

    // verify the data.
    ASSERT_NE(config.GetPlatformByIdentifier(AzToolsFramework::AssetSystem::GetHostAssetPlatform()), nullptr);
    ASSERT_NE(config.GetPlatformByIdentifier("android"), nullptr);
    ASSERT_NE(config.GetPlatformByIdentifier("server"), nullptr);

    ASSERT_TRUE(config.GetPlatformByIdentifier("android")->HasTag("mobile"));
    ASSERT_TRUE(config.GetPlatformByIdentifier("android")->HasTag("renderer"));
    ASSERT_TRUE(config.GetPlatformByIdentifier("android")->HasTag("android"));
    ASSERT_TRUE(config.GetPlatformByIdentifier("server")->HasTag("server"));
    ASSERT_FALSE(config.GetPlatformByIdentifier("android")->HasTag("server"));
    ASSERT_FALSE(config.GetPlatformByIdentifier("server")->HasTag("renderer"));
}

TEST_F(PlatformConfigurationUnitTests, TestReadScanFolderRoot_FromSettingsRegistry_Succeeds)
{
    auto settingsRegistry = AZ::SettingsRegistry::Get();
    ASSERT_NE(nullptr, settingsRegistry);

    QTemporaryDir tempEngineRoot;
    QDir tempPath(tempEngineRoot.path());
    QString testScanFolderSetregPath = tempPath.absoluteFilePath("test.setreg");
    UnitTestUtils::CreateDummyFile(testScanFolderSetregPath, QString(R"({ "Amazon":
    {
        "AssetProcessor":
        {
            "Settings":
             {
                "ScanFolder SettingsRegistryTest":
                {
                    "watch": "_TestPath",
                    "recursive": false,
                    "order": 20000
                }
            }
        }
    }
    }\n)"));

    EXPECT_TRUE(AssetProcessor::PlatformConfiguration::MergeConfigFileToSettingsRegistry(*settingsRegistry, testScanFolderSetregPath.toUtf8().data()));

    AZStd::string watchPath;
    bool recurseScanFolder{ true };
    AZ::s64 scanOrder{};

    EXPECT_TRUE(settingsRegistry->Get(watchPath, AZ::SettingsRegistryInterface::FixedValueString(AssetProcessor::AssetProcessorSettingsKey)
        + "/ScanFolder SettingsRegistryTest/watch"));
    EXPECT_TRUE(settingsRegistry->Get(recurseScanFolder, AZ::SettingsRegistryInterface::FixedValueString(AssetProcessor::AssetProcessorSettingsKey)
        + "/ScanFolder SettingsRegistryTest/recursive"));
    EXPECT_TRUE(settingsRegistry->Get(scanOrder, AZ::SettingsRegistryInterface::FixedValueString(AssetProcessor::AssetProcessorSettingsKey)
        + "/ScanFolder SettingsRegistryTest/order"));

    // These test values come from the <dev_root>/Registry/AssetProcessorPlatformConfig.setreg file
    EXPECT_STREQ("_TestPath", watchPath.c_str());
    EXPECT_FALSE(recurseScanFolder);
    EXPECT_EQ(20000, scanOrder);
}


// a reusable fixture that sets up one host as a pc with a temp path and such.
class PlatformConfigurationUnitTests_OnePCHostFixture : public PlatformConfigurationUnitTests
{
public:
    void SetUp() override
    {
        PlatformConfigurationUnitTests::SetUp();

        m_tempEngineRoot.reset(new QTemporaryDir());
        m_tempPath = QDir(m_tempEngineRoot->path());

        m_config.reset(new UnitTestPlatformConfiguration());
        m_config->EnablePlatform({ "pc",{ "desktop", "host" } }, true);
        m_config->PopulatePlatformsForScanFolder(m_platforms);
    }

    void TearDown() override
    {
        m_platforms.set_capacity(0);
        m_tempEngineRoot.reset();
        m_config.reset();
        PlatformConfigurationUnitTests::TearDown();
    }

    AZStd::vector<AssetBuilderSDK::PlatformInfo> m_platforms;
    AZStd::unique_ptr<UnitTestPlatformConfiguration> m_config;
    AZStd::unique_ptr<QTemporaryDir> m_tempEngineRoot = nullptr; // this actually creates the folder in its constructor, so hold off until setup..
    QDir m_tempPath;
};

// ensures that when a file in the root (non recursive) folder is searched for, the root is found.
TEST_F(PlatformConfigurationUnitTests_OnePCHostFixture, GetScanFolderForFile_RootFolderFile_IsFound)
{
    using namespace AzToolsFramework::AssetSystem;
    using namespace AssetProcessor;

    m_config->AddScanFolder(ScanFolderInfo(m_tempPath.filePath("scanfolder1"), "ScanFolder1", "sf1", true, false, m_platforms), true); // a root folder that has watched subfolders, not recursive
    m_config->AddScanFolder(ScanFolderInfo(m_tempPath.filePath("scanfolder1/Editor"), "Editor", "sf2", false, true, m_platforms), true); // a child folder that exists within that scan folder.

    const ScanFolderInfo* info = m_config->GetScanFolderForFile(m_tempPath.filePath("scanfolder1/something.txt"));

    ASSERT_TRUE(info);
    EXPECT_STREQ(info->ScanPath().toUtf8().constData(), m_tempPath.filePath("scanfolder1").toUtf8().constData());
    EXPECT_STREQ(info->GetDisplayName().toUtf8().constData(), "ScanFolder1");
}

// ensures that when a file in a subfolder (recursive) is searched for, the subfolder is found despite it being inside the root, technically.
TEST_F(PlatformConfigurationUnitTests_OnePCHostFixture, GetScanFolderForFile_SubFolderFile_IsFound)
{
    using namespace AzToolsFramework::AssetSystem;
    using namespace AssetProcessor;

    m_config->AddScanFolder(ScanFolderInfo(m_tempPath.filePath("scanfolder1"), "ScanFolder1", "sf1", true, false, m_platforms), true); // a root folder that has watched subfolders, not recursive
    m_config->AddScanFolder(ScanFolderInfo(m_tempPath.filePath("scanfolder1/Editor"), "Editor ScanFolder", "sf2", false, true, m_platforms), true); // a child folder that exists within that scan folder.

    const ScanFolderInfo* info = m_config->GetScanFolderForFile(m_tempPath.filePath("scanfolder1/Editor/something.txt"));

    ASSERT_TRUE(info);
    EXPECT_STREQ(info->ScanPath().toUtf8().constData(), m_tempPath.filePath("scanfolder1/Editor").toUtf8().constData());
    EXPECT_STREQ(info->GetDisplayName().toUtf8().constData(), "Editor ScanFolder");
}

TEST_F(PlatformConfigurationUnitTests_OnePCHostFixture, GetOverridingFile_ExistsButNotOverridden_ReturnsEmpty)
{
    using namespace AzToolsFramework::AssetSystem;
    using namespace AssetProcessor;

    // create two scan folders, since its order dependent, the ScanFolder1 is the "winner" in tie breakers.
    QString scanfolder1Path = m_tempPath.filePath("scanfolder1");
    QString scanfolder2Path = m_tempPath.filePath("scanfolder2");
    QString caseSensitiveDummyFileName = m_tempPath.absoluteFilePath("scanfolder1/TestCase.tXt");
    QString differentCaseDummyFileName = m_tempPath.absoluteFilePath("scanfolder2/testcase.txt");
    UnitTestUtils::CreateDummyFile(caseSensitiveDummyFileName, QString("testcase1\n"));
    UnitTestUtils::CreateDummyFile(differentCaseDummyFileName, QString("testcase2\n"));
    m_config->AddScanFolder(ScanFolderInfo(scanfolder1Path, "ScanFolder1", "sf1", false, true, m_platforms), true);
    m_config->AddScanFolder(ScanFolderInfo(scanfolder2Path, "ScanFolder2", "sf2", false, true, m_platforms), true);

    // Perform the test by asking it whether the existing real winning file is being overridden by anyone.
    QString overrider = m_config->GetOverridingFile("TestCase.tXt", scanfolder1Path);

    // note that this should return the emptystring, because there is nothing that OVERRIDES it (ie, its already the winner).
    EXPECT_TRUE(overrider.isEmpty());
}

TEST_F(PlatformConfigurationUnitTests_OnePCHostFixture, GetOverridingFile_DoesNotExist_ReturnsEmptyString)
{
    using namespace AzToolsFramework::AssetSystem;
    using namespace AssetProcessor;
    // create two scan folders, since its order dependent, the ScanFolder1 is the "winner" in tie breakers.

    QString scanfolder1Path = m_tempPath.filePath("scanfolder1");
    QString scanfolder2Path = m_tempPath.filePath("scanfolder2");

    m_config->AddScanFolder(ScanFolderInfo(scanfolder1Path, "ScanFolder1", "sf1", false, true, m_platforms), true);
    m_config->AddScanFolder(ScanFolderInfo(scanfolder2Path, "ScanFolder2", "sf2", false, true, m_platforms), true);

    // Perform the test by asking it whether anyone overrides "testcase" (lowercase) in scanfolder 2.
    QString overrider = m_config->GetOverridingFile("doesntExist.txt", scanfolder2Path);

    EXPECT_TRUE(overrider.isEmpty());
}

TEST_F(PlatformConfigurationUnitTests_OnePCHostFixture, FindFirstMatchingFile_DoesNotExist_ReturnsEmptyString)
{
    using namespace AzToolsFramework::AssetSystem;
    using namespace AssetProcessor;

    // create two scan folders, since its order dependent, the ScanFolder1 is the "winner" in tie breakers.
    QString scanfolder1Path = m_tempPath.filePath("scanfolder1");
    QString scanfolder2Path = m_tempPath.filePath("scanfolder2");
    m_config->AddScanFolder(ScanFolderInfo(scanfolder1Path, "ScanFolder1", "sf1", false, true, m_platforms), true);
    m_config->AddScanFolder(ScanFolderInfo(scanfolder2Path, "ScanFolder2", "sf2", false, true, m_platforms), true);

    // Perform the test by asking it whether anyone overrides "testcase" (lowercase) in scanfolder 2.
    QString foundFile = m_config->FindFirstMatchingFile("doesntExist.txt");

    EXPECT_TRUE(foundFile.isEmpty());
}

// note that we do not guarantee that FindFirstMatchingFile always returns the correct case, as it is a super hot path
// function, and the only time case could be incorrect is in the situation where a file with different case overrides
// an underlying file, ie,
// Engine/EngineAssets/Textures/StartScreen.tif
// MyGame/EngineAssets/textures/startscreen.tif <-- would override the above because game has higher / more important priority.

// ensures that exact matches take priority over subfolder matches
TEST_F(PlatformConfigurationUnitTests_OnePCHostFixture, GetScanFolderForFile_SubFolder_ExactMatch_IsFound)
{
    using namespace AzToolsFramework::AssetSystem;
    using namespace AssetProcessor;

    m_config->AddScanFolder(ScanFolderInfo(m_tempPath.filePath("scanfolder1"), "ScanFolder1", "sf1", true, false, m_platforms), true); // a root folder that has watched subfolders, not recursive
    m_config->AddScanFolder(ScanFolderInfo(m_tempPath.filePath("scanfolder1/Editor"), "Editor ScanFolder", "sf2", false, true, m_platforms), true); // a child folder that exists within that scan folder.

    const ScanFolderInfo* info = m_config->GetScanFolderForFile(m_tempPath.filePath("scanfolder1/Editor"));
    ASSERT_TRUE(info);

    EXPECT_STREQ(info->ScanPath().toUtf8().constData(), m_tempPath.filePath("scanfolder1/Editor").toUtf8().constData());
    EXPECT_STREQ(info->GetDisplayName().toUtf8().constData(), "Editor ScanFolder");
}


TEST_F(PlatformConfigurationUnitTests, TestFailReadConfigFile_RegularScanfolder)
{
    using namespace AzToolsFramework::AssetSystem;
    using namespace AssetProcessor;

    const auto testExeFolder = AZ::IO::FileIOBase::GetInstance()->ResolvePath(TestAppRoot);
    const AZ::IO::FixedMaxPath projectPath = (*testExeFolder) / EmptyDummyProjectName;
    auto configRoot = AZ::IO::FileIOBase::GetInstance()->ResolvePath("@exefolder@/testdata/config_regular");
    ASSERT_TRUE(configRoot);
    UnitTestPlatformConfiguration config;
    m_errorAbsorber->Clear();
    AssetUtilities::ComputeProjectName(EmptyDummyProjectName, true);
    ASSERT_TRUE(config.InitializeFromConfigFiles(configRoot->c_str(), testExeFolder->c_str(), projectPath.c_str(), false, false));
    ASSERT_EQ(m_errorAbsorber->m_numErrorsAbsorbed, 0);

    ASSERT_EQ(config.GetScanFolderCount(), 4); // the two, and then the one that has the same data as prior but different identifier, plus hardcoded intermediates scanfolder
    QString scanName = AssetUtilities::ComputeProjectPath(true) + " Scan Folder";

    // Scanfolder 0 is the intermediate assets scanfolder, we don't need to check that folder, so start checking at 1

    ASSERT_EQ(config.GetScanFolderAt(1).GetDisplayName(), scanName);
    ASSERT_EQ(config.GetScanFolderAt(1).RecurseSubFolders(), true);
    ASSERT_EQ(config.GetScanFolderAt(1).GetOrder(), 0);
    ASSERT_EQ(config.GetScanFolderAt(1).GetPortableKey(), QString("Game"));

    ASSERT_EQ(config.GetScanFolderAt(2).GetDisplayName(), QString("FeatureTests"));
    ASSERT_EQ(config.GetScanFolderAt(2).RecurseSubFolders(), false);
    ASSERT_EQ(config.GetScanFolderAt(2).GetOrder(), 5000);
    // this proves that the featuretests name is used instead of the output prefix
    ASSERT_EQ(config.GetScanFolderAt(2).GetPortableKey(), QString("FeatureTests"));

    ASSERT_EQ(config.GetScanFolderAt(3).GetDisplayName(), QString("FeatureTests2"));
    ASSERT_EQ(config.GetScanFolderAt(3).RecurseSubFolders(), false);
    ASSERT_EQ(config.GetScanFolderAt(3).GetOrder(), 6000);
    // this proves that the featuretests name is used instead of the output prefix
    ASSERT_EQ(config.GetScanFolderAt(3).GetPortableKey(), QString("FeatureTests2"));
}

TEST_F(PlatformConfigurationUnitTests, TestFailReadConfigFile_RegularScanfolderPlatformSpecific)
{
    using namespace AzToolsFramework::AssetSystem;
    using namespace AssetProcessor;

    const auto testExeFolder = AZ::IO::FileIOBase::GetInstance()->ResolvePath(TestAppRoot);
    const AZ::IO::FixedMaxPath projectPath = (*testExeFolder) / EmptyDummyProjectName;
    auto configRoot = AZ::IO::FileIOBase::GetInstance()->ResolvePath("@exefolder@/testdata/config_regular_platform_scanfolder");
    ASSERT_TRUE(configRoot);
    UnitTestPlatformConfiguration config;
    m_errorAbsorber->Clear();
    ASSERT_TRUE(config.InitializeFromConfigFiles(configRoot->c_str(), testExeFolder->c_str(), projectPath.c_str(), false, false));
    ASSERT_EQ(m_errorAbsorber->m_numErrorsAbsorbed, 0);

    ASSERT_EQ(config.GetScanFolderCount(), 6); // +1 for hardcoded intermediates scanfolder
    // Scanfolder 0 is the intermediate assets folder, so start at 1
    ASSERT_EQ(config.GetScanFolderAt(1).GetDisplayName(), QString("gameoutput"));
    AZStd::vector<AssetBuilderSDK::PlatformInfo> platforms = config.GetScanFolderAt(1).GetPlatforms();
    ASSERT_EQ(platforms.size(), 4);
    ASSERT_TRUE(AZStd::find(platforms.begin(), platforms.end(), AssetBuilderSDK::PlatformInfo(AzToolsFramework::AssetSystem::GetHostAssetPlatform(), AZStd::unordered_set<AZStd::string>{})) != platforms.end());
    ASSERT_TRUE(AZStd::find(platforms.begin(), platforms.end(), AssetBuilderSDK::PlatformInfo("android", AZStd::unordered_set<AZStd::string>{})) != platforms.end());
    ASSERT_TRUE(AZStd::find(platforms.begin(), platforms.end(), AssetBuilderSDK::PlatformInfo("ios", AZStd::unordered_set<AZStd::string>{})) != platforms.end());
    ASSERT_TRUE(AZStd::find(platforms.begin(), platforms.end(), AssetBuilderSDK::PlatformInfo("server", AZStd::unordered_set<AZStd::string>{})) != platforms.end());

    ASSERT_EQ(config.GetScanFolderAt(2).GetDisplayName(), QString("editoroutput"));
    platforms = config.GetScanFolderAt(2).GetPlatforms();
    ASSERT_EQ(platforms.size(), 2);
    ASSERT_TRUE(AZStd::find(platforms.begin(), platforms.end(), AssetBuilderSDK::PlatformInfo(AzToolsFramework::AssetSystem::GetHostAssetPlatform(), AZStd::unordered_set<AZStd::string>{})) != platforms.end());
    ASSERT_TRUE(AZStd::find(platforms.begin(), platforms.end(), AssetBuilderSDK::PlatformInfo("android", AZStd::unordered_set<AZStd::string>{})) != platforms.end());

    ASSERT_EQ(config.GetScanFolderAt(3).GetDisplayName(), QString("folder1output"));
    platforms = config.GetScanFolderAt(3).GetPlatforms();
    ASSERT_EQ(platforms.size(), 1);
    ASSERT_TRUE(AZStd::find(platforms.begin(), platforms.end(), AssetBuilderSDK::PlatformInfo("android", AZStd::unordered_set<AZStd::string>{})) != platforms.end());

    ASSERT_EQ(config.GetScanFolderAt(4).GetDisplayName(), QString("folder2output"));
    platforms = config.GetScanFolderAt(4).GetPlatforms();
    ASSERT_EQ(platforms.size(), 3);
    ASSERT_TRUE(AZStd::find(platforms.begin(), platforms.end(), AssetBuilderSDK::PlatformInfo(AzToolsFramework::AssetSystem::GetHostAssetPlatform(), AZStd::unordered_set<AZStd::string>{})) != platforms.end());
    ASSERT_TRUE(AZStd::find(platforms.begin(), platforms.end(), AssetBuilderSDK::PlatformInfo("ios", AZStd::unordered_set<AZStd::string>{})) != platforms.end());
    ASSERT_TRUE(AZStd::find(platforms.begin(), platforms.end(), AssetBuilderSDK::PlatformInfo("server", AZStd::unordered_set<AZStd::string>{})) != platforms.end());

    ASSERT_EQ(config.GetScanFolderAt(5).GetDisplayName(), QString("folder3output"));
    platforms = config.GetScanFolderAt(5).GetPlatforms();
    ASSERT_EQ(platforms.size(), 0);
}


TEST_F(PlatformConfigurationUnitTests, TestFailReadConfigFile_RegularExcludes)
{
    using namespace AzToolsFramework::AssetSystem;
    using namespace AssetProcessor;

    const auto testExeFolder = AZ::IO::FileIOBase::GetInstance()->ResolvePath(TestAppRoot);
    const AZ::IO::FixedMaxPath projectPath = (*testExeFolder) / EmptyDummyProjectName;
    auto configRoot = AZ::IO::FileIOBase::GetInstance()->ResolvePath("@exefolder@/testdata/config_regular");
    ASSERT_TRUE(configRoot);
    UnitTestPlatformConfiguration config;

    config.AddScanFolder(ScanFolderInfo("blahblah", "Blah ScanFolder", "sf2", true, true), true);
    m_errorAbsorber->Clear();
    ASSERT_TRUE(config.InitializeFromConfigFiles(configRoot->c_str(), testExeFolder->c_str(), projectPath.c_str(), false, false));
    ASSERT_EQ(m_errorAbsorber->m_numErrorsAbsorbed, 0);

    ASSERT_TRUE(config.IsFileExcluded("blahblah/$tmp_01.test"));
    ASSERT_FALSE(config.IsFileExcluded("blahblah/tmp_01.test"));

    ASSERT_TRUE(config.IsFileExcluded("blahblah/Levels/blahblah_hold/whatever.test"));
    ASSERT_FALSE(config.IsFileExcluded("blahblah/Levels/blahblahhold/whatever.test"));
}

<<<<<<< HEAD
TEST_F(PlatformConfigurationUnitTests, TestFailReadConfigFile_Recognizers)
{
    using namespace AzToolsFramework::AssetSystem;
    using namespace AssetProcessor;
#if defined(AZ_PLATFORM_WINDOWS) || defined(AZ_PLATFORM_LINUX)
    const char* platformWhichIsNotCurrentPlatform = "mac";
#else
    const char* platformWhichIsNotCurrentPlatform = "pc";
#endif

    const auto testExeFolder = AZ::IO::FileIOBase::GetInstance()->ResolvePath(TestAppRoot);
    const AZ::IO::FixedMaxPath projectPath = (*testExeFolder) / EmptyDummyProjectName;
    auto configRoot = AZ::IO::FileIOBase::GetInstance()->ResolvePath("@exefolder@/testdata/config_regular");
    ASSERT_TRUE(configRoot);
    UnitTestPlatformConfiguration config;
    m_errorAbsorber->Clear();
    ASSERT_TRUE(config.InitializeFromConfigFiles(configRoot->c_str(), testExeFolder->c_str(), projectPath.c_str(), false, false));
    ASSERT_EQ(m_errorAbsorber->m_numErrorsAbsorbed, 0);

    const AssetProcessor::RecognizerContainer& recogs = config.GetAssetRecognizerContainer();

    ASSERT_EQ(recogs.size(), 6);

    ASSERT_TRUE(recogs.contains("i_caf"));
    ASSERT_EQ(recogs["i_caf"].m_patternMatcher.GetBuilderPattern().m_pattern, "*.i_caf");
    ASSERT_EQ(recogs["i_caf"].m_patternMatcher.GetBuilderPattern().m_type, AssetBuilderSDK::AssetBuilderPattern::Wildcard);
    ASSERT_EQ(recogs["i_caf"].m_platformSpecs.size(), 2);
    ASSERT_TRUE(recogs["i_caf"].m_platformSpecs.contains("android"));
    ASSERT_TRUE(recogs["i_caf"].m_platformSpecs.contains(AzToolsFramework::AssetSystem::GetHostAssetPlatform()));
    ASSERT_FALSE(recogs["i_caf"].m_platformSpecs.contains("server")); // server has been set to skip.
    ASSERT_EQ(recogs["i_caf"].m_platformSpecs["android"].m_extraRCParams, "mobile");
    ASSERT_EQ(recogs["i_caf"].m_platformSpecs[AzToolsFramework::AssetSystem::GetHostAssetPlatform()].m_extraRCParams, "defaultparams");

    ASSERT_TRUE(recogs.contains("caf"));
    ASSERT_TRUE(recogs["caf"].m_platformSpecs.contains("android"));
    ASSERT_TRUE(recogs["caf"].m_platformSpecs.contains("server"));
    ASSERT_TRUE(recogs["caf"].m_platformSpecs.contains(AzToolsFramework::AssetSystem::GetHostAssetPlatform()));
    ASSERT_EQ(recogs["caf"].m_platformSpecs.size(), 3);
    ASSERT_EQ(recogs["caf"].m_platformSpecs["android"].m_extraRCParams, "rendererparams");
    ASSERT_EQ(recogs["caf"].m_platformSpecs[AzToolsFramework::AssetSystem::GetHostAssetPlatform()].m_extraRCParams, "rendererparams");
    ASSERT_EQ(recogs["caf"].m_platformSpecs["server"].m_extraRCParams, "copy");

    ASSERT_TRUE(recogs.contains("mov"));
    ASSERT_TRUE(recogs["mov"].m_platformSpecs.contains("android"));
    ASSERT_TRUE(recogs["mov"].m_platformSpecs.contains("server"));
    ASSERT_TRUE(recogs["mov"].m_platformSpecs.contains(AzToolsFramework::AssetSystem::GetHostAssetPlatform()));
    ASSERT_EQ(recogs["mov"].m_platformSpecs.size(), 3);
    ASSERT_EQ(recogs["mov"].m_platformSpecs["android"].m_extraRCParams, "platformspecificoverride");
    ASSERT_EQ(recogs["mov"].m_platformSpecs[AzToolsFramework::AssetSystem::GetHostAssetPlatform()].m_extraRCParams, "rendererparams");
    ASSERT_EQ(recogs["mov"].m_platformSpecs["server"].m_extraRCParams, "copy");

    // the "rend" test makes sure that even if you dont specify 'params' its still there by default for all enabled platforms.
    // (but platforms can override it)
    ASSERT_TRUE(recogs.contains("rend"));
    EXPECT_THAT(
        recogs["rend"].m_platformSpecs.keys(),
        testing::AllOf(
            testing::UnorderedElementsAre(
                QString(AzToolsFramework::AssetSystem::GetHostAssetPlatform()),
                QString("android"),
                QString("server")
            ),
            testing::Not(testing::Contains(platformWhichIsNotCurrentPlatform)) // this is not an enabled platform and should not be there.
        )
    );
    EXPECT_EQ(recogs["rend"].m_platformSpecs[AzToolsFramework::AssetSystem::GetHostAssetPlatform()].m_extraRCParams, "rendererparams");
    EXPECT_EQ(recogs["rend"].m_platformSpecs["android"].m_extraRCParams, "rendererparams");
    EXPECT_EQ(recogs["rend"].m_platformSpecs["server"].m_extraRCParams, ""); // default if not specified is empty string

    ASSERT_TRUE(recogs.contains("alldefault"));
    EXPECT_THAT(
        recogs["alldefault"].m_platformSpecs.keys(),
        testing::AllOf(
            testing::UnorderedElementsAre(
                QString(AzToolsFramework::AssetSystem::GetHostAssetPlatform()),
                QString("android"),
                QString("server")
            ),
            testing::Not(testing::Contains(platformWhichIsNotCurrentPlatform)) // this is not an enabled platform and should not be there.
        )
    );
    EXPECT_EQ(recogs["alldefault"].m_platformSpecs[AzToolsFramework::AssetSystem::GetHostAssetPlatform()].m_extraRCParams, "");
    EXPECT_EQ(recogs["alldefault"].m_platformSpecs["android"].m_extraRCParams, "");
    EXPECT_EQ(recogs["alldefault"].m_platformSpecs["server"].m_extraRCParams, "");

    ASSERT_TRUE(recogs.contains("skipallbutone"));
    EXPECT_THAT(
        recogs["skipallbutone"].m_platformSpecs.keys(),
        testing::UnorderedElementsAre(
            QString("server") // server is only one enabled (set to copy)
        )
    );
    EXPECT_FALSE(recogs["skipallbutone"].m_platformSpecs.contains(AzToolsFramework::AssetSystem::GetHostAssetPlatform()));
    EXPECT_FALSE(recogs["skipallbutone"].m_platformSpecs.contains("android"));
    EXPECT_EQ(recogs["skipallbutone"].m_platformSpecs["server"].m_extraRCParams, "copy");
}


TEST_F(PlatformConfigurationUnitTests, TestFailReadConfigFile_Overrides)
{
    using namespace AzToolsFramework::AssetSystem;
    using namespace AssetProcessor;
    const auto testExeFolder = AZ::IO::FileIOBase::GetInstance()->ResolvePath(TestAppRoot);
    const AZ::IO::FixedMaxPath projectPath = (*testExeFolder) / DummyProjectName;
    auto configRoot = AZ::IO::FileIOBase::GetInstance()->ResolvePath("@exefolder@/testdata/config_regular");
    ASSERT_TRUE(configRoot);
    UnitTestPlatformConfiguration config;
    m_errorAbsorber->Clear();

    ASSERT_TRUE(config.InitializeFromConfigFiles(configRoot->c_str(), testExeFolder->c_str(), projectPath.c_str(), false, false));
    ASSERT_EQ(m_errorAbsorber->m_numErrorsAbsorbed, 0);

    const AssetProcessor::RecognizerContainer& recogs = config.GetAssetRecognizerContainer();

    // note that the override config DISABLES the server platform - and this in turn disables the "server only" compile rule called skipallbutone

    // verify the data.
    ASSERT_NE(config.GetPlatformByIdentifier(AzToolsFramework::AssetSystem::GetHostAssetPlatform()), nullptr);
    ASSERT_NE(config.GetPlatformByIdentifier("android"), nullptr);
    ASSERT_NE(config.GetPlatformByIdentifier("provo"), nullptr);
    // this override swaps server with provo in that it turns ON provo, turns off server
    ASSERT_EQ(config.GetPlatformByIdentifier("server"), nullptr); // this should be off due to overrides

    // there is a rule which only output on server, so that rule should be omitted
    ASSERT_FALSE(recogs.contains("skipallbutone")); // this is the rule that had only a server.

    // this exists in config_regular.ini but is removed by config_overrides.ini
    ASSERT_FALSE(recogs.contains("mov"));

    ASSERT_EQ(recogs.size(), 4); // so there's 4 instead of 6 because of the above omissions

    ASSERT_TRUE(recogs.contains("i_caf"));
    ASSERT_EQ(recogs["i_caf"].m_patternMatcher.GetBuilderPattern().m_pattern, "*.i_caf");
    ASSERT_EQ(recogs["i_caf"].m_patternMatcher.GetBuilderPattern().m_type, AssetBuilderSDK::AssetBuilderPattern::Wildcard);
    ASSERT_EQ(recogs["i_caf"].m_platformSpecs.size(), 3);
    ASSERT_TRUE(recogs["i_caf"].m_platformSpecs.contains("android"));
    ASSERT_TRUE(recogs["i_caf"].m_platformSpecs.contains("provo"));
    ASSERT_TRUE(recogs["i_caf"].m_platformSpecs.contains(AzToolsFramework::AssetSystem::GetHostAssetPlatform()));
    ASSERT_FALSE(recogs["i_caf"].m_platformSpecs.contains("server")); // server has been set to skip.
    ASSERT_EQ(recogs["i_caf"].m_platformSpecs["android"].m_extraRCParams, "mobile");
    ASSERT_EQ(recogs["i_caf"].m_platformSpecs[AzToolsFramework::AssetSystem::GetHostAssetPlatform()].m_extraRCParams, "defaultparams");
    ASSERT_EQ(recogs["i_caf"].m_platformSpecs["provo"].m_extraRCParams, "copy");

}

=======
>>>>>>> 7b506ca6
TEST_F(PlatformConfigurationUnitTests, Test_GemHandling)
{
    UnitTestPlatformConfiguration config;
    QTemporaryDir tempEngineRoot;
    QDir tempPath(tempEngineRoot.path());
    AssetUtilities::ResetAssetRoot();
    AssetUtilities::ComputeProjectName("AutomatedTesting", true);

    QDir computedEngineRoot;
    ASSERT_TRUE(AssetUtilities::ComputeAssetRoot(computedEngineRoot, &tempPath));
    ASSERT_TRUE(!computedEngineRoot.absolutePath().isEmpty());
    ASSERT_TRUE(tempPath.absolutePath() == computedEngineRoot.absolutePath());

    // create ONE of the two files - they are optional, but the paths to them should always be checked and generated.
    ASSERT_TRUE(UnitTestUtils::CreateDummyFile(tempPath.absoluteFilePath("Gems/LyShine/AssetProcessorGemConfig.ini"), ";nothing to see here"));

    // note that it is expected that the gems system gives us absolute paths.
    AZStd::vector<AzFramework::GemInfo> fakeGems;
    fakeGems.emplace_back("LyShine");// true = pretend this is a game gem.
    fakeGems.back().m_absoluteSourcePaths.push_back(tempPath.absoluteFilePath("Gems/LyShine").toUtf8().constData());
    fakeGems.emplace_back("LmbrCentral");
    fakeGems.back().m_absoluteSourcePaths.push_back(tempPath.absoluteFilePath("Gems/LmbrCentral/v2").toUtf8().constData());

    // reading gems via the Gems System is already to be tested in the actual Gems API tests.
    // to avoid trying to load those DLLs we avoid calling the actual ReadGems function
    config.AddGemScanFolders(fakeGems);

    QString expectedScanFolder = tempPath.absoluteFilePath("Gems/LyShine/Assets");

    AssetUtilities::ResetAssetRoot();

    ASSERT_EQ(4, config.GetScanFolderCount());
    EXPECT_FALSE(config.GetScanFolderAt(0).IsRoot());
    EXPECT_TRUE(config.GetScanFolderAt(0).RecurseSubFolders());
    // the first one is a game gem, so its order should be above 1 but below 100.
    EXPECT_GE(config.GetScanFolderAt(0).GetOrder(), 100);
    EXPECT_EQ(0, config.GetScanFolderAt(0).ScanPath().compare(expectedScanFolder, Qt::CaseInsensitive));

    // for each gem, there are currently 2 scan folders:
    // The Gem's 'Assets' folder
    // The Gem's 'Registry' folder

    expectedScanFolder = tempPath.absoluteFilePath("Gems/LmbrCentral/v2/Assets");
    EXPECT_FALSE(config.GetScanFolderAt(2).IsRoot() );
    EXPECT_TRUE(config.GetScanFolderAt(2).RecurseSubFolders());
    EXPECT_GT(config.GetScanFolderAt(2).GetOrder(), config.GetScanFolderAt(0).GetOrder());
    EXPECT_EQ(0, config.GetScanFolderAt(2).ScanPath().compare(expectedScanFolder, Qt::CaseInsensitive));
}

TEST_F(PlatformConfigurationUnitTests, Test_MetaFileTypes)
{
    UnitTestPlatformConfiguration config;

    config.AddMetaDataType("xxxx", "");
    config.AddMetaDataType("yyyy", "zzzz");
    ASSERT_TRUE(config.MetaDataFileTypesCount() == 2);
    ASSERT_TRUE(QString::compare(config.GetMetaDataFileTypeAt(1).first, "yyyy", Qt::CaseInsensitive) == 0);
    ASSERT_TRUE(QString::compare(config.GetMetaDataFileTypeAt(1).second, "zzzz", Qt::CaseInsensitive) == 0);
}

TEST_F(PlatformConfigurationUnitTests, ReadCheckServer_FromConfig_Valid)
{
    using namespace AzToolsFramework::AssetSystem;
    using namespace AssetProcessor;

    const auto testExeFolder = AZ::IO::FileIOBase::GetInstance()->ResolvePath(TestAppRoot);
    const AZ::IO::FixedMaxPath projectPath = (*testExeFolder) / EmptyDummyProjectName;
    auto configRoot = AZ::IO::FileIOBase::GetInstance()->ResolvePath("@exefolder@/testdata/config_regular");
    ASSERT_TRUE(configRoot);
    UnitTestPlatformConfiguration config;
    m_errorAbsorber->Clear();
    ASSERT_TRUE(config.InitializeFromConfigFiles(configRoot->c_str(), testExeFolder->c_str(), projectPath.c_str(), false, false));
    ASSERT_EQ(m_errorAbsorber->m_numErrorsAbsorbed, 0);

    const AssetProcessor::RecognizerContainer& recogs = config.GetAssetRecognizerContainer();

    // verify that check server flag is set to true for i_caf
    ASSERT_TRUE(recogs.contains("i_caf"));
    ASSERT_TRUE(recogs["i_caf"].m_checkServer);
}

TEST_F(PlatformConfigurationUnitTests, PlatformConfigFile_IsPresent_Found)
{
    UnitTestPlatformConfiguration config;
    QTemporaryDir tempEngineRoot;
    QDir tempPath(tempEngineRoot.path());
    AssetUtilities::ResetAssetRoot();
    AssetUtilities::ComputeProjectName("AutomatedTesting", true);

    auto settingsRegistry = AZ::SettingsRegistry::Get();
    ASSERT_NE(nullptr, settingsRegistry);
    settingsRegistry->Set(AZ::SettingsRegistryMergeUtils::FilePathKey_EngineRootFolder, tempPath.absolutePath().toUtf8().constData());

    QDir computedEngineRoot;
    ASSERT_TRUE(AssetUtilities::ComputeAssetRoot(computedEngineRoot, &tempPath));
    ASSERT_TRUE(AssetUtilities::ComputeEngineRoot(computedEngineRoot, &tempPath));
    ASSERT_TRUE(!computedEngineRoot.absolutePath().isEmpty());
    ASSERT_TRUE(tempPath.absolutePath() == computedEngineRoot.absolutePath());

    // create ONE of the two files - they are optional, but the paths to them should always be checked and generated.
    QString platformConfigPath{ AssetProcessor::AssetConfigPlatformDir };
    platformConfigPath.append("TestPlatform/");
    platformConfigPath.append(AssetProcessor::AssetProcessorPlatformConfigFileName);

    AZStd::vector<AZ::IO::Path> platformConfigList;
    ASSERT_FALSE(config.AddPlatformConfigFilePaths(platformConfigList));
    ASSERT_TRUE(UnitTestUtils::CreateDummyFile(tempPath.absoluteFilePath(platformConfigPath), ";nothing to see here"));
    ASSERT_TRUE(config.AddPlatformConfigFilePaths(platformConfigList));
    ASSERT_EQ(platformConfigList.size(), 1);
}

TEST_F(PlatformConfigurationUnitTests, Test_MetaFileTypes_AssetImporterExtensions)
{
    using namespace AssetProcessor;

    const auto testExeFolder = AZ::IO::FileIOBase::GetInstance()->ResolvePath(TestAppRoot);
    const AZ::IO::FixedMaxPath projectPath = (*testExeFolder) / EmptyDummyProjectName;
    auto configRoot = AZ::IO::FileIOBase::GetInstance()->ResolvePath("@exefolder@/testdata/config_metadata");
    ASSERT_TRUE(configRoot);
    UnitTestPlatformConfiguration config;
    m_errorAbsorber->Clear();
    ASSERT_FALSE(config.InitializeFromConfigFiles(configRoot->c_str(), testExeFolder->c_str(), projectPath.c_str(), false, false));
    ASSERT_GT(m_errorAbsorber->m_numErrorsAbsorbed, 0);
    ASSERT_TRUE(config.MetaDataFileTypesCount() == 2);

    QStringList entriesToTest{ "aaa", "bbb" };
    for (int idx = 0; idx < entriesToTest.size(); idx++)
    {
        ASSERT_EQ(config.GetMetaDataFileTypeAt(idx).first, QString("%1.assetinfo").arg(entriesToTest[idx]));
        ASSERT_EQ(config.GetMetaDataFileTypeAt(idx).second, QString("%1").arg(entriesToTest[idx]));
    }
}<|MERGE_RESOLUTION|>--- conflicted
+++ resolved
@@ -429,154 +429,6 @@
     ASSERT_FALSE(config.IsFileExcluded("blahblah/Levels/blahblahhold/whatever.test"));
 }
 
-<<<<<<< HEAD
-TEST_F(PlatformConfigurationUnitTests, TestFailReadConfigFile_Recognizers)
-{
-    using namespace AzToolsFramework::AssetSystem;
-    using namespace AssetProcessor;
-#if defined(AZ_PLATFORM_WINDOWS) || defined(AZ_PLATFORM_LINUX)
-    const char* platformWhichIsNotCurrentPlatform = "mac";
-#else
-    const char* platformWhichIsNotCurrentPlatform = "pc";
-#endif
-
-    const auto testExeFolder = AZ::IO::FileIOBase::GetInstance()->ResolvePath(TestAppRoot);
-    const AZ::IO::FixedMaxPath projectPath = (*testExeFolder) / EmptyDummyProjectName;
-    auto configRoot = AZ::IO::FileIOBase::GetInstance()->ResolvePath("@exefolder@/testdata/config_regular");
-    ASSERT_TRUE(configRoot);
-    UnitTestPlatformConfiguration config;
-    m_errorAbsorber->Clear();
-    ASSERT_TRUE(config.InitializeFromConfigFiles(configRoot->c_str(), testExeFolder->c_str(), projectPath.c_str(), false, false));
-    ASSERT_EQ(m_errorAbsorber->m_numErrorsAbsorbed, 0);
-
-    const AssetProcessor::RecognizerContainer& recogs = config.GetAssetRecognizerContainer();
-
-    ASSERT_EQ(recogs.size(), 6);
-
-    ASSERT_TRUE(recogs.contains("i_caf"));
-    ASSERT_EQ(recogs["i_caf"].m_patternMatcher.GetBuilderPattern().m_pattern, "*.i_caf");
-    ASSERT_EQ(recogs["i_caf"].m_patternMatcher.GetBuilderPattern().m_type, AssetBuilderSDK::AssetBuilderPattern::Wildcard);
-    ASSERT_EQ(recogs["i_caf"].m_platformSpecs.size(), 2);
-    ASSERT_TRUE(recogs["i_caf"].m_platformSpecs.contains("android"));
-    ASSERT_TRUE(recogs["i_caf"].m_platformSpecs.contains(AzToolsFramework::AssetSystem::GetHostAssetPlatform()));
-    ASSERT_FALSE(recogs["i_caf"].m_platformSpecs.contains("server")); // server has been set to skip.
-    ASSERT_EQ(recogs["i_caf"].m_platformSpecs["android"].m_extraRCParams, "mobile");
-    ASSERT_EQ(recogs["i_caf"].m_platformSpecs[AzToolsFramework::AssetSystem::GetHostAssetPlatform()].m_extraRCParams, "defaultparams");
-
-    ASSERT_TRUE(recogs.contains("caf"));
-    ASSERT_TRUE(recogs["caf"].m_platformSpecs.contains("android"));
-    ASSERT_TRUE(recogs["caf"].m_platformSpecs.contains("server"));
-    ASSERT_TRUE(recogs["caf"].m_platformSpecs.contains(AzToolsFramework::AssetSystem::GetHostAssetPlatform()));
-    ASSERT_EQ(recogs["caf"].m_platformSpecs.size(), 3);
-    ASSERT_EQ(recogs["caf"].m_platformSpecs["android"].m_extraRCParams, "rendererparams");
-    ASSERT_EQ(recogs["caf"].m_platformSpecs[AzToolsFramework::AssetSystem::GetHostAssetPlatform()].m_extraRCParams, "rendererparams");
-    ASSERT_EQ(recogs["caf"].m_platformSpecs["server"].m_extraRCParams, "copy");
-
-    ASSERT_TRUE(recogs.contains("mov"));
-    ASSERT_TRUE(recogs["mov"].m_platformSpecs.contains("android"));
-    ASSERT_TRUE(recogs["mov"].m_platformSpecs.contains("server"));
-    ASSERT_TRUE(recogs["mov"].m_platformSpecs.contains(AzToolsFramework::AssetSystem::GetHostAssetPlatform()));
-    ASSERT_EQ(recogs["mov"].m_platformSpecs.size(), 3);
-    ASSERT_EQ(recogs["mov"].m_platformSpecs["android"].m_extraRCParams, "platformspecificoverride");
-    ASSERT_EQ(recogs["mov"].m_platformSpecs[AzToolsFramework::AssetSystem::GetHostAssetPlatform()].m_extraRCParams, "rendererparams");
-    ASSERT_EQ(recogs["mov"].m_platformSpecs["server"].m_extraRCParams, "copy");
-
-    // the "rend" test makes sure that even if you dont specify 'params' its still there by default for all enabled platforms.
-    // (but platforms can override it)
-    ASSERT_TRUE(recogs.contains("rend"));
-    EXPECT_THAT(
-        recogs["rend"].m_platformSpecs.keys(),
-        testing::AllOf(
-            testing::UnorderedElementsAre(
-                QString(AzToolsFramework::AssetSystem::GetHostAssetPlatform()),
-                QString("android"),
-                QString("server")
-            ),
-            testing::Not(testing::Contains(platformWhichIsNotCurrentPlatform)) // this is not an enabled platform and should not be there.
-        )
-    );
-    EXPECT_EQ(recogs["rend"].m_platformSpecs[AzToolsFramework::AssetSystem::GetHostAssetPlatform()].m_extraRCParams, "rendererparams");
-    EXPECT_EQ(recogs["rend"].m_platformSpecs["android"].m_extraRCParams, "rendererparams");
-    EXPECT_EQ(recogs["rend"].m_platformSpecs["server"].m_extraRCParams, ""); // default if not specified is empty string
-
-    ASSERT_TRUE(recogs.contains("alldefault"));
-    EXPECT_THAT(
-        recogs["alldefault"].m_platformSpecs.keys(),
-        testing::AllOf(
-            testing::UnorderedElementsAre(
-                QString(AzToolsFramework::AssetSystem::GetHostAssetPlatform()),
-                QString("android"),
-                QString("server")
-            ),
-            testing::Not(testing::Contains(platformWhichIsNotCurrentPlatform)) // this is not an enabled platform and should not be there.
-        )
-    );
-    EXPECT_EQ(recogs["alldefault"].m_platformSpecs[AzToolsFramework::AssetSystem::GetHostAssetPlatform()].m_extraRCParams, "");
-    EXPECT_EQ(recogs["alldefault"].m_platformSpecs["android"].m_extraRCParams, "");
-    EXPECT_EQ(recogs["alldefault"].m_platformSpecs["server"].m_extraRCParams, "");
-
-    ASSERT_TRUE(recogs.contains("skipallbutone"));
-    EXPECT_THAT(
-        recogs["skipallbutone"].m_platformSpecs.keys(),
-        testing::UnorderedElementsAre(
-            QString("server") // server is only one enabled (set to copy)
-        )
-    );
-    EXPECT_FALSE(recogs["skipallbutone"].m_platformSpecs.contains(AzToolsFramework::AssetSystem::GetHostAssetPlatform()));
-    EXPECT_FALSE(recogs["skipallbutone"].m_platformSpecs.contains("android"));
-    EXPECT_EQ(recogs["skipallbutone"].m_platformSpecs["server"].m_extraRCParams, "copy");
-}
-
-
-TEST_F(PlatformConfigurationUnitTests, TestFailReadConfigFile_Overrides)
-{
-    using namespace AzToolsFramework::AssetSystem;
-    using namespace AssetProcessor;
-    const auto testExeFolder = AZ::IO::FileIOBase::GetInstance()->ResolvePath(TestAppRoot);
-    const AZ::IO::FixedMaxPath projectPath = (*testExeFolder) / DummyProjectName;
-    auto configRoot = AZ::IO::FileIOBase::GetInstance()->ResolvePath("@exefolder@/testdata/config_regular");
-    ASSERT_TRUE(configRoot);
-    UnitTestPlatformConfiguration config;
-    m_errorAbsorber->Clear();
-
-    ASSERT_TRUE(config.InitializeFromConfigFiles(configRoot->c_str(), testExeFolder->c_str(), projectPath.c_str(), false, false));
-    ASSERT_EQ(m_errorAbsorber->m_numErrorsAbsorbed, 0);
-
-    const AssetProcessor::RecognizerContainer& recogs = config.GetAssetRecognizerContainer();
-
-    // note that the override config DISABLES the server platform - and this in turn disables the "server only" compile rule called skipallbutone
-
-    // verify the data.
-    ASSERT_NE(config.GetPlatformByIdentifier(AzToolsFramework::AssetSystem::GetHostAssetPlatform()), nullptr);
-    ASSERT_NE(config.GetPlatformByIdentifier("android"), nullptr);
-    ASSERT_NE(config.GetPlatformByIdentifier("provo"), nullptr);
-    // this override swaps server with provo in that it turns ON provo, turns off server
-    ASSERT_EQ(config.GetPlatformByIdentifier("server"), nullptr); // this should be off due to overrides
-
-    // there is a rule which only output on server, so that rule should be omitted
-    ASSERT_FALSE(recogs.contains("skipallbutone")); // this is the rule that had only a server.
-
-    // this exists in config_regular.ini but is removed by config_overrides.ini
-    ASSERT_FALSE(recogs.contains("mov"));
-
-    ASSERT_EQ(recogs.size(), 4); // so there's 4 instead of 6 because of the above omissions
-
-    ASSERT_TRUE(recogs.contains("i_caf"));
-    ASSERT_EQ(recogs["i_caf"].m_patternMatcher.GetBuilderPattern().m_pattern, "*.i_caf");
-    ASSERT_EQ(recogs["i_caf"].m_patternMatcher.GetBuilderPattern().m_type, AssetBuilderSDK::AssetBuilderPattern::Wildcard);
-    ASSERT_EQ(recogs["i_caf"].m_platformSpecs.size(), 3);
-    ASSERT_TRUE(recogs["i_caf"].m_platformSpecs.contains("android"));
-    ASSERT_TRUE(recogs["i_caf"].m_platformSpecs.contains("provo"));
-    ASSERT_TRUE(recogs["i_caf"].m_platformSpecs.contains(AzToolsFramework::AssetSystem::GetHostAssetPlatform()));
-    ASSERT_FALSE(recogs["i_caf"].m_platformSpecs.contains("server")); // server has been set to skip.
-    ASSERT_EQ(recogs["i_caf"].m_platformSpecs["android"].m_extraRCParams, "mobile");
-    ASSERT_EQ(recogs["i_caf"].m_platformSpecs[AzToolsFramework::AssetSystem::GetHostAssetPlatform()].m_extraRCParams, "defaultparams");
-    ASSERT_EQ(recogs["i_caf"].m_platformSpecs["provo"].m_extraRCParams, "copy");
-
-}
-
-=======
->>>>>>> 7b506ca6
 TEST_F(PlatformConfigurationUnitTests, Test_GemHandling)
 {
     UnitTestPlatformConfiguration config;
