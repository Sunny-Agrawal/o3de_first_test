--- conflicted
+++ resolved
@@ -24,11 +24,7 @@
         {
             emit UpdateProgress(bytesDownloaded, totalBytes);
         };
-<<<<<<< HEAD
-        AZ::Outcome<void, AZStd::string> gemInfoResult =
-=======
         AZ::Outcome<void, AZStd::pair<AZStd::string, AZStd::string>> gemInfoResult =
->>>>>>> a3a4038a
             PythonBindingsInterface::Get()->DownloadGem(m_gemName, gemDownloadProgress, /*force*/true);
 
         if (gemInfoResult.IsSuccess())
