--- conflicted
+++ resolved
@@ -10,11 +10,8 @@
 #include <GemRepo/GemRepoItemDelegate.h>
 #include <GemRepo/GemRepoListView.h>
 #include <GemRepo/GemRepoModel.h>
-<<<<<<< HEAD
+#include <GemRepo/GemRepoInspector.h>
 #include <GemRepo/GemRepoAddDialog.h>
-=======
-#include <GemRepo/GemRepoInspector.h>
->>>>>>> c75f3690
 #include <PythonBindingsInterface.h>
 
 #include <QVBoxLayout>
@@ -38,7 +35,7 @@
         QVBoxLayout* vLayout = new QVBoxLayout();
         vLayout->setMargin(0);
         vLayout->setSpacing(0);
-       setLayout(vLayout);
+        setLayout(vLayout);
 
         m_contentStack = new QStackedWidget(this);
 
@@ -240,41 +237,7 @@
         m_gemRepoInspector->setFixedWidth(240);
         hLayout->addWidget(m_gemRepoInspector);
 
-<<<<<<< HEAD
         return contentFrame;
-=======
-        Reinit();
-    }
-
-    void GemRepoScreen::Reinit()
-    {
-        m_gemRepoModel->clear();
-        FillModel();
-
-        // Select the first entry after everything got correctly sized
-        QTimer::singleShot(200, [=]{
-            QModelIndex firstModelIndex = m_gemRepoListView->model()->index(0,0);
-            m_gemRepoListView->selectionModel()->select(firstModelIndex, QItemSelectionModel::ClearAndSelect);
-            });
-    }
-
-    void GemRepoScreen::FillModel()
-    {
-        AZ::Outcome<QVector<GemRepoInfo>, AZStd::string> allGemRepoInfosResult = PythonBindingsInterface::Get()->GetAllGemRepoInfos();
-        if (allGemRepoInfosResult.IsSuccess())
-        {
-            // Add all available repos to the model
-            const QVector<GemRepoInfo> allGemRepoInfos = allGemRepoInfosResult.GetValue();
-            for (const GemRepoInfo& gemRepoInfo : allGemRepoInfos)
-            {
-                m_gemRepoModel->AddGemRepo(gemRepoInfo);
-            }
-        }
-        else
-        {
-            QMessageBox::critical(this, tr("Operation failed"), tr("Cannot retrieve gem repos for engine.\n\nError:\n%2").arg(allGemRepoInfosResult.GetError().c_str()));
-        }
->>>>>>> c75f3690
     }
 
     ProjectManagerScreen GemRepoScreen::GetScreenEnum()
