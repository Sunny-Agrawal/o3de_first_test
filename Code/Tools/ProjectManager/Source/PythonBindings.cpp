/*
 * Copyright (c) Contributors to the Open 3D Engine Project.
 * For complete copyright and license terms please see the LICENSE at the root of this distribution.
 *
 * SPDX-License-Identifier: Apache-2.0 OR MIT
 *
 */

#include <PythonBindings.h>

#include <ProjectManagerDefs.h>

// Qt defines slots, which interferes with the use here.
#pragma push_macro("slots")
#undef slots
#include <pybind11/functional.h>
#include <pybind11/embed.h>
#include <pybind11/eval.h>
#include <pybind11/stl.h>
#pragma pop_macro("slots")

#include <AzCore/IO/FileIO.h>
#include <AzCore/IO/SystemFile.h>
#include <AzCore/std/containers/unordered_set.h>
#include <AzCore/std/string/conversions.h>
#include <AzCore/std/numeric.h>
#include <AzCore/StringFunc/StringFunc.h>

#include <QDir>

namespace Platform
{
    bool InsertPythonLibraryPath(
        AZStd::unordered_set<AZStd::string>& paths, const char* pythonPackage, const char* engineRoot, const char* subPath)
    {
        // append lib path to Python paths
        AZ::IO::FixedMaxPath libPath = engineRoot;
        libPath /= AZ::IO::FixedMaxPathString::format(subPath, pythonPackage);
        libPath = libPath.LexicallyNormal();
        if (AZ::IO::SystemFile::Exists(libPath.c_str()))
        {
            paths.insert(libPath.c_str());
            return true;
        }

        AZ_Warning("python", false, "Python library path should exist. path:%s", libPath.c_str());
        return false;
    }

    // Implemented in each different platform's PAL implementation files, as it differs per platform.
    AZStd::string GetPythonHomePath(const char* pythonPackage, const char* engineRoot);

} // namespace Platform

#define Py_To_String(obj) pybind11::str(obj).cast<std::string>().c_str()
#define Py_To_String_Optional(dict, key, default_string) dict.contains(key) ? Py_To_String(dict[key]) : default_string
#define Py_To_Int(obj) obj.cast<int>()
#define Py_To_Int_Optional(dict, key, default_int) dict.contains(key) ? Py_To_Int(dict[key]) : default_int
#define QString_To_Py_String(value) pybind11::str(value.toStdString())
#define QString_To_Py_Path(value) m_pathlib.attr("Path")(value.toStdString())

namespace RedirectOutput
{
    using RedirectOutputFunc = AZStd::function<void(const char*)>;

    struct RedirectOutput
    {
        PyObject_HEAD RedirectOutputFunc write;
    };

    PyObject* RedirectWrite(PyObject* self, PyObject* args)
    {
        std::size_t written(0);
        RedirectOutput* selfimpl = reinterpret_cast<RedirectOutput*>(self);
        if (selfimpl->write)
        {
            char* data;
            if (!PyArg_ParseTuple(args, "s", &data))
            {
                return PyLong_FromSize_t(0);
            }
            selfimpl->write(data);
            written = strlen(data);
        }
        return PyLong_FromSize_t(written);
    }

    PyObject* RedirectFlush([[maybe_unused]] PyObject* self,[[maybe_unused]] PyObject* args)
    {
        // no-op
        return Py_BuildValue("");
    }

    PyMethodDef RedirectMethods[] = {
        {"write", RedirectWrite, METH_VARARGS, "sys.stdout.write"},
        {"flush", RedirectFlush, METH_VARARGS, "sys.stdout.flush"},
        {"write", RedirectWrite, METH_VARARGS, "sys.stderr.write"},
        {"flush", RedirectFlush, METH_VARARGS, "sys.stderr.flush"},
        {0, 0, 0, 0} // sentinel
    };

    PyTypeObject RedirectOutputType = {
        PyVarObject_HEAD_INIT(0, 0) "azlmbr_redirect.RedirectOutputType", // tp_name
        sizeof(RedirectOutput), /* tp_basicsize */
        0, /* tp_itemsize */
        0, /* tp_dealloc */
        0, /* tp_print */
        0, /* tp_getattr */
        0, /* tp_setattr */
        0, /* tp_reserved */
        0, /* tp_repr */
        0, /* tp_as_number */
        0, /* tp_as_sequence */
        0, /* tp_as_mapping */
        0, /* tp_hash  */
        0, /* tp_call */
        0, /* tp_str */
        0, /* tp_getattro */
        0, /* tp_setattro */
        0, /* tp_as_buffer */
        Py_TPFLAGS_DEFAULT, /* tp_flags */
        "azlmbr_redirect objects", /* tp_doc */
        0, /* tp_traverse */
        0, /* tp_clear */
        0, /* tp_richcompare */
        0, /* tp_weaklistoffset */
        0, /* tp_iter */
        0, /* tp_iternext */
        RedirectMethods, /* tp_methods */
        0, /* tp_members */
        0, /* tp_getset */
        0, /* tp_base */
        0, /* tp_dict */
        0, /* tp_descr_get */
        0, /* tp_descr_set */
        0, /* tp_dictoffset */
        0, /* tp_init */
        0, /* tp_alloc */
        0 /* tp_new */
    };

    PyModuleDef RedirectOutputModule = {
        PyModuleDef_HEAD_INIT, "azlmbr_redirect", 0, -1, 0,
    };

    // Internal state
    PyObject* g_redirect_stdout = nullptr;
    PyObject* g_redirect_stdout_saved = nullptr;
    PyObject* g_redirect_stderr = nullptr;
    PyObject* g_redirect_stderr_saved = nullptr;

    PyMODINIT_FUNC PyInit_RedirectOutput(void)
    {
        g_redirect_stdout = nullptr;
        g_redirect_stdout_saved = nullptr;
        g_redirect_stderr = nullptr;
        g_redirect_stderr_saved = nullptr;

        RedirectOutputType.tp_new = PyType_GenericNew;
        if (PyType_Ready(&RedirectOutputType) < 0)
        {
            return 0;
        }

        PyObject* redirectModule = PyModule_Create(&RedirectOutputModule);
        if (redirectModule)
        {
            Py_INCREF(&RedirectOutputType);
            PyModule_AddObject(redirectModule, "Redirect", reinterpret_cast<PyObject*>(&RedirectOutputType));
        }
        return redirectModule;
    }

    void SetRedirection(const char* funcname, PyObject*& saved, PyObject*& current, RedirectOutputFunc func)
    {
        if (PyType_Ready(&RedirectOutputType) < 0)
        {
            AZ_Warning("python", false, "RedirectOutputType not ready!");
            return;
        }

        if (!current)
        {
            saved = PySys_GetObject(funcname); // borrowed
            current = RedirectOutputType.tp_new(&RedirectOutputType, 0, 0);
        }

        RedirectOutput* redirectOutput = reinterpret_cast<RedirectOutput*>(current);
        redirectOutput->write = func;
        PySys_SetObject(funcname, current);
    }

    void ResetRedirection(const char* funcname, PyObject*& saved, PyObject*& current)
    {
        if (current)
        {
            PySys_SetObject(funcname, saved);
        }
        Py_XDECREF(current);
        current = nullptr;
    }

    PyObject* s_RedirectModule = nullptr;

    void Intialize(PyObject* module)
    {
        s_RedirectModule = module;

        SetRedirection("stdout", g_redirect_stdout_saved, g_redirect_stdout, []([[maybe_unused]] const char* msg) {
            AZ_TracePrintf("Python", msg);
        });

        SetRedirection("stderr", g_redirect_stderr_saved, g_redirect_stderr, []([[maybe_unused]] const char* msg) {
            AZStd::string lastPythonError = msg;
            constexpr const char* pythonErrorPrefix = "ERROR:root:";
            constexpr size_t lengthOfErrorPrefix = AZStd::char_traits<char>::length(pythonErrorPrefix);
            auto errorPrefix = lastPythonError.find(pythonErrorPrefix);
            if (errorPrefix != AZStd::string::npos)
            {
                lastPythonError.erase(errorPrefix, lengthOfErrorPrefix);
            }
            O3DE::ProjectManager::PythonBindingsInterface::Get()->AddErrorString(lastPythonError);

            AZ_TracePrintf("Python", msg);
        });

        PySys_WriteStdout("RedirectOutput installed");
    }

    void Shutdown()
    {
        ResetRedirection("stdout", g_redirect_stdout_saved, g_redirect_stdout);
        ResetRedirection("stderr", g_redirect_stderr_saved, g_redirect_stderr);
        Py_XDECREF(s_RedirectModule);
        s_RedirectModule = nullptr;
    }
} // namespace RedirectOutput


namespace O3DE::ProjectManager
{
    PythonBindings::PythonBindings(const AZ::IO::PathView& enginePath)
        : m_enginePath(enginePath)
    {
        m_pythonStarted = StartPython();
    }

    PythonBindings::~PythonBindings()
    {
        StopPython();
    }

    bool PythonBindings::PythonStarted()
    {
        return m_pythonStarted && Py_IsInitialized();
    }

    bool PythonBindings::StartPython()
    {
        if (Py_IsInitialized())
        {
            AZ_Warning("python", false, "Python is already active");
            return m_pythonStarted;
        }

        m_pythonStarted = false;

        // set PYTHON_HOME
        AZStd::string pyBasePath = Platform::GetPythonHomePath(PY_PACKAGE, m_enginePath.c_str());
        if (!AZ::IO::SystemFile::Exists(pyBasePath.c_str()))
        {
            AZ_Error("python", false, "Python home path does not exist: %s", pyBasePath.c_str());
            return false;
        }

        AZStd::wstring pyHomePath;
        AZStd::to_wstring(pyHomePath, pyBasePath);
        Py_SetPythonHome(pyHomePath.c_str());

        // display basic Python information
        AZ_TracePrintf("python", "Py_GetVersion=%s \n", Py_GetVersion());
        AZ_TracePrintf("python", "Py_GetPath=%ls \n", Py_GetPath());
        AZ_TracePrintf("python", "Py_GetExecPrefix=%ls \n", Py_GetExecPrefix());
        AZ_TracePrintf("python", "Py_GetProgramFullPath=%ls \n", Py_GetProgramFullPath());

        PyImport_AppendInittab("azlmbr_redirect", RedirectOutput::PyInit_RedirectOutput);

        try
        {
            // ignore system location for sites site-packages
            Py_IsolatedFlag = 1; // -I - Also sets Py_NoUserSiteDirectory.  If removed PyNoUserSiteDirectory should be set.
            Py_IgnoreEnvironmentFlag = 1; // -E

            const bool initializeSignalHandlers = true;
            pybind11::initialize_interpreter(initializeSignalHandlers);

            RedirectOutput::Intialize(PyImport_ImportModule("azlmbr_redirect"));

            // Acquire GIL before calling Python code
            AZStd::lock_guard<decltype(m_lock)> lock(m_lock);
            pybind11::gil_scoped_acquire acquire;

            // sanity import check
            if (PyRun_SimpleString("import sys") != 0)
            {
                AZ_Assert(false, "Import sys failed");
                return false;
            }

            // import required modules
            m_cmake = pybind11::module::import("o3de.cmake");
            m_register = pybind11::module::import("o3de.register");
            m_manifest = pybind11::module::import("o3de.manifest");
            m_engineTemplate = pybind11::module::import("o3de.engine_template");
            m_enableGemProject = pybind11::module::import("o3de.enable_gem");
            m_disableGemProject = pybind11::module::import("o3de.disable_gem");
            m_editProjectProperties = pybind11::module::import("o3de.project_properties");
            m_download = pybind11::module::import("o3de.download");
            m_repo = pybind11::module::import("o3de.repo");
            m_pathlib = pybind11::module::import("pathlib");

            // make sure the engine is registered
            RegisterThisEngine();

            m_pythonStarted = !PyErr_Occurred();
            return m_pythonStarted;
        }
        catch ([[maybe_unused]] const std::exception& e)
        {
            AZ_Assert(false, "Py_Initialize() failed with %s", e.what());
            return false;
        }
    }

    bool PythonBindings::StopPython()
    {
        if (Py_IsInitialized())
        {
            RedirectOutput::Shutdown();
            pybind11::finalize_interpreter();
        }
        else
        {
            AZ_Warning("ProjectManagerWindow", false, "Did not finalize since Py_IsInitialized() was false");
        }
        return !PyErr_Occurred();
    }

    bool PythonBindings::RegisterThisEngine()
    {
        bool registrationResult = true; // already registered is considered successful
        bool pythonResult = ExecuteWithLock(
            [&]
        {
            // check current engine path against all other registered engines
            // to see if we are already registered
            auto allEngines = m_manifest.attr("get_engines")();
            if (pybind11::isinstance<pybind11::list>(allEngines))
            {
                for (auto engine : allEngines)
                {
                    AZ::IO::FixedMaxPath enginePath(Py_To_String(engine));
                    if (enginePath.Compare(m_enginePath) == 0)
                    {
                        return;
                    }
                }
            }

            auto result = m_register.attr("register")(QString_To_Py_Path(QString(m_enginePath.c_str())));
            registrationResult = (result.cast<int>() == 0);
        });

        bool finalResult = (registrationResult && pythonResult);
        AZ_Assert(finalResult, "Registration of this engine failed!");
        return finalResult;
    }

    AZ::Outcome<void, AZStd::string> PythonBindings::ExecuteWithLockErrorHandling(AZStd::function<void()> executionCallback)
    {
        if (!Py_IsInitialized())
        {
            return AZ::Failure<AZStd::string>("Python is not initialized");
        }

        AZStd::lock_guard<decltype(m_lock)> lock(m_lock);
        pybind11::gil_scoped_release release;
        pybind11::gil_scoped_acquire acquire;

        ClearErrorStrings();

        try
        {
            executionCallback();
        }
        catch ([[maybe_unused]] const std::exception& e)
        {
            AZ_Warning("PythonBindings", false, "Python exception %s", e.what());
            return AZ::Failure<AZStd::string>(e.what());
        }

        return AZ::Success();
    }

    bool PythonBindings::ExecuteWithLock(AZStd::function<void()> executionCallback)
    {
        return ExecuteWithLockErrorHandling(executionCallback).IsSuccess();
    }

    AZ::Outcome<EngineInfo> PythonBindings::GetEngineInfo()
    {
        EngineInfo engineInfo;
        bool result = ExecuteWithLock([&] {
            auto enginePath = m_manifest.attr("get_this_engine_path")();

            auto o3deData = m_manifest.attr("load_o3de_manifest")();
            if (pybind11::isinstance<pybind11::dict>(o3deData))
            {
                engineInfo.m_path = Py_To_String(enginePath);
                auto defaultGemsFolder = m_manifest.attr("get_o3de_gems_folder")();
                engineInfo.m_defaultGemsFolder = Py_To_String_Optional(o3deData, "default_gems_folder", Py_To_String(defaultGemsFolder));

                auto defaultProjectsFolder = m_manifest.attr("get_o3de_projects_folder")();
                engineInfo.m_defaultProjectsFolder = Py_To_String_Optional(o3deData, "default_projects_folder", Py_To_String(defaultProjectsFolder));

                auto defaultRestrictedFolder = m_manifest.attr("get_o3de_restricted_folder")();
                engineInfo.m_defaultRestrictedFolder = Py_To_String_Optional(o3deData, "default_restricted_folder", Py_To_String(defaultRestrictedFolder));

                auto defaultTemplatesFolder = m_manifest.attr("get_o3de_templates_folder")();
                engineInfo.m_defaultTemplatesFolder = Py_To_String_Optional(o3deData, "default_templates_folder", Py_To_String(defaultTemplatesFolder));

                auto defaultThirdPartyFolder = m_manifest.attr("get_o3de_third_party_folder")();
                engineInfo.m_thirdPartyPath = Py_To_String_Optional(o3deData, "default_third_party_folder", Py_To_String(defaultThirdPartyFolder));
            }

            auto engineData = m_manifest.attr("get_engine_json_data")(pybind11::none(), enginePath);
            if (pybind11::isinstance<pybind11::dict>(engineData))
            {
                try
                {
                    engineInfo.m_version = Py_To_String_Optional(engineData, "O3DEVersion", "0.0.0.0");
                    engineInfo.m_name = Py_To_String_Optional(engineData, "engine_name", "O3DE");
                }
                catch ([[maybe_unused]] const std::exception& e)
                {
                    AZ_Warning("PythonBindings", false, "Failed to get EngineInfo from %s", Py_To_String(enginePath));
                }
            }
        });

        if (!result || !engineInfo.IsValid())
        {
            return AZ::Failure();
        }
        else
        {
            return AZ::Success(AZStd::move(engineInfo));
        }
    }

    bool PythonBindings::SetEngineInfo(const EngineInfo& engineInfo)
    {
        bool result = ExecuteWithLock([&] {
            auto registrationResult = m_register.attr("register")(
                QString_To_Py_Path(engineInfo.m_path),
                pybind11::none(), // project_path
                pybind11::none(), // gem_path
                pybind11::none(), // external_subdir_path
                pybind11::none(), // template_path
                pybind11::none(), // restricted_path
                pybind11::none(), // repo_uri
                pybind11::none(), // default_engines_folder
                QString_To_Py_Path(engineInfo.m_defaultProjectsFolder),
                QString_To_Py_Path(engineInfo.m_defaultGemsFolder),
                QString_To_Py_Path(engineInfo.m_defaultTemplatesFolder),
                pybind11::none(), // default_restricted_folder
                QString_To_Py_Path(engineInfo.m_thirdPartyPath)
                );

            if (registrationResult.cast<int>() != 0)
            {
                result = false;
            }
        });

        return result;
    }

    AZ::Outcome<GemInfo> PythonBindings::GetGemInfo(const QString& path, const QString& projectPath)
    {
        GemInfo gemInfo = GemInfoFromPath(QString_To_Py_String(path), QString_To_Py_Path(projectPath));
        if (gemInfo.IsValid())
        {
            return AZ::Success(AZStd::move(gemInfo));
        }
        else
        {
            return AZ::Failure();
        }
    }

    AZ::Outcome<QVector<GemInfo>, AZStd::string> PythonBindings::GetEngineGemInfos()
    {
        QVector<GemInfo> gems;

        auto result = ExecuteWithLockErrorHandling([&]
        {
            for (auto path : m_manifest.attr("get_engine_gems")())
            {
                gems.push_back(GemInfoFromPath(path, pybind11::none()));
            }
        });
        if (!result.IsSuccess())
        {
            return AZ::Failure<AZStd::string>(result.GetError().c_str());
        }

        std::sort(gems.begin(), gems.end());
        return AZ::Success(AZStd::move(gems));
    }

    AZ::Outcome<QVector<GemInfo>, AZStd::string> PythonBindings::GetAllGemInfos(const QString& projectPath)
    {
        QVector<GemInfo> gems;

        auto result = ExecuteWithLockErrorHandling([&]
        {
            auto pyProjectPath = QString_To_Py_Path(projectPath);
            for (auto path : m_manifest.attr("get_all_gems")(pyProjectPath))
            {
                GemInfo gemInfo = GemInfoFromPath(path, pyProjectPath);
                // Mark as downloaded because this gem was registered with an existing directory
                gemInfo.m_downloadStatus = GemInfo::DownloadStatus::Downloaded;

                gems.push_back(AZStd::move(gemInfo));
            }
        });
        if (!result.IsSuccess())
        {
            return AZ::Failure<AZStd::string>(result.GetError().c_str());
        }

        std::sort(gems.begin(), gems.end());
        return AZ::Success(AZStd::move(gems));
    }

    AZ::Outcome<QVector<AZStd::string>, AZStd::string> PythonBindings::GetEnabledGemNames(const QString& projectPath)
    {
        // Retrieve the path to the cmake file that lists the enabled gems.
        pybind11::str enabledGemsFilename;
        auto result = ExecuteWithLockErrorHandling([&]
        {
            enabledGemsFilename = m_cmake.attr("get_enabled_gem_cmake_file")(
                pybind11::none(), // project_name
                QString_To_Py_Path(projectPath)); // project_path
        });
        if (!result.IsSuccess())
        {
            return AZ::Failure<AZStd::string>(result.GetError().c_str());
        }

        // Retrieve the actual list of names from the cmake file.
        QVector<AZStd::string> gemNames;
        result = ExecuteWithLockErrorHandling([&]
        {
            const auto pyGemNames = m_cmake.attr("get_enabled_gems")(enabledGemsFilename);
            for (auto gemName : pyGemNames)
            {
                gemNames.push_back(Py_To_String(gemName));
            }
        });
        if (!result.IsSuccess())
        {
            return AZ::Failure<AZStd::string>(result.GetError().c_str());
        }

        return AZ::Success(AZStd::move(gemNames));
    }

    AZ::Outcome<void, AZStd::string> PythonBindings::GemRegistration(const QString& gemPath, const QString& projectPath, bool remove)
    {
        bool registrationResult = false;
        auto result = ExecuteWithLockErrorHandling(
            [&]
        {
            auto externalProjectPath = projectPath.isEmpty() ? pybind11::none() : QString_To_Py_Path(projectPath);
            auto pythonRegistrationResult = m_register.attr("register")(
                pybind11::none(), // engine_path
                pybind11::none(), // project_path
                QString_To_Py_Path(gemPath), // gem folder
                pybind11::none(), // external subdirectory
                pybind11::none(), // template_path
                pybind11::none(), // restricted folder 
                pybind11::none(), // repo uri 
                pybind11::none(), // default_engines_folder
                pybind11::none(), // default_projects_folder
                pybind11::none(), // default_gems_folder
                pybind11::none(), // default_templates_folder
                pybind11::none(), // default_restricted_folder
                pybind11::none(), // default_third_party_folder
                pybind11::none(), // external_subdir_engine_path
                externalProjectPath, // external_subdir_project_path
                remove            // remove
                );

            // Returns an exit code so boolify it then invert result
            registrationResult = !pythonRegistrationResult.cast<bool>();
        });

        if (!result.IsSuccess())
        {
            return AZ::Failure<AZStd::string>(result.GetError().c_str());
        }
        else if (!registrationResult)
        {
            return AZ::Failure<AZStd::string>(AZStd::string::format(
                "Failed to %s gem path %s", remove ? "unregister" : "register", gemPath.toUtf8().constData()));
        }

        return AZ::Success();
    }

    AZ::Outcome<void, AZStd::string> PythonBindings::RegisterGem(const QString& gemPath, const QString& projectPath)
    {
        return GemRegistration(gemPath, projectPath);
    }

    AZ::Outcome<void, AZStd::string> PythonBindings::UnregisterGem(const QString& gemPath, const QString& projectPath)
    {
        return GemRegistration(gemPath, projectPath, /*remove*/true);
    }

    bool PythonBindings::AddProject(const QString& path)
    {
        bool registrationResult = false;
        bool result = ExecuteWithLock(
            [&]
        {
            auto projectPath = QString_To_Py_Path(path);
            auto pythonRegistrationResult = m_register.attr("register")(pybind11::none(), projectPath);

            // Returns an exit code so boolify it then invert result
            registrationResult = !pythonRegistrationResult.cast<bool>();
        });

        return result && registrationResult;
    }

    bool PythonBindings::RemoveProject(const QString& path)
    {
        bool registrationResult = false;
        bool result = ExecuteWithLock(
            [&]
        {
            auto pythonRegistrationResult = m_register.attr("register")(
                pybind11::none(),   // engine_path
                QString_To_Py_Path(path), // project_path
                pybind11::none(),   // gem_path
                pybind11::none(),   // external_subdir_path
                pybind11::none(),   // template_path
                pybind11::none(),   // restricted_path
                pybind11::none(),   // repo_uri
                pybind11::none(),   // default_engines_folder
                pybind11::none(),   // default_projects_folder
                pybind11::none(),   // default_gems_folder
                pybind11::none(),   // default_templates_folder
                pybind11::none(),   // default_restricted_folder
                pybind11::none(),   // default_third_party_folder
                pybind11::none(),   // external_subdir_engine_path
                pybind11::none(),   // external_subdir_project_path
                true,               // remove
                false               // force
                );

            // Returns an exit code so boolify it then invert result
            registrationResult = !pythonRegistrationResult.cast<bool>();
        });

        return result && registrationResult;
    }

    AZ::Outcome<ProjectInfo> PythonBindings::CreateProject(const QString& projectTemplatePath, const ProjectInfo& projectInfo)
    {
        ProjectInfo createdProjectInfo;
        bool result = ExecuteWithLock([&] {
            auto projectPath = QString_To_Py_Path(projectInfo.m_path);

            auto createProjectResult = m_engineTemplate.attr("create_project")(
                projectPath,
                QString_To_Py_String(projectInfo.m_projectName),
                QString_To_Py_Path(projectTemplatePath)
                );
            if (createProjectResult.cast<int>() == 0)
            {
                createdProjectInfo = ProjectInfoFromPath(projectPath);
            }
        });

        if (!result || !createdProjectInfo.IsValid())
        {
            return AZ::Failure();
        }
        else
        {
            return AZ::Success(AZStd::move(createdProjectInfo));
        }
    }

    AZ::Outcome<ProjectInfo> PythonBindings::GetProject(const QString& path)
    {
        ProjectInfo projectInfo = ProjectInfoFromPath(QString_To_Py_Path(path));
        if (projectInfo.IsValid())
        {
            return AZ::Success(AZStd::move(projectInfo));
        }
        else
        {
            return AZ::Failure();
        }
    }

    GemInfo PythonBindings::GemInfoFromPath(pybind11::handle path, pybind11::handle pyProjectPath)
    {
        GemInfo gemInfo;
        gemInfo.m_path = Py_To_String(path);
        gemInfo.m_directoryLink = gemInfo.m_path;

        auto data = m_manifest.attr("get_gem_json_data")(pybind11::none(), path, pyProjectPath);
        if (pybind11::isinstance<pybind11::dict>(data))
        {
            try
            {
                // required
                gemInfo.m_name = Py_To_String(data["gem_name"]);

                // optional
                gemInfo.m_displayName = Py_To_String_Optional(data, "display_name", gemInfo.m_name);
                gemInfo.m_summary = Py_To_String_Optional(data, "summary", "");
                gemInfo.m_version = Py_To_String_Optional(data, "version", gemInfo.m_version);
                gemInfo.m_lastUpdatedDate = Py_To_String_Optional(data, "last_updated", gemInfo.m_lastUpdatedDate);
                gemInfo.m_binarySizeInKB = Py_To_Int_Optional(data, "binary_size", gemInfo.m_binarySizeInKB);
                gemInfo.m_requirement = Py_To_String_Optional(data, "requirements", "");
                gemInfo.m_creator = Py_To_String_Optional(data, "origin", "");
                gemInfo.m_documentationLink = Py_To_String_Optional(data, "documentation_url", "");
                gemInfo.m_licenseText = Py_To_String_Optional(data, "license", "Unspecified License");
                gemInfo.m_licenseLink = Py_To_String_Optional(data, "license_url", "");
                gemInfo.m_repoUri = Py_To_String_Optional(data, "repo_uri", "");

                if (gemInfo.m_creator.contains("Open 3D Engine"))
                {
                    gemInfo.m_gemOrigin = GemInfo::GemOrigin::Open3DEngine;
                }
                else if (gemInfo.m_creator.contains("Amazon Web Services"))
                {
                    gemInfo.m_gemOrigin = GemInfo::GemOrigin::Local;
                }
                else if (data.contains("origin"))
                {
                    gemInfo.m_gemOrigin = GemInfo::GemOrigin::Remote;
                }
                // If no origin was provided this cannot be remote and would be specified if O3DE so it should be local
                else
                {
                    gemInfo.m_gemOrigin = GemInfo::GemOrigin::Local;
                }

                // As long Base Open3DEngine gems are installed before first startup non-remote gems will be downloaded
                if (gemInfo.m_gemOrigin != GemInfo::GemOrigin::Remote)
                {
                    gemInfo.m_downloadStatus = GemInfo::DownloadStatus::Downloaded;
                }

                if (data.contains("user_tags"))
                {
                    for (auto tag : data["user_tags"])
                    {
                        gemInfo.m_features.push_back(Py_To_String(tag));
                    }
                }

                if (data.contains("dependencies"))
                {
                    for (auto dependency : data["dependencies"])
                    {
                        gemInfo.m_dependencies.push_back(Py_To_String(dependency));
                    }
                }

                QString gemType = Py_To_String_Optional(data, "type", "");
                if (gemType == "Asset")
                {
                    gemInfo.m_types |= GemInfo::Type::Asset;
                }
                if (gemType == "Code")
                {
                    gemInfo.m_types |= GemInfo::Type::Code;
                }
                if (gemType == "Tool")
                {
                    gemInfo.m_types |= GemInfo::Type::Tool;
                }
            }
            catch ([[maybe_unused]] const std::exception& e)
            {
                AZ_Warning("PythonBindings", false, "Failed to get GemInfo for gem %s", Py_To_String(path));
            }
        }

        return gemInfo;
    }

    ProjectInfo PythonBindings::ProjectInfoFromPath(pybind11::handle path)
    {
        ProjectInfo projectInfo;
        projectInfo.m_path = Py_To_String(path);
        projectInfo.m_needsBuild = false;

        auto projectData = m_manifest.attr("get_project_json_data")(pybind11::none(), path);
        if (pybind11::isinstance<pybind11::dict>(projectData))
        {
            try
            {
                projectInfo.m_projectName = Py_To_String(projectData["project_name"]);
                projectInfo.m_displayName = Py_To_String_Optional(projectData, "display_name", projectInfo.m_projectName);
                projectInfo.m_origin = Py_To_String_Optional(projectData, "origin", projectInfo.m_origin);
                projectInfo.m_summary = Py_To_String_Optional(projectData, "summary", projectInfo.m_summary);
                projectInfo.m_iconPath = Py_To_String_Optional(projectData, "icon", ProjectPreviewImagePath);
                if (projectData.contains("user_tags"))
                {
                    for (auto tag : projectData["user_tags"])
                    {
                        projectInfo.m_userTags.append(Py_To_String(tag));
                    }
                }
            }
            catch ([[maybe_unused]] const std::exception& e)
            {
                AZ_Warning("PythonBindings", false, "Failed to get ProjectInfo for project %s", Py_To_String(path));
            }
        }

        return projectInfo;
    }

    AZ::Outcome<QVector<ProjectInfo>> PythonBindings::GetProjects()
    {
        QVector<ProjectInfo> projects;

        bool result = ExecuteWithLock([&] {
            // external projects
            for (auto path : m_manifest.attr("get_projects")())
            {
                projects.push_back(ProjectInfoFromPath(path));
            }

            // projects from the engine
            for (auto path : m_manifest.attr("get_engine_projects")())
            {
                projects.push_back(ProjectInfoFromPath(path));
            }
        });

        if (!result)
        {
            return AZ::Failure();
        }
        else
        {
            return AZ::Success(AZStd::move(projects));
        }
    }

    AZ::Outcome<void, AZStd::string> PythonBindings::AddGemToProject(const QString& gemPath, const QString& projectPath)
    {
        return ExecuteWithLockErrorHandling([&]
        {
            m_enableGemProject.attr("enable_gem_in_project")(
                pybind11::none(), // gem name not needed as path is provided
                QString_To_Py_Path(gemPath),
                pybind11::none(), // project name not needed as path is provided
                QString_To_Py_Path(projectPath)
                );
        });
    }

    AZ::Outcome<void, AZStd::string> PythonBindings::RemoveGemFromProject(const QString& gemPath, const QString& projectPath)
    {
        return ExecuteWithLockErrorHandling([&]
        {
            m_disableGemProject.attr("disable_gem_in_project")(
                pybind11::none(), // gem name not needed as path is provided
                QString_To_Py_Path(gemPath),
                pybind11::none(), // project name not needed as path is provided
                QString_To_Py_Path(projectPath)
                );
        });
    }

    bool PythonBindings::RemoveInvalidProjects()
    {
        bool removalResult = false;
        bool result = ExecuteWithLock(
            [&]
            {
                auto pythonRemovalResult = m_register.attr("remove_invalid_o3de_projects")();

                // Returns an exit code so boolify it then invert result
                removalResult = !pythonRemovalResult.cast<bool>();
            });

        return result && removalResult;
    }

    AZ::Outcome<void, AZStd::string> PythonBindings::UpdateProject(const ProjectInfo& projectInfo)
    {
        bool updateProjectSucceeded = false;
        auto result = ExecuteWithLockErrorHandling([&]
            {
                std::list<std::string> newTags;
                for (const auto& i : projectInfo.m_userTags)
                {
                    newTags.push_back(i.toStdString());
                }

                auto editResult = m_editProjectProperties.attr("edit_project_props")(
                    QString_To_Py_Path(projectInfo.m_path),
                    pybind11::none(), // proj_name not used
                    QString_To_Py_String(projectInfo.m_projectName),
                    QString_To_Py_String(projectInfo.m_origin),
                    QString_To_Py_String(projectInfo.m_displayName),
                    QString_To_Py_String(projectInfo.m_summary),
                    QString_To_Py_String(projectInfo.m_iconPath), // new_icon
                    pybind11::none(), // add_tags not used
                    pybind11::none(), // remove_tags not used
                    pybind11::list(pybind11::cast(newTags)));
                updateProjectSucceeded = (editResult.cast<int>() == 0);
            });

        if (!result.IsSuccess())
        {
            return result;
        }
        else if (!updateProjectSucceeded)
        {
            return AZ::Failure<AZStd::string>("Failed to update project.");
        }

        return AZ::Success();
    }

    ProjectTemplateInfo PythonBindings::ProjectTemplateInfoFromPath(pybind11::handle path, pybind11::handle pyProjectPath)
    {
        ProjectTemplateInfo templateInfo;
        templateInfo.m_path = Py_To_String(path);

        auto data = m_manifest.attr("get_template_json_data")(pybind11::none(), path, pyProjectPath);
        if (pybind11::isinstance<pybind11::dict>(data))
        {
            try
            {
                // required
                templateInfo.m_displayName = Py_To_String(data["display_name"]);
                templateInfo.m_name = Py_To_String(data["template_name"]);
                templateInfo.m_summary = Py_To_String(data["summary"]);

                // optional
                if (data.contains("canonical_tags"))
                {
                    for (auto tag : data["canonical_tags"])
                    {
                        templateInfo.m_canonicalTags.push_back(Py_To_String(tag));
                    }
                }
                if (data.contains("user_tags"))
                {
                    for (auto tag : data["user_tags"])
                    {
                        templateInfo.m_canonicalTags.push_back(Py_To_String(tag));
                    }
                }

                QString templateProjectPath = QDir(templateInfo.m_path).filePath("Template");
                auto enabledGemNames = GetEnabledGemNames(templateProjectPath);
                if (enabledGemNames)
                {
                    for (auto gem : enabledGemNames.GetValue())
                    {
                        // Exclude the template ${Name} placeholder for the list of included gems
                        // That Gem gets created with the project
                        if (!gem.contains("${Name}"))
                        {
                            templateInfo.m_includedGems.push_back(Py_To_String(gem.c_str()));
                        }
                    }
                }
            }
            catch ([[maybe_unused]] const std::exception& e)
            {
                AZ_Warning("PythonBindings", false, "Failed to get ProjectTemplateInfo for %s", Py_To_String(path));
            }
        }

        return templateInfo;
    }

    AZ::Outcome<QVector<ProjectTemplateInfo>> PythonBindings::GetProjectTemplates(const QString& projectPath)
    {
        QVector<ProjectTemplateInfo> templates;

        bool result = ExecuteWithLock([&] {
            for (auto path : m_manifest.attr("get_templates_for_project_creation")())
            {
                templates.push_back(ProjectTemplateInfoFromPath(path, QString_To_Py_Path(projectPath)));
            }
        });

        if (!result)
        {
            return AZ::Failure();
        }
        else
        {
            return AZ::Success(AZStd::move(templates));
        }
    }

    AZ::Outcome<void, AZStd::string> PythonBindings::RefreshGemRepo(const QString& repoUri)
    {
        bool refreshResult = false;
        AZ::Outcome<void, AZStd::string> result = ExecuteWithLockErrorHandling(
            [&]
            {
                auto pyUri = QString_To_Py_String(repoUri);
                auto pythonRefreshResult = m_repo.attr("refresh_repo")(pyUri);

                // Returns an exit code so boolify it then invert result
                refreshResult = !pythonRefreshResult.cast<bool>();
            });

        if (!result.IsSuccess())
        {
            return result;
        }
        else if (!refreshResult)
        {
            return AZ::Failure<AZStd::string>("Failed to refresh repo.");
        }

        return AZ::Success();
    }

    bool PythonBindings::RefreshAllGemRepos()
    {
        bool refreshResult = false;
        bool result = ExecuteWithLock(
            [&]
            {
                auto pythonRefreshResult = m_repo.attr("refresh_repos")();

                // Returns an exit code so boolify it then invert result
                refreshResult = !pythonRefreshResult.cast<bool>();
            });

        return result && refreshResult;
    }

    AZ::Outcome<void, AZStd::pair<AZStd::string, AZStd::string>> PythonBindings::AddGemRepo(const QString& repoUri)
    {
        bool registrationResult = false;
        bool result = ExecuteWithLock(
            [&]
            {
                auto pyUri = QString_To_Py_String(repoUri);
                auto pythonRegistrationResult = m_register.attr("register")(
                    pybind11::none(), pybind11::none(), pybind11::none(), pybind11::none(), pybind11::none(), pybind11::none(), pyUri);

                // Returns an exit code so boolify it then invert result
                registrationResult = !pythonRegistrationResult.cast<bool>();
            });

        if (!result || !registrationResult)
        {
            return AZ::Failure<AZStd::pair<AZStd::string, AZStd::string>>(GetSimpleDetailedErrorPair());
        }

        return AZ::Success();
    }

    bool PythonBindings::RemoveGemRepo(const QString& repoUri)
    {
        bool registrationResult = false;
        bool result = ExecuteWithLock(
            [&]
            {
                auto pythonRegistrationResult = m_register.attr("register")(
                    pybind11::none(), // engine_path
                    pybind11::none(), // project_path
                    pybind11::none(), // gem_path
                    pybind11::none(), // external_subdir_path
                    pybind11::none(), // template_path
                    pybind11::none(), // restricted_path
                    QString_To_Py_String(repoUri), // repo_uri
                    pybind11::none(), // default_engines_folder
                    pybind11::none(), // default_projects_folder
                    pybind11::none(), // default_gems_folder
                    pybind11::none(), // default_templates_folder
                    pybind11::none(), // default_restricted_folder
                    pybind11::none(), // default_third_party_folder
                    pybind11::none(), // external_subdir_engine_path
                    pybind11::none(), // external_subdir_project_path
                    true, // remove
                    false // force
                );

                // Returns an exit code so boolify it then invert result
                registrationResult = !pythonRegistrationResult.cast<bool>();
            });

        return result && registrationResult;
    }

    GemRepoInfo PythonBindings::GetGemRepoInfo(pybind11::handle repoUri)
    {
        GemRepoInfo gemRepoInfo;
        gemRepoInfo.m_repoUri = Py_To_String(repoUri);

        auto data = m_manifest.attr("get_repo_json_data")(repoUri);
        if (pybind11::isinstance<pybind11::dict>(data))
        {
            try
            {
                // required
                gemRepoInfo.m_repoUri = Py_To_String(data["repo_uri"]);
                gemRepoInfo.m_name = Py_To_String(data["repo_name"]);
                gemRepoInfo.m_creator = Py_To_String(data["origin"]);

                // optional
                gemRepoInfo.m_summary = Py_To_String_Optional(data, "summary", "No summary provided.");
                gemRepoInfo.m_additionalInfo = Py_To_String_Optional(data, "additional_info", "");

                auto repoPath = m_manifest.attr("get_repo_path")(repoUri);
                gemRepoInfo.m_path = gemRepoInfo.m_directoryLink = Py_To_String(repoPath);

                QString lastUpdated = Py_To_String_Optional(data, "last_updated", "");
                gemRepoInfo.m_lastUpdated = QDateTime::fromString(lastUpdated, RepoTimeFormat);

                if (data.contains("enabled"))
                {
                    gemRepoInfo.m_isEnabled = data["enabled"].cast<bool>();
                }
                else
                {
                    gemRepoInfo.m_isEnabled = false;
                }

                if (data.contains("gems"))
                {
                    for (auto gemPath : data["gems"])
                    {
                        gemRepoInfo.m_includedGemUris.push_back(Py_To_String(gemPath));
                    }
                }
            }
            catch ([[maybe_unused]] const std::exception& e)
            {
                AZ_Warning("PythonBindings", false, "Failed to get GemRepoInfo for repo %s", Py_To_String(repoUri));
            }
        }

        return gemRepoInfo;
    }

//#define MOCK_GEM_REPO_INFO true

    AZ::Outcome<QVector<GemRepoInfo>, AZStd::string> PythonBindings::GetAllGemRepoInfos()
    {
        QVector<GemRepoInfo> gemRepos;

#ifndef MOCK_GEM_REPO_INFO
        auto result = ExecuteWithLockErrorHandling(
            [&]
            {
                for (auto repoUri : m_manifest.attr("get_repos")())
                {
                    gemRepos.push_back(GetGemRepoInfo(repoUri));
                }
            });
        if (!result.IsSuccess())
        {
            return AZ::Failure<AZStd::string>(result.GetError().c_str());
        }
#else
        GemRepoInfo mockJohnRepo("JohnCreates", "John Smith", QDateTime(QDate(2021, 8, 31), QTime(11, 57)), true);
        mockJohnRepo.m_summary = "John's Summary. Lorem ipsum dolor sit amet, consectetur adipiscing elit. Fusce sollicitudin dapibus urna";
        mockJohnRepo.m_repoUri = "https://github.com/o3de/o3de";
        mockJohnRepo.m_additionalInfo = "John's additional info. Lorem ipsum dolor sit amet, consectetur adipiscing elit. Fusce sollicitu.";
        gemRepos.push_back(mockJohnRepo);

        GemRepoInfo mockJaneRepo("JanesGems", "Jane Doe", QDateTime(QDate(2021, 9, 10), QTime(18, 23)), false);
        mockJaneRepo.m_summary = "Jane's Summary.";
        mockJaneRepo.m_repoUri = "https://github.com/o3de/o3de.org";
        gemRepos.push_back(mockJaneRepo);
#endif // MOCK_GEM_REPO_INFO

        std::sort(gemRepos.begin(), gemRepos.end());
        return AZ::Success(AZStd::move(gemRepos));
    }

<<<<<<< HEAD
    AZ::Outcome<QVector<GemInfo>, AZStd::string> PythonBindings::GetAllGemRepoGemsInfos()
=======
    AZ::Outcome<QVector<GemInfo>, AZStd::string> PythonBindings::GetGemInfosForRepo(const QString& repoUri)
    {
        QVector<GemInfo> gemInfos;
        AZ::Outcome<void, AZStd::string> result = ExecuteWithLockErrorHandling(
            [&]
            {
                auto pyUri = QString_To_Py_String(repoUri);
                auto gemPaths = m_repo.attr("get_gem_json_paths_from_cached_repo")(pyUri);

                if (pybind11::isinstance<pybind11::set>(gemPaths))
                {
                    for (auto path : gemPaths)
                    {
                        GemInfo gemInfo = GemInfoFromPath(path, pybind11::none());
                        gemInfo.m_downloadStatus = GemInfo::DownloadStatus::NotDownloaded;
                        gemInfos.push_back(gemInfo);
                    }
                }
            });

        if (!result.IsSuccess())
        {
            return AZ::Failure(result.GetError());
        }

        return AZ::Success(AZStd::move(gemInfos));
    }

    AZ::Outcome<QVector<GemInfo>, AZStd::string> PythonBindings::GetGemInfosForAllRepos()
>>>>>>> a3a4038a
    {
        QVector<GemInfo> gemInfos;
        AZ::Outcome<void, AZStd::string> result = ExecuteWithLockErrorHandling(
            [&]
            {
                auto gemPaths = m_repo.attr("get_gem_json_paths_from_all_cached_repos")();

                if (pybind11::isinstance<pybind11::set>(gemPaths))
                {
                    for (auto path : gemPaths)
                    {
                        GemInfo gemInfo = GemInfoFromPath(path, pybind11::none());
                        gemInfo.m_downloadStatus = GemInfo::DownloadStatus::NotDownloaded;
                        gemInfos.push_back(gemInfo);
                    }
                }
            });

        if (!result.IsSuccess())
        {
            return AZ::Failure(result.GetError());
        }

        return AZ::Success(AZStd::move(gemInfos));
    }

<<<<<<< HEAD
    AZ::Outcome<void, AZStd::string> PythonBindings::DownloadGem(
=======
    AZ::Outcome<void, AZStd::pair<AZStd::string, AZStd::string>> PythonBindings::DownloadGem(
>>>>>>> a3a4038a
        const QString& gemName, std::function<void(int, int)> gemProgressCallback, bool force)
    {
        // This process is currently limited to download a single gem at a time.
        bool downloadSucceeded = false;

        m_requestCancelDownload = false;
        auto result = ExecuteWithLockErrorHandling(
            [&]
            {
                auto downloadResult = m_download.attr("download_gem")(
                    QString_To_Py_String(gemName), // gem name
                    pybind11::none(), // destination path
                    false, // skip auto register
                    force, // force overwrite
                    pybind11::cpp_function(
                        [this, gemProgressCallback](int bytesDownloaded, int totalBytes)
                        {
                            gemProgressCallback(bytesDownloaded, totalBytes);

                            return m_requestCancelDownload;
                        }) // Callback for download progress and cancelling
                    );
                downloadSucceeded = (downloadResult.cast<int>() == 0);
            });


        if (!result.IsSuccess())
        {
            AZStd::pair<AZStd::string, AZStd::string> pythonRunError(result.GetError(), result.GetError());
            return AZ::Failure<AZStd::pair<AZStd::string, AZStd::string>>(AZStd::move(pythonRunError));
        }
        else if (!downloadSucceeded)
        {
            return AZ::Failure<AZStd::pair<AZStd::string, AZStd::string>>(GetSimpleDetailedErrorPair());
        }

        return AZ::Success();
    }

    void PythonBindings::CancelDownload()
    {
        m_requestCancelDownload = true;
    }

    bool PythonBindings::IsGemUpdateAvaliable(const QString& gemName, const QString& lastUpdated)
    {
        bool updateAvaliableResult = false;
        bool result = ExecuteWithLock(
            [&]
            {
                auto pyGemName = QString_To_Py_String(gemName);
                auto pyLastUpdated = QString_To_Py_String(lastUpdated);
                auto pythonUpdateAvaliableResult = m_download.attr("is_o3de_gem_update_available")(pyGemName, pyLastUpdated);

                updateAvaliableResult = pythonUpdateAvaliableResult.cast<bool>();
            });

        return result && updateAvaliableResult;
<<<<<<< HEAD
=======
    }

    AZStd::pair<AZStd::string, AZStd::string> PythonBindings::GetSimpleDetailedErrorPair()
    {
        AZStd::string detailedString = m_pythonErrorStrings.size() == 1
            ? ""
            : AZStd::accumulate(m_pythonErrorStrings.begin(), m_pythonErrorStrings.end(), AZStd::string(""));

        return AZStd::pair<AZStd::string, AZStd::string>(m_pythonErrorStrings.front(), detailedString);
    }

    void PythonBindings::AddErrorString(AZStd::string errorString)
    {
        m_pythonErrorStrings.push_back(errorString);
    }

    void PythonBindings::ClearErrorStrings()
    {
        m_pythonErrorStrings.clear();
>>>>>>> a3a4038a
    }
}<|MERGE_RESOLUTION|>--- conflicted
+++ resolved
@@ -1206,9 +1206,6 @@
         return AZ::Success(AZStd::move(gemRepos));
     }
 
-<<<<<<< HEAD
-    AZ::Outcome<QVector<GemInfo>, AZStd::string> PythonBindings::GetAllGemRepoGemsInfos()
-=======
     AZ::Outcome<QVector<GemInfo>, AZStd::string> PythonBindings::GetGemInfosForRepo(const QString& repoUri)
     {
         QVector<GemInfo> gemInfos;
@@ -1238,7 +1235,6 @@
     }
 
     AZ::Outcome<QVector<GemInfo>, AZStd::string> PythonBindings::GetGemInfosForAllRepos()
->>>>>>> a3a4038a
     {
         QVector<GemInfo> gemInfos;
         AZ::Outcome<void, AZStd::string> result = ExecuteWithLockErrorHandling(
@@ -1265,11 +1261,7 @@
         return AZ::Success(AZStd::move(gemInfos));
     }
 
-<<<<<<< HEAD
-    AZ::Outcome<void, AZStd::string> PythonBindings::DownloadGem(
-=======
     AZ::Outcome<void, AZStd::pair<AZStd::string, AZStd::string>> PythonBindings::DownloadGem(
->>>>>>> a3a4038a
         const QString& gemName, std::function<void(int, int)> gemProgressCallback, bool force)
     {
         // This process is currently limited to download a single gem at a time.
@@ -1328,8 +1320,6 @@
             });
 
         return result && updateAvaliableResult;
-<<<<<<< HEAD
-=======
     }
 
     AZStd::pair<AZStd::string, AZStd::string> PythonBindings::GetSimpleDetailedErrorPair()
@@ -1349,6 +1339,5 @@
     void PythonBindings::ClearErrorStrings()
     {
         m_pythonErrorStrings.clear();
->>>>>>> a3a4038a
     }
 }