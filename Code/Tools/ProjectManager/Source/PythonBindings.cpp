--- conflicted
+++ resolved
@@ -1188,7 +1188,6 @@
         return AZ::Success(AZStd::move(gemRepos));
     }
 
-<<<<<<< HEAD
     AZ::Outcome<QVector<GemInfo>, AZStd::string> PythonBindings::GetAllGemRepoGemsInfos()
     {
         QVector<GemInfo> gemInfos;
@@ -1216,10 +1215,8 @@
         return AZ::Success(AZStd::move(gemInfos));
     }
 
-    AZ::Outcome<void, AZStd::string> PythonBindings::DownloadGem(const QString& gemName, std::function<void(int)> gemProgressCallback, bool force)
-=======
-    AZ::Outcome<void, AZStd::string> PythonBindings::DownloadGem(const QString& gemName, std::function<void(int, int)> gemProgressCallback)
->>>>>>> 08848ac7
+    AZ::Outcome<void, AZStd::string> PythonBindings::DownloadGem(
+        const QString& gemName, std::function<void(int, int)> gemProgressCallback, bool force)
     {
         // This process is currently limited to download a single gem at a time.
         bool downloadSucceeded = false;
