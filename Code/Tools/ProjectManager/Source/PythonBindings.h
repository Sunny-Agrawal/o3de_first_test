/*
 * Copyright (c) Contributors to the Open 3D Engine Project.
 * For complete copyright and license terms please see the LICENSE at the root of this distribution.
 *
 * SPDX-License-Identifier: Apache-2.0 OR MIT
 *
 */
#pragma once

#include <PythonBindingsInterface.h>
#include <AzCore/IO/Path/Path.h>
#include <AzCore/std/parallel/semaphore.h>

// Qt defines slots, which interferes with the use here.
#pragma push_macro("slots")
#undef slots
#include <Python.h>
#include <pybind11/pybind11.h>
#pragma pop_macro("slots")


namespace O3DE::ProjectManager
{
    class PythonBindings
        : public PythonBindingsInterface::Registrar
    {
    public:
        PythonBindings() = default;
        PythonBindings(const AZ::IO::PathView& enginePath);
        ~PythonBindings() override;

        // PythonBindings overrides
        bool PythonStarted() override;
        bool StartPython() override;

        // Engine
        AZ::Outcome<EngineInfo> GetEngineInfo() override;
        bool SetEngineInfo(const EngineInfo& engineInfo) override;

        // Gem
        AZ::Outcome<GemInfo> GetGemInfo(const QString& path, const QString& projectPath = {}) override;
        AZ::Outcome<QVector<GemInfo>, AZStd::string> GetEngineGemInfos() override;
        AZ::Outcome<QVector<GemInfo>, AZStd::string> GetAllGemInfos(const QString& projectPath) override;
        AZ::Outcome<QVector<AZStd::string>, AZStd::string> GetEnabledGemNames(const QString& projectPath) override;
        AZ::Outcome<void, AZStd::string> RegisterGem(const QString& gemPath, const QString& projectPath = {}) override;
        AZ::Outcome<void, AZStd::string> UnregisterGem(const QString& gemPath, const QString& projectPath = {}) override;

        // Project
        AZ::Outcome<ProjectInfo> CreateProject(const QString& projectTemplatePath, const ProjectInfo& projectInfo) override;
        AZ::Outcome<ProjectInfo> GetProject(const QString& path) override;
        AZ::Outcome<QVector<ProjectInfo>> GetProjects() override;
        bool AddProject(const QString& path) override;
        bool RemoveProject(const QString& path) override;
        AZ::Outcome<void, AZStd::string> UpdateProject(const ProjectInfo& projectInfo) override;
        AZ::Outcome<void, AZStd::string> AddGemToProject(const QString& gemPath, const QString& projectPath) override;
        AZ::Outcome<void, AZStd::string> RemoveGemFromProject(const QString& gemPath, const QString& projectPath) override;
        bool RemoveInvalidProjects() override;

        // ProjectTemplate
        AZ::Outcome<QVector<ProjectTemplateInfo>> GetProjectTemplates(const QString& projectPath = {}) override;

        // Gem Repos
        AZ::Outcome<void, AZStd::string> RefreshGemRepo(const QString& repoUri) override;
        bool RefreshAllGemRepos() override;
        bool AddGemRepo(const QString& repoUri) override;
        bool RemoveGemRepo(const QString& repoUri) override;
        AZ::Outcome<QVector<GemRepoInfo>, AZStd::string> GetAllGemRepoInfos() override;
<<<<<<< HEAD
=======
        AZ::Outcome<void, AZStd::string> DownloadGem(const QString& gemName, std::function<void(int, int)> gemProgressCallback) override;
        void CancelDownload() override;
>>>>>>> 08848ac7
        AZ::Outcome<QVector<GemInfo>, AZStd::string> GetAllGemRepoGemsInfos() override;
        AZ::Outcome<void, AZStd::string> DownloadGem(const QString& gemName, std::function<void(int)> gemProgressCallback, bool force = false) override;
        void CancelDownload() override;
        bool IsGemUpdateAvaliable(const QString& gemName, const QString& lastUpdated) override;

    private:
        AZ_DISABLE_COPY_MOVE(PythonBindings);

        AZ::Outcome<void, AZStd::string> ExecuteWithLockErrorHandling(AZStd::function<void()> executionCallback);
        bool ExecuteWithLock(AZStd::function<void()> executionCallback);
        GemInfo GemInfoFromPath(pybind11::handle path, pybind11::handle pyProjectPath);
        GemRepoInfo GetGemRepoInfo(pybind11::handle repoUri);
        ProjectInfo ProjectInfoFromPath(pybind11::handle path);
        ProjectTemplateInfo ProjectTemplateInfoFromPath(pybind11::handle path, pybind11::handle pyProjectPath);
        AZ::Outcome<void, AZStd::string> GemRegistration(const QString& gemPath, const QString& projectPath, bool remove = false);
        bool RegisterThisEngine();
        bool StopPython();


        bool m_pythonStarted = false;

        AZ::IO::FixedMaxPath m_enginePath;
        AZStd::recursive_mutex m_lock;

        pybind11::handle m_engineTemplate;
        pybind11::handle m_cmake;
        pybind11::handle m_register;
        pybind11::handle m_manifest;
        pybind11::handle m_enableGemProject;
        pybind11::handle m_disableGemProject;
        pybind11::handle m_editProjectProperties;
        pybind11::handle m_download;
        pybind11::handle m_repo;
        pybind11::handle m_pathlib;

        bool m_requestCancelDownload = false;
    };
}<|MERGE_RESOLUTION|>--- conflicted
+++ resolved
@@ -65,13 +65,8 @@
         bool AddGemRepo(const QString& repoUri) override;
         bool RemoveGemRepo(const QString& repoUri) override;
         AZ::Outcome<QVector<GemRepoInfo>, AZStd::string> GetAllGemRepoInfos() override;
-<<<<<<< HEAD
-=======
-        AZ::Outcome<void, AZStd::string> DownloadGem(const QString& gemName, std::function<void(int, int)> gemProgressCallback) override;
-        void CancelDownload() override;
->>>>>>> 08848ac7
         AZ::Outcome<QVector<GemInfo>, AZStd::string> GetAllGemRepoGemsInfos() override;
-        AZ::Outcome<void, AZStd::string> DownloadGem(const QString& gemName, std::function<void(int)> gemProgressCallback, bool force = false) override;
+        AZ::Outcome<void, AZStd::string> DownloadGem(const QString& gemName, std::function<void(int, int)> gemProgressCallback, bool force = false) override;
         void CancelDownload() override;
         bool IsGemUpdateAvaliable(const QString& gemName, const QString& lastUpdated) override;
 
