/*
 * Copyright (c) Contributors to the Open 3D Engine Project.
 * For complete copyright and license terms please see the LICENSE at the root of this distribution.
 *
 * SPDX-License-Identifier: Apache-2.0 OR MIT
 *
 */

#include <AzCore/UnitTest/TestTypes.h>
#include <AzTest/Utils.h>
#include <AzCore/IO/Path/Path.h>
#include <AzCore/std/smart_ptr/make_shared.h>
#include <PythonBindings.h>
#include <ProjectManager_Test_Traits_Platform.h>

#include <QDir>

namespace O3DE::ProjectManager
{
    class TestablePythonBindings
        : public PythonBindings
    {
    public:
        TestablePythonBindings(const AZ::IO::PathView& enginePath)
            : PythonBindings(enginePath)
        {
        }

        void TestOnStdOut(const char* msg)
        {
            PythonBindings::OnStdOut(msg);
        }

        void TestOnStdError(const char* msg)
        {
            PythonBindings::OnStdError(msg);
        }
<<<<<<< HEAD
=======

        //! override with an implementation that won't do anything
        //! so we avoid modifying the manifest 
        bool RemoveInvalidProjects() override
        {
            constexpr bool removalResult = true;
            return removalResult;
        }
>>>>>>> c4a317d1
    };

    class PythonBindingsTests 
        : public ::UnitTest::ScopedAllocatorSetupFixture
        , public AZ::Debug::TraceMessageBus::Handler
    {
    public:

        void SetUp() override
        {
            const AZStd::string engineRootPath{ AZ::Test::GetEngineRootPath() };
            m_pythonBindings = AZStd::make_unique<TestablePythonBindings>(AZ::IO::PathView(engineRootPath));
        }

        void TearDown() override
        {
            m_pythonBindings.reset();
        }

        //! AZ::Debug::TraceMessageBus
<<<<<<< HEAD
        bool OnPrintf(const char*, const char* message) override
=======
        bool OnOutput(const char*, const char* message) override
>>>>>>> c4a317d1
        {
            m_gatheredMessages.emplace_back(message);
            return true;
        }

        AZStd::unique_ptr<ProjectManager::TestablePythonBindings> m_pythonBindings;
        AZStd::vector<AZStd::string> m_gatheredMessages;
    };

    TEST_F(PythonBindingsTests, PythonBindings_Start_Python_Succeeds)
    {
        EXPECT_TRUE(m_pythonBindings->PythonStarted());
    }

    TEST_F(PythonBindingsTests, PythonBindings_Create_Project_Succeeds)
    {
        ASSERT_TRUE(m_pythonBindings->PythonStarted());

        auto templateResults = m_pythonBindings->GetProjectTemplates();
        ASSERT_TRUE(templateResults.IsSuccess());

        QVector<ProjectTemplateInfo> templates = templateResults.GetValue();
        ASSERT_FALSE(templates.isEmpty());

        // use the first registered template
        QString templatePath = templates.at(0).m_path;

        AZ::Test::ScopedAutoTempDirectory tempDir;

        ProjectInfo projectInfo;
        projectInfo.m_path = QDir::toNativeSeparators(QString(tempDir.GetDirectory()) + "/" + "TestProject");
        projectInfo.m_projectName = "TestProjectName";

        constexpr bool registerProject = false;
        auto result = m_pythonBindings->CreateProject(templatePath, projectInfo, registerProject);
        EXPECT_TRUE(result.IsSuccess());

        ProjectInfo resultProjectInfo = result.GetValue();
        EXPECT_EQ(projectInfo.m_path, resultProjectInfo.m_path);
        EXPECT_EQ(projectInfo.m_projectName, resultProjectInfo.m_projectName);
    }

    TEST_F(PythonBindingsTests, PythonBindings_Print_Percent_Does_Not_Crash)
    {
        bool testMessageFound = false;
        bool testErrorFound = false;
        const char* testMessage = "PythonTestMessage%";
<<<<<<< HEAD
        const char* testError = "PythonTestError%";
=======
        const char* testError = "ERROR:root:PythonTestError%";
>>>>>>> c4a317d1

        AZ::Debug::TraceMessageBus::Handler::BusConnect();

        m_pythonBindings->TestOnStdOut(testMessage);
        m_pythonBindings->TestOnStdError(testError);

        AZ::Debug::TraceMessageBus::Handler::BusDisconnect();

<<<<<<< HEAD
        // currently, PythonBindings sends errors to AZ_TracePrintf instead of AZ_Error
        // if this changes, we'll need to handle OnError() and check that instead
=======
>>>>>>> c4a317d1
        for (const auto& message : m_gatheredMessages)
        {
            if (message.contains(testMessage))
            {
                testMessageFound = true;
            }
            else if (message.contains(testError))
            {
                testErrorFound = true;
            }
        }

        EXPECT_TRUE(testMessageFound);
        EXPECT_TRUE(testErrorFound);
    }
} // namespace O3DE::ProjectManager<|MERGE_RESOLUTION|>--- conflicted
+++ resolved
@@ -35,8 +35,6 @@
         {
             PythonBindings::OnStdError(msg);
         }
-<<<<<<< HEAD
-=======
 
         //! override with an implementation that won't do anything
         //! so we avoid modifying the manifest 
@@ -45,7 +43,6 @@
             constexpr bool removalResult = true;
             return removalResult;
         }
->>>>>>> c4a317d1
     };
 
     class PythonBindingsTests 
@@ -66,11 +63,7 @@
         }
 
         //! AZ::Debug::TraceMessageBus
-<<<<<<< HEAD
-        bool OnPrintf(const char*, const char* message) override
-=======
         bool OnOutput(const char*, const char* message) override
->>>>>>> c4a317d1
         {
             m_gatheredMessages.emplace_back(message);
             return true;
@@ -118,11 +111,7 @@
         bool testMessageFound = false;
         bool testErrorFound = false;
         const char* testMessage = "PythonTestMessage%";
-<<<<<<< HEAD
-        const char* testError = "PythonTestError%";
-=======
         const char* testError = "ERROR:root:PythonTestError%";
->>>>>>> c4a317d1
 
         AZ::Debug::TraceMessageBus::Handler::BusConnect();
 
@@ -131,11 +120,6 @@
 
         AZ::Debug::TraceMessageBus::Handler::BusDisconnect();
 
-<<<<<<< HEAD
-        // currently, PythonBindings sends errors to AZ_TracePrintf instead of AZ_Error
-        // if this changes, we'll need to handle OnError() and check that instead
-=======
->>>>>>> c4a317d1
         for (const auto& message : m_gatheredMessages)
         {
             if (message.contains(testMessage))
