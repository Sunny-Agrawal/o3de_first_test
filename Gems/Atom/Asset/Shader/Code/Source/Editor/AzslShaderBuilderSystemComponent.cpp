--- conflicted
+++ resolved
@@ -102,11 +102,8 @@
             // Register Shader Resource Group Layout Builder
             AssetBuilderSDK::AssetBuilderDesc srgLayoutBuilderDescriptor;
             srgLayoutBuilderDescriptor.m_name = "Shader Resource Group Layout Builder";
-<<<<<<< HEAD
-            srgLayoutBuilderDescriptor.m_version = 52; // ATOM-15196
-=======
-            srgLayoutBuilderDescriptor.m_version = 52; // ATOM-14780
->>>>>>> 2a9dfb7a
+            srgLayoutBuilderDescriptor.m_version = 53; // ATOM-15196
+
             srgLayoutBuilderDescriptor.m_patterns.push_back(AssetBuilderSDK::AssetBuilderPattern("*.azsl", AssetBuilderSDK::AssetBuilderPattern::PatternType::Wildcard));
             srgLayoutBuilderDescriptor.m_patterns.push_back(AssetBuilderSDK::AssetBuilderPattern("*.azsli", AssetBuilderSDK::AssetBuilderPattern::PatternType::Wildcard));
             srgLayoutBuilderDescriptor.m_patterns.push_back(AssetBuilderSDK::AssetBuilderPattern(AZStd::string::format("*.%s", SrgLayoutBuilder::MergedPartialSrgsExtension), AssetBuilderSDK::AssetBuilderPattern::PatternType::Wildcard));
