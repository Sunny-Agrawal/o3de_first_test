--- conflicted
+++ resolved
@@ -225,18 +225,10 @@
 
     // ------- Roughness -------
 
-<<<<<<< HEAD
     float2 roughnessUv = IN.m_uv[MaterialSrg::m_roughnessMapUvIndex];
     surface.roughnessLinear = GetRoughnessInput(MaterialSrg::m_roughnessMap, MaterialSrg::m_sampler, roughnessUv, MaterialSrg::m_roughnessFactor,
                                         MaterialSrg::m_roughnessLowerBound, MaterialSrg::m_roughnessUpperBound, o_roughness_useTexture);
-
     surface.CalculateRoughnessA();
-=======
-    // ------- Occlusion -------
-    
-    float diffuseAmbientOcclusion = GetOcclusionInput(MaterialSrg::m_diffuseOcclusionMap, MaterialSrg::m_sampler, IN.m_uv[MaterialSrg::m_diffuseOcclusionMapUvIndex], MaterialSrg::m_diffuseOcclusionFactor, o_diffuseOcclusion_useTexture);
-    float specularOcclusion = GetOcclusionInput(MaterialSrg::m_specularOcclusionMap, MaterialSrg::m_sampler, IN.m_uv[MaterialSrg::m_specularOcclusionMapUvIndex], MaterialSrg::m_specularOcclusionFactor, o_specularOcclusion_useTexture);
->>>>>>> 92199d9f
 
     // ------- Subsurface -------
 
@@ -272,6 +264,10 @@
     // Directional light shadow coordinates
     lightingData.shadowCoords = IN.m_shadowCoords;
 
+    // ------- Occlusion -------
+    
+    lightingData.diffuseAmbientOcclusion = GetOcclusionInput(MaterialSrg::m_diffuseOcclusionMap, MaterialSrg::m_sampler, IN.m_uv[MaterialSrg::m_diffuseOcclusionMapUvIndex], MaterialSrg::m_diffuseOcclusionFactor, o_diffuseOcclusion_useTexture);
+    lightingData.specularOcclusion = GetOcclusionInput(MaterialSrg::m_specularOcclusionMap, MaterialSrg::m_sampler, IN.m_uv[MaterialSrg::m_specularOcclusionMapUvIndex], MaterialSrg::m_specularOcclusionFactor, o_specularOcclusion_useTexture);
 
     // ------- Emissive -------
 
@@ -340,14 +336,7 @@
         alpha = FresnelSchlickWithRoughness(lightingData.NdotV, alpha, surface.roughnessLinear).x; // Increase opacity at grazing angles.
     }
 
-<<<<<<< HEAD
     PbrLightingOutput lightingOutput = GetPbrLightingOutput(surface, lightingData, alpha);
-=======
-    PbrLightingOutput lightingOutput = PbrLighting(IN,
-        baseColor, metallic, roughness, specularF0Factor, 
-        normal, IN.m_tangent, IN.m_bitangent, anisotropy,
-        emissive, diffuseAmbientOcclusion, specularOcclusion, transmissionTintThickness, MaterialSrg::m_transmissionParams, clearCoatFactor, clearCoatRoughness, clearCoatNormal, alpha, o_opacity_mode);
->>>>>>> 92199d9f
 
     // ------- Opacity -------
 
