/*
* All or portions of this file Copyright (c) Amazon.com, Inc. or its affiliates or
* its licensors.
*
* For complete copyright and license terms please see the LICENSE at the root of this
* distribution (the "License"). All use of this software is governed by the License,
* or, if provided, by the license below or the license accompanying this file. Do not
* remove or modify any license notices. This file is distributed on an "AS IS" BASIS,
* WITHOUT WARRANTIES OR CONDITIONS OF ANY KIND, either express or implied.
*
*/

#pragma once 

#include <Atom/Features/SrgSemantics.azsli>
#include <Atom/RPI/ShaderResourceGroups/DefaultDrawSrg.azsli>
#include <Atom/Features/PBR/LightingOptions.azsli>

#include "MaterialInputs/BaseColorInput.azsli"
#include "MaterialInputs/RoughnessInput.azsli"
#include "MaterialInputs/MetallicInput.azsli"
#include "MaterialInputs/SpecularInput.azsli"
#include "MaterialInputs/NormalInput.azsli"
#include "MaterialInputs/ClearCoatInput.azsli"
#include "MaterialInputs/OcclusionInput.azsli"
#include "MaterialInputs/EmissiveInput.azsli"
#include "MaterialInputs/ParallaxInput.azsli"
#include "MaterialInputs/UvSetCount.azsli"

// ------ ShaderResourceGroup ----------------------------------------

#define DEFINE_LAYER_SRG_INPUTS(prefix) \
COMMON_SRG_INPUTS_BASE_COLOR(prefix)    \
COMMON_SRG_INPUTS_ROUGHNESS(prefix)     \
COMMON_SRG_INPUTS_METALLIC(prefix)      \
COMMON_SRG_INPUTS_SPECULAR_F0(prefix)   \
COMMON_SRG_INPUTS_NORMAL(prefix)        \
COMMON_SRG_INPUTS_CLEAR_COAT(prefix)    \
COMMON_SRG_INPUTS_OCCLUSION(prefix)     \
COMMON_SRG_INPUTS_EMISSIVE(prefix)      \
COMMON_SRG_INPUTS_PARALLAX(prefix)

ShaderResourceGroup MaterialSrg : SRG_PerMaterial
{
    Texture2D m_blendMaskTexture; 
    uint m_blendMaskUvIndex;
    
    // Auto-generate material SRG fields for common inputs for each layer
    DEFINE_LAYER_SRG_INPUTS(m_layer1_)
    DEFINE_LAYER_SRG_INPUTS(m_layer2_)
    DEFINE_LAYER_SRG_INPUTS(m_layer3_)
    
    float3x3 m_layer1_m_uvMatrix;
    float4 m_pad1; // [GFX TODO][ATOM-14595] This is a workaround for a data stomping bug. Remove once it's fixed.

    float3x3 m_layer2_m_uvMatrix;
    float4 m_pad2; // [GFX TODO][ATOM-14595] This is a workaround for a data stomping bug. Remove once it's fixed.

    float3x3 m_layer3_m_uvMatrix;
    float4 m_pad3; // [GFX TODO][ATOM-14595] This is a workaround for a data stomping bug. Remove once it's fixed.
    
    uint m_parallaxUvIndex;

    // These are used to limit the heightmap intersection search range to the narrowest band possible, to give the best quality result.
    float m_displacementMin; // The lowest displacement value possible from all layers combined (negative values are below the surface)
    float m_displacementMax; // The highest displacement value possible from all layers combined (negative values are below the surface)

    float3x3 m_uvMatrix;
    float4 m_pad4; // [GFX TODO][ATOM-14595] This is a workaround for a data stomping bug. Remove once it's fixed.
    float3x3 m_uvMatrixInverse;
    float4 m_pad5; // [GFX TODO][ATOM-14595] This is a workaround for a data stomping bug. Remove once it's fixed.
    
    Sampler m_sampler
    {
        AddressU = Wrap;
        AddressV = Wrap;
        MinFilter = Linear;
        MagFilter = Linear;
        MipFilter = Linear;
        MaxAnisotropy = 16;
    };

    Texture2D m_brdfMap;

    Sampler m_samplerBrdf
    {
        AddressU = Clamp;
        AddressV = Clamp;
        MinFilter = Linear;
        MagFilter = Linear;
        MipFilter = Linear;
    };

}

// ------ Shader Options ----------------------------------------

<<<<<<< HEAD
option bool o_layer2_enabled;
option bool o_layer3_enabled;

enum class DebugDrawMode { None, BlendSource, DepthMaps };
=======
enum class DebugDrawMode { None, BlendWeights, DisplacementMaps };
>>>>>>> 4b2802d8
option DebugDrawMode o_debugDrawMode;

enum class LayerBlendSource { BlendMask, VertexColors, Displacement, Fallback };
option LayerBlendSource o_layerBlendSource;

// Indicates whether the vertex input struct's "m_optional_blendMask" is bound. If false, it is not safe to read from m_optional_blendMask.
// This option gets set automatically by the system at runtime; there is a soft naming convention that associates it with m_optional_blendMask.
// (search "m_optional_" in ShaderVariantAssetBuilder for details on the naming convention).
// [GFX TODO][ATOM-14475]: Come up with a more elegant way to associate the isBound flag with the input stream.
option bool o_blendMask_isBound;

// ------ Blend Utilities ----------------------------------------

<<<<<<< HEAD
// This is mainly used to pass extra data to the GetDepth callback function during the parallax depth search.
// But since we have it, we use it in some other functions as well rather than passing it around.
static float3 s_blendMaskFromVertexStream;

//! Returns the BlendMaskSource that will actually be used when rendering (not necessarily the same BlendMaskSource specified by the user)
BlendMaskSource GetFinalBlendMaskSource()
=======
//! Returns the LayerBlendSource that will actually be used when rendering (not necessarily the same LayerBlendSource specified by the user)
LayerBlendSource GetFinalLayerBlendSource()
>>>>>>> 4b2802d8
{    
    if(o_layerBlendSource == LayerBlendSource::BlendMask)
    {
        return LayerBlendSource::BlendMask;
    }
    else if(o_layerBlendSource == LayerBlendSource::VertexColors)
    {
        if(o_blendMask_isBound)
        {
            return LayerBlendSource::VertexColors;
        }
        else
        {
            return LayerBlendSource::BlendMask;
        }
    }
    else if(o_layerBlendSource == LayerBlendSource::Displacement)
    {
        return LayerBlendSource::Displacement;
    }
    else
    {
        return LayerBlendSource::Fallback;
    }
}

<<<<<<< HEAD
//! Return the raw blend source values directly from the blend mask or vertex colors, depending on the available data and configuration.
//!     layer1 is an implicit base layer
//!     layer2 is weighted by r
//!     layer3 is weighted by g
//!     b is reserved for perhaps a dedicated puddle layer
float3 GetBlendSourceValues(float2 uv)
{
    float3 blendSourceValues = float3(0,0,0);

    if(o_layer2_enabled || o_layer3_enabled)
    {
        switch(GetFinalBlendMaskSource())
        {
            case BlendMaskSource::TextureMap:
                blendSourceValues = MaterialSrg::m_blendMaskTexture.Sample(MaterialSrg::m_sampler, uv).rgb;
                break;
            case BlendMaskSource::VertexColors:
                blendSourceValues = s_blendMaskFromVertexStream;
                break;
        }

        if(!o_layer2_enabled)
        {
            blendSourceValues.r = 0.0;
        }

        if(!o_layer3_enabled)
        {
            blendSourceValues.g = 0.0;
        }
    }

    return blendSourceValues;
}

//! Return the final blend mask values to be used for rendering, based on the available data and configuration.
//! @return The blend weights for each layer.
//!         Even though layer1 not explicitly specified in the blend source data, it is explicitly included with the returned values.
//!         layer1 = r
//!         layer2 = g
//!         layer3 = b
float3 GetBlendWeights(float2 uv)
{
    float3 blendWeights;
    
    if(o_layer2_enabled || o_layer3_enabled)
    {
        float3 blendSourceValues = GetBlendSourceValues(uv);

        // Calculate blend weights such that multiplying and adding them with layer data is equivalent
        // to lerping between each layer.
        //     final = lerp(final, layer1, blendWeights.r)
        //     final = lerp(final, layer2, blendWeights.g)
        //     final = lerp(final, layer3, blendWeights.b)

        blendWeights.b = blendSourceValues.g;
        blendWeights.g = (1.0 - blendSourceValues.g) * blendSourceValues.r;
        blendWeights.r = (1.0 - blendSourceValues.g) * (1.0 - blendSourceValues.r);
    }
    else
    {
        blendWeights = float3(1,0,0);
    }

    return blendWeights;
}

float BlendLayers(float layer1, float layer2, float layer3, float3 blendWeights)
{
    return dot(float3(layer1, layer2, layer3), blendWeights);
}
float2 BlendLayers(float2 layer1, float2 layer2, float2 layer3, float3 blendWeights)
{
    return layer1 * blendWeights.r + layer2 * blendWeights.g + layer3 * blendWeights.b;
}
float3 BlendLayers(float3 layer1, float3 layer2, float3 layer3, float3 blendWeights)
{
    return layer1 * blendWeights.r + layer2 * blendWeights.g + layer3 * blendWeights.b;
=======
//! Returns blend weights given the depth values for each layer
float3 GetBlendWeightsFromLayerDepthValues(float3 layerDepthValues)
{
    float highestPoint = min(layerDepthValues.x, min(layerDepthValues.y, layerDepthValues.z));
    float3 blendWeights = float3(layerDepthValues.x <= highestPoint ? 1.0 : 0.0,
                                 layerDepthValues.y <= highestPoint ? 1.0 : 0.0,
                                 layerDepthValues.z <= highestPoint ? 1.0 : 0.0);
    return blendWeights;
}

float3 GetLayerDepthValues(float2 uv, float2 uv_ddx, float2 uv_ddy);

//! Return the final blend mask values to be used for rendering, based on the available data and configuration.
//! @param vertexBlendWeights - the blend weights that came from the vertex input, relevant for LayerBlendSource::VertexColors
//! @param layerDepthValues - the per-layer depth values as provided by GetLayerDepthValues()
float3 GetBlendWeights(float2 uv, float3 vertexBlendWeights, float3 layerDepthValues)
{
    float3 blendWeightValues;

    switch(GetFinalLayerBlendSource())
    {
        case LayerBlendSource::BlendMask:
            blendWeightValues = MaterialSrg::m_blendMaskTexture.Sample(MaterialSrg::m_sampler, uv).rgb;
            break;
        case LayerBlendSource::VertexColors:
            blendWeightValues = vertexBlendWeights;
            break;
        case LayerBlendSource::Displacement:
            blendWeightValues = GetBlendWeightsFromLayerDepthValues(layerDepthValues);
            break;
        case LayerBlendSource::Fallback:
            blendWeightValues = float3(1,1,1);
            break;
    }

    blendWeightValues = blendWeightValues / (blendWeightValues.r + blendWeightValues.g + blendWeightValues.b);

    return blendWeightValues;
}

//! Return the final blend mask values to be used for rendering, based on the available data and configuration.
//! Note this will sample the displacement maps in the case of LayerBlendSource::Displacement. If you have already
//! called GetLayerDepthValues(), use the GetBlendWeights() overlad that takes layerDepthValues instead.
float3 GetBlendWeights(float2 uv, float3 vertexBlendWeights)
{
    float3 layerDepthValues = float3(0,0,0);

    if(GetFinalLayerBlendSource() == LayerBlendSource::Displacement)
    {
        layerDepthValues = GetLayerDepthValues(uv, ddx_fine(uv), ddy_fine(uv));
    }

    return GetBlendWeights(uv, vertexBlendWeights, layerDepthValues);
}

float BlendLayers(float layer1, float layer2, float layer3, float3 blendWeightValues)
{
    return dot(float3(layer1, layer2, layer3), blendWeightValues);
}
float2 BlendLayers(float2 layer1, float2 layer2, float2 layer3, float3 blendWeightValues)
{
    return layer1 * blendWeightValues.r + layer2 * blendWeightValues.g + layer3 * blendWeightValues.b;
}
float3 BlendLayers(float3 layer1, float3 layer2, float3 layer3, float3 blendWeightValues)
{
    return layer1 * blendWeightValues.r + layer2 * blendWeightValues.g + layer3 * blendWeightValues.b;
>>>>>>> 4b2802d8
}

// ------ Parallax Utilities ----------------------------------------

bool ShouldHandleParallax()
{
    // Parallax mapping's non uniform uv transformations break screen space subsurface scattering, disable it when subsurface scattering is enabled.
    // Also, all the debug draw modes avoid parallax (they early-return before parallax code actually) so you can see exactly where the various maps appear on the surface UV space.
    return !o_enableSubsurfaceScattering && o_parallax_feature_enabled && o_debugDrawMode == DebugDrawMode::None;
}

bool ShouldHandleParallaxInDepthShaders()
{
    // The depth pass shaders need to calculate parallax when the result could affect the depth buffer (or when
    // parallax could affect texel clipping but we don't have alpha/clipping support in multilayer PBR).
    return ShouldHandleParallax() && o_parallax_enablePixelDepthOffset;
}

<<<<<<< HEAD
// Callback function for ParallaxMapping.azsli
DepthResult GetDepth(float2 uv, float2 uv_ddx, float2 uv_ddy)
=======
// These static values are used to pass extra data to the GetDepth callback function during the parallax depth search.
static float3 s_blendWeightsFromVertexStream;

//! Setup static variables that are needed by the GetDepth callback function
//! @param vertexBlendWeights - the blend weights from the vertex input stream.
void GetDepth_Setup(float3 vertexBlendWeights)
{
    s_blendWeightsFromVertexStream = vertexBlendWeights;
}

//! Returns the depth values for each layer 
float3 GetLayerDepthValues(float2 uv, float2 uv_ddx, float2 uv_ddy)
>>>>>>> 4b2802d8
{
    float3 layerDepthValues = float3(0,0,0);

    if(o_layer1_o_useDepthMap)
    {
        float2 layerUv = uv;
        if(MaterialSrg::m_parallaxUvIndex == 0)
        {
            layerUv = mul(MaterialSrg::m_layer1_m_uvMatrix, float3(uv, 1.0)).xy;
        }

        layerDepthValues.r = SampleDepthOrHeightMap(MaterialSrg::m_layer1_m_depthInverted, MaterialSrg::m_layer1_m_depthMap, MaterialSrg::m_sampler, layerUv, uv_ddx, uv_ddy).m_depth;
        layerDepthValues.r *= MaterialSrg::m_layer1_m_depthFactor;
        layerDepthValues.r -= MaterialSrg::m_layer1_m_depthOffset;
    }
    
    if(o_layer2_enabled && o_layer2_o_useDepthMap)
    {
        float2 layerUv = uv;
        if(MaterialSrg::m_parallaxUvIndex == 0)
        {
            layerUv = mul(MaterialSrg::m_layer2_m_uvMatrix, float3(uv, 1.0)).xy;
        }

        layerDepthValues.g = SampleDepthOrHeightMap(MaterialSrg::m_layer2_m_depthInverted, MaterialSrg::m_layer2_m_depthMap, MaterialSrg::m_sampler, layerUv, uv_ddx, uv_ddy).m_depth;
        layerDepthValues.g *= MaterialSrg::m_layer2_m_depthFactor;
        layerDepthValues.g -= MaterialSrg::m_layer2_m_depthOffset;
    }
    
    if(o_layer3_enabled && o_layer3_o_useDepthMap)
    {
        float2 layerUv = uv;
        if(MaterialSrg::m_parallaxUvIndex == 0)
        {
            layerUv = mul(MaterialSrg::m_layer3_m_uvMatrix, float3(uv, 1.0)).xy;
        }

        layerDepthValues.b = SampleDepthOrHeightMap(MaterialSrg::m_layer3_m_depthInverted, MaterialSrg::m_layer3_m_depthMap, MaterialSrg::m_sampler, layerUv, uv_ddx, uv_ddy).m_depth;
        layerDepthValues.b *= MaterialSrg::m_layer3_m_depthFactor;
        layerDepthValues.b -= MaterialSrg::m_layer3_m_depthOffset;
    }

    return layerDepthValues;
}

//! Callback function for ParallaxMapping.azsli
DepthResult GetDepth(float2 uv, float2 uv_ddx, float2 uv_ddy)
{
    float3 layerDepthValues = GetLayerDepthValues(uv, uv_ddx, uv_ddy);
    
    // Note, when the blend source is LayerBlendSource::VertexColors, parallax will not be able to blend correctly between layers. It will end up using the same blend mask values
    // for every UV position when searching for the intersection. This leads to smearing artifacts at the transition point, but these won't be so noticeable as long as
    // you have a small depth factor relative to the size of the blend transition.
<<<<<<< HEAD
    float3 blendWeights = GetBlendWeights(uv);

    float depth = BlendLayers(layerDepthValues.r, layerDepthValues.g, layerDepthValues.b, blendWeights);
=======
    float3 blendWeightValues = GetBlendWeights(uv, s_blendWeightsFromVertexStream, layerDepthValues);

    float depth = BlendLayers(layerDepthValues.r, layerDepthValues.g, layerDepthValues.b, blendWeightValues);
>>>>>>> 4b2802d8
    return DepthResultAbsolute(depth);
}<|MERGE_RESOLUTION|>--- conflicted
+++ resolved
@@ -95,14 +95,7 @@
 
 // ------ Shader Options ----------------------------------------
 
-<<<<<<< HEAD
-option bool o_layer2_enabled;
-option bool o_layer3_enabled;
-
-enum class DebugDrawMode { None, BlendSource, DepthMaps };
-=======
-enum class DebugDrawMode { None, BlendWeights, DisplacementMaps };
->>>>>>> 4b2802d8
+enum class DebugDrawMode { None, BlendSource, DisplacementMaps };
 option DebugDrawMode o_debugDrawMode;
 
 enum class LayerBlendSource { BlendMask, VertexColors, Displacement, Fallback };
@@ -115,18 +108,12 @@
 option bool o_blendMask_isBound;
 
 // ------ Blend Utilities ----------------------------------------
-
-<<<<<<< HEAD
 // This is mainly used to pass extra data to the GetDepth callback function during the parallax depth search.
 // But since we have it, we use it in some other functions as well rather than passing it around.
 static float3 s_blendMaskFromVertexStream;
 
-//! Returns the BlendMaskSource that will actually be used when rendering (not necessarily the same BlendMaskSource specified by the user)
-BlendMaskSource GetFinalBlendMaskSource()
-=======
 //! Returns the LayerBlendSource that will actually be used when rendering (not necessarily the same LayerBlendSource specified by the user)
 LayerBlendSource GetFinalLayerBlendSource()
->>>>>>> 4b2802d8
 {    
     if(o_layerBlendSource == LayerBlendSource::BlendMask)
     {
@@ -153,7 +140,6 @@
     }
 }
 
-<<<<<<< HEAD
 //! Return the raw blend source values directly from the blend mask or vertex colors, depending on the available data and configuration.
 //!     layer1 is an implicit base layer
 //!     layer2 is weighted by r
@@ -188,6 +174,19 @@
 
     return blendSourceValues;
 }
+
+//! Returns blend weights given the depth values for each layer
+//! @param layerDepthValues - the per-layer depth values as provided by GetLayerDepthValues()
+float3 GetBlendWeightsFromLayerDepthValues(float3 layerDepthValues)
+{
+    float highestPoint = min(layerDepthValues.x, min(layerDepthValues.y, layerDepthValues.z));
+    float3 blendWeights = float3(layerDepthValues.x <= highestPoint ? 1.0 : 0.0,
+                                 layerDepthValues.y <= highestPoint ? 1.0 : 0.0,
+                                 layerDepthValues.z <= highestPoint ? 1.0 : 0.0);
+    return blendWeights;
+}
+
+float3 GetLayerDepthValues(float2 uv, float2 uv_ddx, float2 uv_ddy);
 
 //! Return the final blend mask values to be used for rendering, based on the available data and configuration.
 //! @return The blend weights for each layer.
@@ -221,58 +220,6 @@
     return blendWeights;
 }
 
-float BlendLayers(float layer1, float layer2, float layer3, float3 blendWeights)
-{
-    return dot(float3(layer1, layer2, layer3), blendWeights);
-}
-float2 BlendLayers(float2 layer1, float2 layer2, float2 layer3, float3 blendWeights)
-{
-    return layer1 * blendWeights.r + layer2 * blendWeights.g + layer3 * blendWeights.b;
-}
-float3 BlendLayers(float3 layer1, float3 layer2, float3 layer3, float3 blendWeights)
-{
-    return layer1 * blendWeights.r + layer2 * blendWeights.g + layer3 * blendWeights.b;
-=======
-//! Returns blend weights given the depth values for each layer
-float3 GetBlendWeightsFromLayerDepthValues(float3 layerDepthValues)
-{
-    float highestPoint = min(layerDepthValues.x, min(layerDepthValues.y, layerDepthValues.z));
-    float3 blendWeights = float3(layerDepthValues.x <= highestPoint ? 1.0 : 0.0,
-                                 layerDepthValues.y <= highestPoint ? 1.0 : 0.0,
-                                 layerDepthValues.z <= highestPoint ? 1.0 : 0.0);
-    return blendWeights;
-}
-
-float3 GetLayerDepthValues(float2 uv, float2 uv_ddx, float2 uv_ddy);
-
-//! Return the final blend mask values to be used for rendering, based on the available data and configuration.
-//! @param vertexBlendWeights - the blend weights that came from the vertex input, relevant for LayerBlendSource::VertexColors
-//! @param layerDepthValues - the per-layer depth values as provided by GetLayerDepthValues()
-float3 GetBlendWeights(float2 uv, float3 vertexBlendWeights, float3 layerDepthValues)
-{
-    float3 blendWeightValues;
-
-    switch(GetFinalLayerBlendSource())
-    {
-        case LayerBlendSource::BlendMask:
-            blendWeightValues = MaterialSrg::m_blendMaskTexture.Sample(MaterialSrg::m_sampler, uv).rgb;
-            break;
-        case LayerBlendSource::VertexColors:
-            blendWeightValues = vertexBlendWeights;
-            break;
-        case LayerBlendSource::Displacement:
-            blendWeightValues = GetBlendWeightsFromLayerDepthValues(layerDepthValues);
-            break;
-        case LayerBlendSource::Fallback:
-            blendWeightValues = float3(1,1,1);
-            break;
-    }
-
-    blendWeightValues = blendWeightValues / (blendWeightValues.r + blendWeightValues.g + blendWeightValues.b);
-
-    return blendWeightValues;
-}
-
 //! Return the final blend mask values to be used for rendering, based on the available data and configuration.
 //! Note this will sample the displacement maps in the case of LayerBlendSource::Displacement. If you have already
 //! called GetLayerDepthValues(), use the GetBlendWeights() overlad that takes layerDepthValues instead.
@@ -288,18 +235,17 @@
     return GetBlendWeights(uv, vertexBlendWeights, layerDepthValues);
 }
 
-float BlendLayers(float layer1, float layer2, float layer3, float3 blendWeightValues)
-{
-    return dot(float3(layer1, layer2, layer3), blendWeightValues);
-}
-float2 BlendLayers(float2 layer1, float2 layer2, float2 layer3, float3 blendWeightValues)
-{
-    return layer1 * blendWeightValues.r + layer2 * blendWeightValues.g + layer3 * blendWeightValues.b;
-}
-float3 BlendLayers(float3 layer1, float3 layer2, float3 layer3, float3 blendWeightValues)
-{
-    return layer1 * blendWeightValues.r + layer2 * blendWeightValues.g + layer3 * blendWeightValues.b;
->>>>>>> 4b2802d8
+float BlendLayers(float layer1, float layer2, float layer3, float3 blendWeights)
+{
+    return dot(float3(layer1, layer2, layer3), blendWeights);
+}
+float2 BlendLayers(float2 layer1, float2 layer2, float2 layer3, float3 blendWeights)
+{
+    return layer1 * blendWeights.r + layer2 * blendWeights.g + layer3 * blendWeights.b;
+}
+float3 BlendLayers(float3 layer1, float3 layer2, float3 layer3, float3 blendWeights)
+{
+    return layer1 * blendWeights.r + layer2 * blendWeights.g + layer3 * blendWeights.b;
 }
 
 // ------ Parallax Utilities ----------------------------------------
@@ -318,23 +264,8 @@
     return ShouldHandleParallax() && o_parallax_enablePixelDepthOffset;
 }
 
-<<<<<<< HEAD
-// Callback function for ParallaxMapping.azsli
-DepthResult GetDepth(float2 uv, float2 uv_ddx, float2 uv_ddy)
-=======
-// These static values are used to pass extra data to the GetDepth callback function during the parallax depth search.
-static float3 s_blendWeightsFromVertexStream;
-
-//! Setup static variables that are needed by the GetDepth callback function
-//! @param vertexBlendWeights - the blend weights from the vertex input stream.
-void GetDepth_Setup(float3 vertexBlendWeights)
-{
-    s_blendWeightsFromVertexStream = vertexBlendWeights;
-}
-
 //! Returns the depth values for each layer 
 float3 GetLayerDepthValues(float2 uv, float2 uv_ddx, float2 uv_ddy)
->>>>>>> 4b2802d8
 {
     float3 layerDepthValues = float3(0,0,0);
 
@@ -388,14 +319,8 @@
     // Note, when the blend source is LayerBlendSource::VertexColors, parallax will not be able to blend correctly between layers. It will end up using the same blend mask values
     // for every UV position when searching for the intersection. This leads to smearing artifacts at the transition point, but these won't be so noticeable as long as
     // you have a small depth factor relative to the size of the blend transition.
-<<<<<<< HEAD
-    float3 blendWeights = GetBlendWeights(uv);
-
-    float depth = BlendLayers(layerDepthValues.r, layerDepthValues.g, layerDepthValues.b, blendWeights);
-=======
     float3 blendWeightValues = GetBlendWeights(uv, s_blendWeightsFromVertexStream, layerDepthValues);
 
     float depth = BlendLayers(layerDepthValues.r, layerDepthValues.g, layerDepthValues.b, blendWeightValues);
->>>>>>> 4b2802d8
     return DepthResultAbsolute(depth);
 }