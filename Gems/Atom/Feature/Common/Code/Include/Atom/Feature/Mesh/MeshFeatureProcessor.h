/*
 * Copyright (c) Contributors to the Open 3D Engine Project.
 * For complete copyright and license terms please see the LICENSE at the root of this distribution.
 *
 * SPDX-License-Identifier: Apache-2.0 OR MIT
 *
 */

#pragma once

#include <AzCore/Asset/AssetCommon.h>
#include <AzCore/Component/TickBus.h>
#include <AzCore/Console/Console.h>

#include <AzFramework/Asset/AssetCatalogBus.h>

#include <AtomCore/std/parallel/concurrency_checker.h>

#include <Atom/RHI/TagBitRegistry.h>

#include <Atom/RPI.Public/Culling.h>
#include <Atom/RPI.Public/MeshDrawPacket.h>
#include <Atom/RPI.Public/Shader/ShaderSystemInterface.h>

#include <Atom/Feature/Mesh/MeshFeatureProcessorInterface.h>
#include <Atom/Feature/Material/MaterialAssignment.h>
#include <Atom/Feature/Material/MaterialAssignmentBus.h>
#include <Atom/Feature/TransformService/TransformServiceFeatureProcessor.h>
#include <Atom/Feature/Mesh/ModelReloaderSystemInterface.h>

#include <RayTracing/RayTracingFeatureProcessor.h>

namespace AZ
{
    namespace Render
    {
        class TransformServiceFeatureProcessor;
        class RayTracingFeatureProcessor;

        class ModelDataInstance
            : public MaterialAssignmentNotificationBus::MultiHandler
        {
            friend class MeshFeatureProcessor;
            friend class MeshLoader;

        public:
            const Data::Instance<RPI::Model>& GetModel() { return m_model; }
            const RPI::Cullable& GetCullable() { return m_cullable; }

        private:
            class MeshLoader
                : private Data::AssetBus::Handler
                , private AzFramework::AssetCatalogEventBus::Handler
            {
            public:
                using ModelChangedEvent = MeshFeatureProcessorInterface::ModelChangedEvent;

                MeshLoader(const Data::Asset<RPI::ModelAsset>& modelAsset, ModelDataInstance* parent);
                ~MeshLoader();

                ModelChangedEvent& GetModelChangedEvent();

            private:
                // AssetBus::Handler overrides...
                void OnAssetReady(Data::Asset<Data::AssetData> asset) override;
                void OnAssetError(Data::Asset<Data::AssetData> asset) override;

                // AssetCatalogEventBus::Handler overrides...
                void OnCatalogAssetChanged(const AZ::Data::AssetId& assetId) override;
                void OnCatalogAssetAdded(const AZ::Data::AssetId& assetId) override;

                void OnModelReloaded(Data::Asset<Data::AssetData> asset);
                ModelReloadedEvent::Handler m_modelReloadedEventHandler { [&](Data::Asset<RPI::ModelAsset> modelAsset)
                                                                  {
                                                                             OnModelReloaded(modelAsset);
                                                                  } };
                MeshFeatureProcessorInterface::ModelChangedEvent m_modelChangedEvent;
                Data::Asset<RPI::ModelAsset> m_modelAsset;
                ModelDataInstance* m_parent = nullptr;
            };

            void DeInit();
            void Init(Data::Instance<RPI::Model> model);
            void BuildDrawPacketList(size_t modelLodIndex);
            void SetRayTracingData();
            void RemoveRayTracingData();
            void SetIrradianceData(RayTracingFeatureProcessor::SubMesh& subMesh,
                    const Data::Instance<RPI::Material> material, const Data::Instance<RPI::Image> baseColorImage);
            void SetSortKey(RHI::DrawItemSortKey sortKey);
            RHI::DrawItemSortKey GetSortKey() const;
            void SetMeshLodConfiguration(RPI::Cullable::LodConfiguration meshLodConfig);
            RPI::Cullable::LodConfiguration GetMeshLodConfiguration() const;
            void UpdateDrawPackets(bool forceUpdate = false);
            void BuildCullable();
            void UpdateCullBounds(const TransformServiceFeatureProcessor* transformService);
            void UpdateObjectSrg();
            bool MaterialRequiresForwardPassIblSpecular(Data::Instance<RPI::Material> material) const;
            void SetVisible(bool isVisible);

            // MaterialAssignmentNotificationBus overrides
            void OnRebuildMaterialInstance() override;

            RPI::MeshDrawPacketLods m_drawPacketListsByLod;

            RPI::Cullable m_cullable;
            MaterialAssignmentMap m_materialAssignments;

            MeshHandleDescriptor m_descriptor;
            Data::Instance<RPI::Model> m_model;

            //! A reference to the original model asset in case it got cloned before creating the model instance.
            Data::Asset<RPI::ModelAsset> m_originalModelAsset;

            //! List of object SRGs used by meshes in this model 
            AZStd::vector<Data::Instance<RPI::ShaderResourceGroup>> m_objectSrgList;
            AZStd::unique_ptr<MeshLoader> m_meshLoader;
            RPI::Scene* m_scene = nullptr;
            RHI::DrawItemSortKey m_sortKey;

            TransformServiceFeatureProcessorInterface::ObjectId m_objectId;
            AZ::Uuid m_rayTracingUuid;

            Aabb m_aabb = Aabb::CreateNull();

            bool m_cullBoundsNeedsUpdate = false;
            bool m_cullableNeedsRebuild = false;
            bool m_objectSrgNeedsUpdate = true;
            bool m_excludeFromReflectionCubeMaps = false;
            bool m_visible = true;
            bool m_hasForwardPassIblSpecularMaterial = false;
        };

        //! This feature processor handles static and dynamic non-skinned meshes.
        class MeshFeatureProcessor final
            : public MeshFeatureProcessorInterface
        {
        public:

            AZ_RTTI(AZ::Render::MeshFeatureProcessor, "{6E3DFA1D-22C7-4738-A3AE-1E10AB88B29B}", AZ::Render::MeshFeatureProcessorInterface);

            AZ_CONSOLEFUNC(MeshFeatureProcessor, ReportShaderOptionFlags, AZ::ConsoleFunctorFlags::Null, "Report currently used shader option flags.");

            using FlagRegistry = RHI::TagBitRegistry<RPI::Cullable::FlagType>;

            static void Reflect(AZ::ReflectContext* context);

            MeshFeatureProcessor() = default;
            virtual ~MeshFeatureProcessor() = default;

            // FeatureProcessor overrides ...
            //! Creates pools, buffers, and buffer views
            void Activate() override;
            //! Releases GPU resources.
            void Deactivate() override;
            //! Updates GPU buffers with latest data from render proxies
            void Simulate(const FeatureProcessor::SimulatePacket& packet) override;

            // RPI::SceneNotificationBus overrides ...
            void OnBeginPrepareRender() override;
            void OnEndPrepareRender() override;

            TransformServiceFeatureProcessorInterface::ObjectId GetObjectId(const MeshHandle& meshHandle) const override;
            MeshHandle AcquireMesh(
                const MeshHandleDescriptor& descriptor,
                const MaterialAssignmentMap& materials = {}) override;
            MeshHandle AcquireMesh(
                const MeshHandleDescriptor& descriptor,
                const Data::Instance<RPI::Material>& material) override;
            bool ReleaseMesh(MeshHandle& meshHandle) override;
            MeshHandle CloneMesh(const MeshHandle& meshHandle) override;

            Data::Instance<RPI::Model> GetModel(const MeshHandle& meshHandle) const override;
            Data::Asset<RPI::ModelAsset> GetModelAsset(const MeshHandle& meshHandle) const override;
            const RPI::MeshDrawPacketLods& GetDrawPackets(const MeshHandle& meshHandle) const override;
            const AZStd::vector<Data::Instance<RPI::ShaderResourceGroup>>& GetObjectSrgs(const MeshHandle& meshHandle) const override;
            void QueueObjectSrgForCompile(const MeshHandle& meshHandle) const override;
            void SetMaterialAssignmentMap(const MeshHandle& meshHandle, const Data::Instance<RPI::Material>& material) override;
            void SetMaterialAssignmentMap(const MeshHandle& meshHandle, const MaterialAssignmentMap& materials) override;
            const MaterialAssignmentMap& GetMaterialAssignmentMap(const MeshHandle& meshHandle) const override;
            void ConnectModelChangeEventHandler(const MeshHandle& meshHandle, ModelChangedEvent::Handler& handler) override;

            void SetTransform(const MeshHandle& meshHandle, const AZ::Transform& transform,
                const AZ::Vector3& nonUniformScale = AZ::Vector3::CreateOne()) override;
            Transform GetTransform(const MeshHandle& meshHandle) override;
            Vector3 GetNonUniformScale(const MeshHandle& meshHandle) override;

            void SetLocalAabb(const MeshHandle& meshHandle, const AZ::Aabb& localAabb) override;
            AZ::Aabb GetLocalAabb(const MeshHandle& meshHandle) const override;

            void SetSortKey(const MeshHandle& meshHandle, RHI::DrawItemSortKey sortKey) override;
            RHI::DrawItemSortKey GetSortKey(const MeshHandle& meshHandle) const override;

            void SetMeshLodConfiguration(const MeshHandle& meshHandle, const RPI::Cullable::LodConfiguration& meshLodConfig) override;
            RPI::Cullable::LodConfiguration GetMeshLodConfiguration(const MeshHandle& meshHandle) const override;

            void SetExcludeFromReflectionCubeMaps(const MeshHandle& meshHandle, bool excludeFromReflectionCubeMaps) override;
            void SetRayTracingEnabled(const MeshHandle& meshHandle, bool rayTracingEnabled) override;
            bool GetRayTracingEnabled(const MeshHandle& meshHandle) const override;
            void SetVisible(const MeshHandle& meshHandle, bool visible) override;
            bool GetVisible(const MeshHandle& meshHandle) const override;
            void SetUseForwardPassIblSpecular(const MeshHandle& meshHandle, bool useForwardPassIblSpecular) override;

            RHI::Ptr <FlagRegistry> GetFlagRegistry();

            // called when reflection probes are modified in the editor so that meshes can re-evaluate their probes
            void UpdateMeshReflectionProbes();

            void ReportShaderOptionFlags(const AZ::ConsoleCommandContainer& arguments);

        private:
            MeshFeatureProcessor(const MeshFeatureProcessor&) = delete;

            void ForceRebuildDrawPackets(const AZ::ConsoleCommandContainer& arguments);
            AZ_CONSOLEFUNC(MeshFeatureProcessor,
                ForceRebuildDrawPackets,
                AZ::ConsoleFunctorFlags::Null,
                "(For Testing) Invalidates all mesh draw packets, causing them to rebuild on the next frame."
            );

            void PrintShaderOptionFlags();

            // RPI::SceneNotificationBus::Handler overrides...
            void OnRenderPipelineChanged(AZ::RPI::RenderPipeline* pipeline, RPI::SceneNotification::RenderPipelineChangeType changeType) override;
                        
            AZStd::concurrency_checker m_meshDataChecker;
            StableDynamicArray<ModelDataInstance> m_modelData;
            TransformServiceFeatureProcessor* m_transformService;
            RayTracingFeatureProcessor* m_rayTracingFeatureProcessor = nullptr;
            AZ::RPI::ShaderSystemInterface::GlobalShaderOptionUpdatedEvent::Handler m_handleGlobalShaderOptionUpdate;
            RPI::MeshDrawPacketLods m_emptyDrawPacketLods;
            RHI::Ptr<FlagRegistry> m_flagRegistry = nullptr;
            bool m_forceRebuildDrawPackets = false;
<<<<<<< HEAD

            // list of ModelDataInstances that need an ObjectSrg update in OnBeginPrepareRender
            AZStd::vector<ModelDataInstance*> m_objectSrgUpdateList;
=======
            bool m_reportShaderOptionFlags = false;
            bool m_enablePerMeshShaderOptionFlags = false;
>>>>>>> fb7d2e25
        };
    } // namespace Render
} // namespace AZ<|MERGE_RESOLUTION|>--- conflicted
+++ resolved
@@ -230,14 +230,11 @@
             RPI::MeshDrawPacketLods m_emptyDrawPacketLods;
             RHI::Ptr<FlagRegistry> m_flagRegistry = nullptr;
             bool m_forceRebuildDrawPackets = false;
-<<<<<<< HEAD
+            bool m_reportShaderOptionFlags = false;
+            bool m_enablePerMeshShaderOptionFlags = false;
 
             // list of ModelDataInstances that need an ObjectSrg update in OnBeginPrepareRender
             AZStd::vector<ModelDataInstance*> m_objectSrgUpdateList;
-=======
-            bool m_reportShaderOptionFlags = false;
-            bool m_enablePerMeshShaderOptionFlags = false;
->>>>>>> fb7d2e25
         };
     } // namespace Render
 } // namespace AZ