--- conflicted
+++ resolved
@@ -210,10 +210,12 @@
 
                 if (m_meshInfoBuffer == nullptr)
                 {
+                    AZStd::string uuidString = AZ::Uuid::CreateRandom().ToString<AZStd::string>();
+
                     // allocate the MeshInfo structured buffer
                     RPI::CommonBufferDescriptor desc;
                     desc.m_poolType = RPI::CommonBufferPoolType::ReadOnly;
-                    desc.m_bufferName = "RayTracingMeshInfo";
+                    desc.m_bufferName = AZStd::string::format("RayTracingMeshInfo_%s", uuidString.c_str());
                     desc.m_byteCount = newMeshByteCount;
                     desc.m_elementSize = sizeof(MeshInfo);
                     m_meshInfoBuffer = RPI::BufferSystemInterface::Get()->CreateBufferFromCommonPool(desc);
@@ -281,10 +283,12 @@
 
                 if (m_materialInfoBuffer == nullptr)
                 {
+                    AZStd::string uuidString = AZ::Uuid::CreateRandom().ToString<AZStd::string>();
+
                     // allocate the MaterialInfo structured buffer
                     RPI::CommonBufferDescriptor desc;
                     desc.m_poolType = RPI::CommonBufferPoolType::ReadOnly;
-                    desc.m_bufferName = "RayTracingMaterialInfo";
+                    desc.m_bufferName = AZStd::string::format("RayTracingMaterialInfo_%s", uuidString.c_str());
                     desc.m_byteCount = newMaterialByteCount;
                     desc.m_elementSize = sizeof(MaterialInfo);
                     m_materialInfoBuffer = RPI::BufferSystemInterface::Get()->CreateBufferFromCommonPool(desc);
@@ -455,17 +459,7 @@
                 AZStd::vector<const RHI::ImageView*> materialTextures;
                 for (const auto& mesh : m_meshes)
                 {
-<<<<<<< HEAD
                     const SubMeshVector& subMeshes = mesh.second.m_subMeshes;
-=======
-                    AZ::Transform meshTransform = transformFeatureProcessor->GetTransformForId(TransformServiceFeatureProcessorInterface::ObjectId(mesh.first));
-                    AZ::Transform noScaleTransform = meshTransform;
-                    noScaleTransform.ExtractUniformScale();
-                    AZ::Matrix3x3 rotationMatrix = Matrix3x3::CreateFromTransform(noScaleTransform);
-                    rotationMatrix = rotationMatrix.GetInverseFull().GetTranspose();
-
-                    const RayTracingFeatureProcessor::SubMeshVector& subMeshes = mesh.second.m_subMeshes;
->>>>>>> 9b1be433
                     for (const auto& subMesh : subMeshes)
                     {
                         // add the baseColor, normal, metallic, and roughness images for this sub-mesh to the material texture list,
