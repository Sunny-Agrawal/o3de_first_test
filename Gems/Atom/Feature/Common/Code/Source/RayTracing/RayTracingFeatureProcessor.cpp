/*
 * Copyright (c) Contributors to the Open 3D Engine Project.
 * For complete copyright and license terms please see the LICENSE at the root of this distribution.
 *
 * SPDX-License-Identifier: Apache-2.0 OR MIT
 *
 */

#include <RayTracing/RayTracingFeatureProcessor.h>
#include <RayTracing/RayTracingPass.h>
#include <Atom/Feature/TransformService/TransformServiceFeatureProcessor.h>
#include <Atom/RHI/Factory.h>
#include <Atom/RHI/RayTracingAccelerationStructure.h>
#include <Atom/RHI/RHISystemInterface.h>
#include <Atom/RPI.Public/Scene.h>
#include <Atom/RPI.Public/Pass/PassFilter.h>
#include <Atom/RPI.Public/Shader/ShaderResourceGroup.h>
#include <Atom/RPI.Reflect/Asset/AssetUtils.h>
#include <Atom/Feature/ImageBasedLights/ImageBasedLightFeatureProcessor.h>
#include <CoreLights/DirectionalLightFeatureProcessor.h>
#include <CoreLights/SimplePointLightFeatureProcessor.h>
#include <CoreLights/SimpleSpotLightFeatureProcessor.h>
#include <CoreLights/PointLightFeatureProcessor.h>
#include <CoreLights/DiskLightFeatureProcessor.h>
#include <CoreLights/CapsuleLightFeatureProcessor.h>
#include <CoreLights/QuadLightFeatureProcessor.h>

namespace AZ
{
    namespace Render
    {
        void RayTracingFeatureProcessor::Reflect(ReflectContext* context)
        {
            if (auto* serializeContext = azrtti_cast<SerializeContext*>(context))
            {
                serializeContext
                    ->Class<RayTracingFeatureProcessor, FeatureProcessor>()
                    ->Version(1);
            }
        }

        void RayTracingFeatureProcessor::Activate()
        {
            auto deviceMask{RHI::RHISystemInterface::Get()->GetRayTracingSupport()};
            m_rayTracingEnabled = (deviceMask != RHI::MultiDevice::NoDevices);

            if (!m_rayTracingEnabled)
            {
                return;
            }
            
            m_transformServiceFeatureProcessor = GetParentScene()->GetFeatureProcessor<TransformServiceFeatureProcessor>();

            // initialize the ray tracing buffer pools
            m_bufferPools = aznew RHI::RayTracingBufferPools;
            m_bufferPools->Init(deviceMask);

            auto deviceCount = RHI::RHISystemInterface::Get()->GetDeviceCount();

            for (auto deviceIndex{0}; deviceIndex < deviceCount; ++deviceIndex)
            {
                if ((AZStd::to_underlying(deviceMask) >> deviceIndex) & 1)
                {
                    m_meshBufferIndices[deviceIndex] = {};
                    m_materialTextureIndices[deviceIndex] = {};
                    m_meshInfos[deviceIndex] = {};
                    m_materialInfos[deviceIndex] = {};
                    m_proceduralGeometryMaterialInfos[deviceIndex] = {};
                }
            }

            // create TLAS attachmentId
            AZStd::string uuidString = AZ::Uuid::CreateRandom().ToString<AZStd::string>();
            m_tlasAttachmentId = RHI::AttachmentId(AZStd::string::format("RayTracingTlasAttachmentId_%s", uuidString.c_str()));

            // create the TLAS object
            m_tlas = aznew RHI::RayTracingTlas;

            // load the RayTracingSrg asset asset
            m_rayTracingSrgAsset = RPI::AssetUtils::LoadCriticalAsset<RPI::ShaderAsset>("shaderlib/atom/features/rayTracing/raytracingsrgs.azshader");
            if (!m_rayTracingSrgAsset.IsReady())
            {
                AZ_Assert(false, "Failed to load RayTracingSrg asset");
                return;
            }

            // create the RayTracingSceneSrg
            m_rayTracingSceneSrg = RPI::ShaderResourceGroup::Create(m_rayTracingSrgAsset, Name("RayTracingSceneSrg"));
            AZ_Assert(m_rayTracingSceneSrg, "Failed to create RayTracingSceneSrg");

            // create the RayTracingMaterialSrg
            const AZ::Name rayTracingMaterialSrgName("RayTracingMaterialSrg");
            m_rayTracingMaterialSrg = RPI::ShaderResourceGroup::Create(m_rayTracingSrgAsset, Name("RayTracingMaterialSrg"));
            AZ_Assert(m_rayTracingMaterialSrg, "Failed to create RayTracingMaterialSrg");

            EnableSceneNotification();
        }

        void RayTracingFeatureProcessor::Deactivate()
        {
            DisableSceneNotification();
        }

        RayTracingFeatureProcessor::ProceduralGeometryTypeHandle RayTracingFeatureProcessor::RegisterProceduralGeometryType(
            const AZStd::string& name,
            const Data::Instance<RPI::Shader>& intersectionShader,
            const AZStd::string& intersectionShaderName,
            const AZStd::unordered_map<int, uint32_t>& bindlessBufferIndices)
        {
            ProceduralGeometryTypeHandle geometryTypeHandle;

            {
                ProceduralGeometryType proceduralGeometryType;
                proceduralGeometryType.m_name = AZ::Name(name);
                proceduralGeometryType.m_intersectionShader = intersectionShader;
                proceduralGeometryType.m_intersectionShaderName = AZ::Name(intersectionShaderName);
                proceduralGeometryType.m_bindlessBufferIndices = bindlessBufferIndices;

                AZStd::unique_lock<AZStd::mutex> lock(m_mutex);
                geometryTypeHandle = m_proceduralGeometryTypes.insert(proceduralGeometryType);
            }

            m_proceduralGeometryTypeRevision++;
            return geometryTypeHandle;
        }

        void RayTracingFeatureProcessor::SetProceduralGeometryTypeBindlessBufferIndex(
            ProceduralGeometryTypeWeakHandle geometryTypeHandle, const AZStd::unordered_map<int, uint32_t>& bindlessBufferIndices)
        {
            if (!m_rayTracingEnabled)
            {
                return;
            }

            geometryTypeHandle->m_bindlessBufferIndices = bindlessBufferIndices;
            m_proceduralGeometryInfoBufferNeedsUpdate = true;
        }

        void RayTracingFeatureProcessor::AddProceduralGeometry(
            ProceduralGeometryTypeWeakHandle geometryTypeHandle,
            const Uuid& uuid,
            const Aabb& aabb,
            const SubMeshMaterial& material,
            RHI::RayTracingAccelerationStructureInstanceInclusionMask instanceMask,
            uint32_t localInstanceIndex)
        {
            if (!m_rayTracingEnabled)
            {
                return;
            }

            RHI::Ptr<AZ::RHI::RayTracingBlas> rayTracingBlas = aznew AZ::RHI::RayTracingBlas;
            RHI::RayTracingBlasDescriptor blasDescriptor;
            blasDescriptor.Build()
                ->AABB(aabb)
                ;
            rayTracingBlas->CreateBuffers(RHI::MultiDevice::AllDevices, &blasDescriptor, *m_bufferPools);

            ProceduralGeometry proceduralGeometry;
            proceduralGeometry.m_uuid = uuid;
            proceduralGeometry.m_typeHandle = geometryTypeHandle;
            proceduralGeometry.m_aabb = aabb;
            proceduralGeometry.m_instanceMask = static_cast<uint32_t>(instanceMask);
            proceduralGeometry.m_blas = rayTracingBlas;
            proceduralGeometry.m_localInstanceIndex = localInstanceIndex;

            MeshBlasInstance meshBlasInstance;
            meshBlasInstance.m_count = 1;
            meshBlasInstance.m_subMeshes.push_back(SubMeshBlasInstance{ rayTracingBlas });

            MaterialInfo materialInfo;

            AZStd::unique_lock<AZStd::mutex> lock(m_mutex);

            m_proceduralGeometryLookup.emplace(uuid, m_proceduralGeometry.size());
            m_proceduralGeometry.push_back(proceduralGeometry);
            auto deviceCount = RHI::RHISystemInterface::Get()->GetDeviceCount();

            for (auto deviceIndex{0}; deviceIndex < deviceCount; ++deviceIndex)
            {
                m_proceduralGeometryMaterialInfos[deviceIndex].emplace_back();
                ConvertMaterial(m_proceduralGeometryMaterialInfos[deviceIndex].back(), material, deviceIndex);
            }
            m_blasInstanceMap.emplace(Data::AssetId(uuid), meshBlasInstance);
            geometryTypeHandle->m_instanceCount++;

            m_revision++;
            m_proceduralGeometryInfoBufferNeedsUpdate = true;
            m_materialInfoBufferNeedsUpdate = true;
            m_indexListNeedsUpdate = true;
        }

        void RayTracingFeatureProcessor::SetProceduralGeometryTransform(
            const Uuid& uuid, const Transform& transform, const Vector3& nonUniformScale)
        {
            if (!m_rayTracingEnabled)
            {
                return;
            }

            AZStd::unique_lock<AZStd::mutex> lock(m_mutex);

            if (auto it = m_proceduralGeometryLookup.find(uuid); it != m_proceduralGeometryLookup.end())
            {
                m_proceduralGeometry[it->second].m_transform = transform;
                m_proceduralGeometry[it->second].m_nonUniformScale = nonUniformScale;
            }

            m_revision++;
        }

        void RayTracingFeatureProcessor::SetProceduralGeometryLocalInstanceIndex(const Uuid& uuid, uint32_t localInstanceIndex)
        {
            if (!m_rayTracingEnabled)
            {
                return;
            }

            AZStd::unique_lock<AZStd::mutex> lock(m_mutex);

            if (auto it = m_proceduralGeometryLookup.find(uuid); it != m_proceduralGeometryLookup.end())
            {
                m_proceduralGeometry[it->second].m_localInstanceIndex = localInstanceIndex;
            }

            m_proceduralGeometryInfoBufferNeedsUpdate = true;
        }

        void RayTracingFeatureProcessor::SetProceduralGeometryMaterial(
            const Uuid& uuid, const RayTracingFeatureProcessor::SubMeshMaterial& material)
        {
            if (!m_rayTracingEnabled)
            {
                return;
            }

            auto deviceCount = RHI::RHISystemInterface::Get()->GetDeviceCount();

            AZStd::unique_lock<AZStd::mutex> lock(m_mutex);

            for (auto deviceIndex{0}; deviceIndex < deviceCount; ++deviceIndex)
            {
                if (auto it = m_proceduralGeometryLookup.find(uuid); it != m_proceduralGeometryLookup.end())
                {
                    ConvertMaterial(m_proceduralGeometryMaterialInfos[deviceIndex][it->second], material, deviceIndex);
                }
            }

            m_materialInfoBufferNeedsUpdate = true;
        }

        void RayTracingFeatureProcessor::RemoveProceduralGeometry(const Uuid& uuid)
        {
            if (!m_rayTracingEnabled)
            {
                return;
            }

            AZStd::unique_lock<AZStd::mutex> lock(m_mutex);

            size_t materialInfoIndex = m_proceduralGeometryLookup[uuid];
            m_proceduralGeometry[materialInfoIndex].m_typeHandle->m_instanceCount--;

            if (materialInfoIndex < m_proceduralGeometry.size() - 1)
            {
                m_proceduralGeometryLookup[m_proceduralGeometry.back().m_uuid] = m_proceduralGeometryLookup[uuid];
                m_proceduralGeometry[materialInfoIndex] = m_proceduralGeometry.back();
                for (auto& [deviceIndex, materialInfos] : m_proceduralGeometryMaterialInfos)
                {
                    materialInfos[materialInfoIndex] = materialInfos.back();
                }
            }

            m_proceduralGeometry.pop_back();

            for (auto& [deviceIndex, materialInfos] : m_proceduralGeometryMaterialInfos)
            {
                materialInfos.pop_back();
            }

            m_blasInstanceMap.erase(uuid);
            m_proceduralGeometryLookup.erase(uuid);

            m_revision++;
            m_proceduralGeometryInfoBufferNeedsUpdate = true;
            m_materialInfoBufferNeedsUpdate = true;
            m_indexListNeedsUpdate = true;
        }

        int RayTracingFeatureProcessor::GetProceduralGeometryCount(ProceduralGeometryTypeWeakHandle geometryTypeHandle) const
        {
            return geometryTypeHandle->m_instanceCount;
        }

        void RayTracingFeatureProcessor::AddMesh(const AZ::Uuid& uuid, const Mesh& rayTracingMesh, const SubMeshVector& subMeshes)
        {
            if (!m_rayTracingEnabled)
            {
                return;
            }

            // lock the mutex to protect the mesh and BLAS lists
            AZStd::unique_lock<AZStd::mutex> lock(m_mutex);

            // check to see if we already have this mesh
            MeshMap::iterator itMesh = m_meshes.find(uuid);
            if (itMesh != m_meshes.end())
            {
                AZ_Assert(false, "AddMesh called on an existing Mesh, call RemoveMesh first");
                return;
            }

            // add the mesh
            m_meshes.insert(AZStd::make_pair(uuid, rayTracingMesh));
            Mesh& mesh = m_meshes[uuid];

            // add the subMeshes to the end of the global subMesh vector
            // Note 1: the MeshInfo and MaterialInfo vectors are parallel with the subMesh vector
            // Note 2: the list of indices for the subMeshes in the global vector are stored in the parent Mesh
            IndexVector subMeshIndices;
            uint32_t subMeshGlobalIndex = aznumeric_cast<uint32_t>(m_subMeshes.size());
            for (uint32_t subMeshIndex = 0; subMeshIndex < subMeshes.size(); ++subMeshIndex, ++subMeshGlobalIndex)
            {
                SubMesh& subMesh = m_subMeshes.emplace_back(subMeshes[subMeshIndex]);
                subMesh.m_mesh = &mesh;
                subMesh.m_subMeshIndex = subMeshIndex;
                subMesh.m_globalIndex = subMeshGlobalIndex;

                // add to the list of global subMeshIndices, which will be stored in the Mesh
                subMeshIndices.push_back(subMeshGlobalIndex);

                // add MeshInfo and MaterialInfo entries
                for (auto& [deviceIndex, meshInfos] : m_meshInfos)
                {
                    meshInfos.emplace_back();
                }
                for (auto& [deviceIndex, materialInfos] : m_materialInfos)
                {
                    materialInfos.emplace_back();
                }
            }

            mesh.m_subMeshIndices = subMeshIndices;

            // search for an existing BLAS instance entry for this mesh using the assetId
            BlasInstanceMap::iterator itMeshBlasInstance = m_blasInstanceMap.find(mesh.m_assetId);
            if (itMeshBlasInstance == m_blasInstanceMap.end())
            {
                // make a new BLAS map entry for this mesh
                MeshBlasInstance meshBlasInstance;
                meshBlasInstance.m_count = 1;
                meshBlasInstance.m_subMeshes.reserve(mesh.m_subMeshIndices.size());
                meshBlasInstance.m_isSkinnedMesh = mesh.m_isSkinnedMesh;
                itMeshBlasInstance = m_blasInstanceMap.insert({ mesh.m_assetId, meshBlasInstance }).first;
                if (mesh.m_isSkinnedMesh)
                {
                    ++m_skinnedMeshCount;
                }
            }
            else
            {
                itMeshBlasInstance->second.m_count++;
            }

            // create the BLAS buffers for each sub-mesh, or re-use existing BLAS objects if they were already created.
            // Note: all sub-meshes must either create new BLAS objects or re-use existing ones, otherwise it's an error (it's the same model in both cases)
            // Note: the buffer is just reserved here, the BLAS is built in the RayTracingAccelerationStructurePass
            // Note: the build flags are set to be the same for each BLAS created for the mesh
            RHI::RayTracingAccelerationStructureBuildFlags buildFlags = CreateRayTracingAccelerationStructureBuildFlags(mesh.m_isSkinnedMesh);
            [[maybe_unused]] bool blasInstanceFound = false;
            for (uint32_t subMeshIndex = 0; subMeshIndex < mesh.m_subMeshIndices.size(); ++subMeshIndex)
            {
                SubMesh& subMesh = m_subMeshes[mesh.m_subMeshIndices[subMeshIndex]];

                RHI::RayTracingBlasDescriptor blasDescriptor;
                blasDescriptor.Build()
                    ->Geometry()
                        ->VertexFormat(subMesh.m_positionFormat)
                        ->VertexBuffer(subMesh.m_positionVertexBufferView)
                        ->IndexBuffer(subMesh.m_indexBufferView)
                        ->BuildFlags(buildFlags)
                ;

                // determine if we have an existing BLAS object for this subMesh
                if (itMeshBlasInstance->second.m_subMeshes.size() >= subMeshIndex + 1)
                {
                    // re-use existing BLAS
                    subMesh.m_blas = itMeshBlasInstance->second.m_subMeshes[subMeshIndex].m_blas;

                    // keep track of the fact that we re-used a BLAS
                    blasInstanceFound = true;
                }
                else
                {
                    AZ_Assert(blasInstanceFound == false, "Partial set of RayTracingBlas objects found for mesh");

                    // create the BLAS object and store it in the BLAS list
                    RHI::Ptr<RHI::RayTracingBlas> rayTracingBlas = aznew RHI::RayTracingBlas;
                    itMeshBlasInstance->second.m_subMeshes.push_back({ rayTracingBlas });

                    // create the buffers from the BLAS descriptor
                    rayTracingBlas->CreateBuffers(RHI::RHISystemInterface::Get()->GetRayTracingSupport(), &blasDescriptor, *m_bufferPools);

                    // store the BLAS in the mesh
                    subMesh.m_blas = rayTracingBlas;
                }
            }

            AZ::Transform noScaleTransform = mesh.m_transform;
            noScaleTransform.ExtractUniformScale();
            AZ::Matrix3x3 rotationMatrix = Matrix3x3::CreateFromTransform(noScaleTransform);
            rotationMatrix = rotationMatrix.GetInverseFull().GetTranspose();
            Matrix3x4 worldInvTranspose3x4 = Matrix3x4::CreateFromMatrix3x3(rotationMatrix);

            Matrix3x4 reflectionProbeModelToWorld3x4 = Matrix3x4::CreateFromTransform(mesh.m_reflectionProbe.m_modelToWorld);

            // store the mesh buffers and material textures in the resource lists
            for (uint32_t subMeshIndex : mesh.m_subMeshIndices)
            {
                SubMesh& subMesh = m_subMeshes[subMeshIndex];
                AZ_Assert(subMesh.m_indexShaderBufferView.get(), "RayTracing Mesh IndexBuffer cannot be null");
                AZ_Assert(subMesh.m_positionShaderBufferView.get(), "RayTracing Mesh PositionBuffer cannot be null");
                AZ_Assert(subMesh.m_normalShaderBufferView.get(), "RayTracing Mesh NormalBuffer cannot be null");

                for (auto& [deviceIndex, meshInfos] : m_meshInfos)
                {
                    MeshInfo& meshInfo = meshInfos[subMesh.m_globalIndex];

                    worldInvTranspose3x4.StoreToRowMajorFloat12(meshInfo.m_worldInvTranspose.data());
                    meshInfo.m_bufferFlags = subMesh.m_bufferFlags;

                    meshInfo.m_indexByteOffset = subMesh.m_indexBufferView.GetByteOffset();
                    meshInfo.m_positionByteOffset = subMesh.m_positionVertexBufferView.GetByteOffset();
                    meshInfo.m_normalByteOffset = subMesh.m_normalVertexBufferView.GetByteOffset();
                    meshInfo.m_tangentByteOffset =
                        subMesh.m_tangentShaderBufferView ? subMesh.m_tangentVertexBufferView.GetByteOffset() : 0;
                    meshInfo.m_bitangentByteOffset =
                        subMesh.m_bitangentShaderBufferView ? subMesh.m_bitangentVertexBufferView.GetByteOffset() : 0;
                    meshInfo.m_uvByteOffset = subMesh.m_uvShaderBufferView ? subMesh.m_uvVertexBufferView.GetByteOffset() : 0;

                    auto& materialInfos{ m_materialInfos[deviceIndex] };
                    MaterialInfo& materialInfo = materialInfos[subMesh.m_globalIndex];
                    ConvertMaterial(materialInfo, subMesh.m_material, deviceIndex);

                    auto& meshBufferIndices = m_meshBufferIndices[deviceIndex];

                    // add mesh buffers
                    meshInfo.m_bufferStartIndex = meshBufferIndices.AddEntry(
                    {
#if USE_BINDLESS_SRG
                        subMesh.m_indexShaderBufferView.get() ? subMesh.m_indexShaderBufferView->GetDeviceBufferView(deviceIndex)->GetBindlessReadIndex() : InvalidIndex,
                        subMesh.m_positionShaderBufferView.get() ? subMesh.m_positionShaderBufferView->GetDeviceBufferView(deviceIndex)->GetBindlessReadIndex() : InvalidIndex,
                        subMesh.m_normalShaderBufferView.get() ? subMesh.m_normalShaderBufferView->GetDeviceBufferView(deviceIndex)->GetBindlessReadIndex() : InvalidIndex,
                        subMesh.m_tangentShaderBufferView.get() ? subMesh.m_tangentShaderBufferView->GetDeviceBufferView(deviceIndex)->GetBindlessReadIndex() : InvalidIndex,
                        subMesh.m_bitangentShaderBufferView.get() ? subMesh.m_bitangentShaderBufferView->GetDeviceBufferView(deviceIndex)->GetBindlessReadIndex() : InvalidIndex,
                        subMesh.m_uvShaderBufferView.get() ? subMesh.m_uvShaderBufferView->GetDeviceBufferView(deviceIndex)->GetBindlessReadIndex() : InvalidIndex
#else
<<<<<<< HEAD
                    m_geometryView.AddResource(subMesh.m_indexShaderBufferView.get()),
                    m_geometryView.AddResource(subMesh.m_positionShaderBufferView.get()),
                    m_geometryView.AddResource(subMesh.m_normalShaderBufferView.get()),
                    m_geometryView.AddResource(subMesh.m_tangentShaderBufferView.get()),
                    m_geometryView.AddResource(subMesh.m_bitangentShaderBufferView.get()),
                    m_geometryView.AddResource(subMesh.m_uvShaderBufferView.get())
=======
                        m_meshBuffers.AddResource(subMesh.m_indexShaderBufferView.get()),
                        m_meshBuffers.AddResource(subMesh.m_positionShaderBufferView.get()),
                        m_meshBuffers.AddResource(subMesh.m_normalShaderBufferView.get()),
                        m_meshBuffers.AddResource(subMesh.m_tangentShaderBufferView.get()),
                        m_meshBuffers.AddResource(subMesh.m_bitangentShaderBufferView.get()),
                        m_meshBuffers.AddResource(subMesh.m_uvShaderBufferView.get())
>>>>>>> 1c020c6c
#endif
                    });

                    // add reflection probe data
                    if (mesh.m_reflectionProbe.m_reflectionProbeCubeMap.get())
                    {
                        materialInfo.m_reflectionProbeCubeMapIndex = mesh.m_reflectionProbe.m_reflectionProbeCubeMap->GetImageView()->GetDeviceImageView(deviceIndex)->GetBindlessReadIndex();
                        if (materialInfo.m_reflectionProbeCubeMapIndex != InvalidIndex)
                        {
                            reflectionProbeModelToWorld3x4.StoreToRowMajorFloat12(materialInfo.m_reflectionProbeData.m_modelToWorld.data());
                            reflectionProbeModelToWorld3x4.GetInverseFull().StoreToRowMajorFloat12(materialInfo.m_reflectionProbeData.m_modelToWorldInverse.data());
                            mesh.m_reflectionProbe.m_outerObbHalfLengths.StoreToFloat3(materialInfo.m_reflectionProbeData.m_outerObbHalfLengths.data());
                            mesh.m_reflectionProbe.m_innerObbHalfLengths.StoreToFloat3(materialInfo.m_reflectionProbeData.m_innerObbHalfLengths.data());
                            materialInfo.m_reflectionProbeData.m_useReflectionProbe = true;
                            materialInfo.m_reflectionProbeData.m_useParallaxCorrection = mesh.m_reflectionProbe.m_useParallaxCorrection;
                            materialInfo.m_reflectionProbeData.m_exposure = mesh.m_reflectionProbe.m_exposure;
                        }
                    }
                }
            }

            m_revision++;
            m_subMeshCount += aznumeric_cast<uint32_t>(subMeshes.size());

            m_meshInfoBufferNeedsUpdate = true;
            m_materialInfoBufferNeedsUpdate = true;
            m_indexListNeedsUpdate = true;
        }

        void RayTracingFeatureProcessor::RemoveMesh(const AZ::Uuid& uuid)
        {
            if (!m_rayTracingEnabled)
            {
                return;
            }

            // lock the mutex to protect the mesh and BLAS lists
            AZStd::unique_lock<AZStd::mutex> lock(m_mutex);

            MeshMap::iterator itMesh = m_meshes.find(uuid);
            if (itMesh != m_meshes.end())
            {
                Mesh& mesh = itMesh->second;

                // decrement the count from the BLAS instances, and check to see if we can remove them
                BlasInstanceMap::iterator itBlas = m_blasInstanceMap.find(mesh.m_assetId);
                if (itBlas != m_blasInstanceMap.end())
                {
                    itBlas->second.m_count--;
                    if (itBlas->second.m_count == 0)
                    {
                        if (itBlas->second.m_isSkinnedMesh)
                        {
                            --m_skinnedMeshCount;
                        }
                        m_blasInstanceMap.erase(itBlas);
                    }
                }

                // remove the SubMeshes
                for (auto& subMeshIndex : mesh.m_subMeshIndices)
                {
                    SubMesh& subMesh = m_subMeshes[subMeshIndex];
                    uint32_t globalIndex = subMesh.m_globalIndex;

                    for (auto& [deviceIndex, meshInfos] : m_meshInfos)
                    {
                        MeshInfo& meshInfo = meshInfos[globalIndex];
                        auto& meshBufferIndices = m_meshBufferIndices[deviceIndex];
                        meshBufferIndices.RemoveEntry(meshInfo.m_bufferStartIndex);
                    }
                    for (auto& [deviceIndex, materialTextureIndices] : m_materialTextureIndices)
                    {
                        MaterialInfo& materialInfo = m_materialInfos[deviceIndex][globalIndex];
                        materialTextureIndices.RemoveEntry(materialInfo.m_textureStartIndex);
                    }

#if !USE_BINDLESS_SRG
                    m_geometryView.RemoveResource(subMesh.m_indexShaderBufferView.get());
                    m_geometryView.RemoveResource(subMesh.m_positionShaderBufferView.get());
                    m_geometryView.RemoveResource(subMesh.m_normalShaderBufferView.get());
                    m_geometryView.RemoveResource(subMesh.m_tangentShaderBufferView.get());
                    m_geometryView.RemoveResource(subMesh.m_bitangentShaderBufferView.get());
                    m_geometryView.RemoveResource(subMesh.m_uvShaderBufferView.get());

                    m_materialTextures.RemoveResource(subMesh.m_baseColorImageView.get());
                    m_materialTextures.RemoveResource(subMesh.m_normalImageView.get());
                    m_materialTextures.RemoveResource(subMesh.m_metallicImageView.get());
                    m_materialTextures.RemoveResource(subMesh.m_roughnessImageView.get());
                    m_materialTextures.RemoveResource(subMesh.m_emissiveImageView.get());
#endif

                    if (globalIndex < m_subMeshes.size() - 1)
                    {
                        // the subMesh we're removing is in the middle of the global lists, remove by swapping the last element to its position in the list
                        m_subMeshes[globalIndex] = m_subMeshes.back();

                        for (auto& [deviceIndex, meshInfos] : m_meshInfos)
                        {
                            auto& materialInfos{ m_materialInfos[deviceIndex] };
                            meshInfos[globalIndex] = meshInfos.back();
                            materialInfos[globalIndex] = materialInfos.back();
                        }

                        // update the global index for the swapped subMesh
                        m_subMeshes[globalIndex].m_globalIndex = globalIndex;

                        // update the global index in the parent Mesh' subMesh list
                        Mesh* swappedSubMeshParent = m_subMeshes[globalIndex].m_mesh;
                        uint32_t swappedSubMeshIndex = m_subMeshes[globalIndex].m_subMeshIndex;
                        swappedSubMeshParent->m_subMeshIndices[swappedSubMeshIndex] = globalIndex;
                    }

                    m_subMeshes.pop_back();
                    for (auto& [deviceIndex, meshInfos] : m_meshInfos)
                    {
                        auto& materialInfos{ m_materialInfos[deviceIndex] };
                        meshInfos.pop_back();
                        materialInfos.pop_back();
                    }
                }

                // remove from the Mesh list
                m_subMeshCount -= aznumeric_cast<uint32_t>(mesh.m_subMeshIndices.size());
                m_meshes.erase(itMesh);
                m_revision++;

                // reset all data structures if all meshes were removed (i.e., empty scene)
                if (m_subMeshCount == 0)
                {
                    m_meshes.clear();
                    m_subMeshes.clear();

                    for (auto& [deviceIndex, meshInfos] : m_meshInfos)
                    {
                        meshInfos.clear();
                    }
                    for (auto& [deviceIndex, materialInfos] : m_materialInfos)
                    {
                        materialInfos.clear();
                    }

                    for (auto& [deviceIndex, meshBufferIndices] : m_meshBufferIndices)
                    {
                        meshBufferIndices.Reset();
                    }
                    for (auto& [deviceIndex, materialTextureIndices] : m_materialTextureIndices)
                    {
                        materialTextureIndices.Reset();
                    }

#if !USE_BINDLESS_SRG
                    m_geometryView.Reset();
                    m_materialTextures.Reset();
#endif
                }
            }

            m_meshInfoBufferNeedsUpdate = true;
            m_materialInfoBufferNeedsUpdate = true;
            m_indexListNeedsUpdate = true;
        }

        void RayTracingFeatureProcessor::SetMeshTransform(const AZ::Uuid& uuid, const AZ::Transform transform, const AZ::Vector3 nonUniformScale)
        {
            if (!m_rayTracingEnabled)
            {
                return;
            }

            AZStd::unique_lock<AZStd::mutex> lock(m_mutex);

            MeshMap::iterator itMesh = m_meshes.find(uuid);
            if (itMesh != m_meshes.end())
            {
                Mesh& mesh = itMesh->second;
                mesh.m_transform = transform;
                mesh.m_nonUniformScale = nonUniformScale;
                m_revision++;

                // create a world inverse transpose 3x4 matrix
                AZ::Transform noScaleTransform = mesh.m_transform;
                noScaleTransform.ExtractUniformScale();
                AZ::Matrix3x3 rotationMatrix = Matrix3x3::CreateFromTransform(noScaleTransform);
                rotationMatrix = rotationMatrix.GetInverseFull().GetTranspose();
                Matrix3x4 worldInvTranspose3x4 = Matrix3x4::CreateFromMatrix3x3(rotationMatrix);

                // update all MeshInfos for this Mesh with the new transform
                for (const auto& subMeshIndex : mesh.m_subMeshIndices)
                {
                    for (auto& [deviceIndex, meshInfos] : m_meshInfos)
                    {
                        MeshInfo& meshInfo = meshInfos[subMeshIndex];
                        worldInvTranspose3x4.StoreToRowMajorFloat12(meshInfo.m_worldInvTranspose.data());
                    }
                }

                m_meshInfoBufferNeedsUpdate = true;
            }
        }

        void RayTracingFeatureProcessor::SetMeshReflectionProbe(const AZ::Uuid& uuid, const Mesh::ReflectionProbe& reflectionProbe)
        {
            if (!m_rayTracingEnabled)
            {
                return;
            }

            AZStd::unique_lock<AZStd::mutex> lock(m_mutex);

            MeshMap::iterator itMesh = m_meshes.find(uuid);
            if (itMesh != m_meshes.end())
            {
                Mesh& mesh = itMesh->second;

                // update the Mesh reflection probe data
                mesh.m_reflectionProbe = reflectionProbe;

                // update all of the subMeshes
                const Data::Instance<RPI::Image>& reflectionProbeCubeMap = reflectionProbe.m_reflectionProbeCubeMap;
                Matrix3x4 reflectionProbeModelToWorld3x4 = Matrix3x4::CreateFromTransform(mesh.m_reflectionProbe.m_modelToWorld);

                for (auto& subMeshIndex : mesh.m_subMeshIndices)
                {
                    SubMesh& subMesh = m_subMeshes[subMeshIndex];
                    uint32_t globalIndex = subMesh.m_globalIndex;

                    for (auto& [deviceIndex, materialInfos] : m_materialInfos)
                    {
                        MaterialInfo& materialInfo = materialInfos[globalIndex];

                        materialInfo.m_reflectionProbeCubeMapIndex = reflectionProbeCubeMap.get()
                            ? reflectionProbeCubeMap->GetImageView()->GetDeviceImageView(deviceIndex)->GetBindlessReadIndex()
                            : InvalidIndex;
                        if (materialInfo.m_reflectionProbeCubeMapIndex != InvalidIndex)
                        {
                            reflectionProbeModelToWorld3x4.StoreToRowMajorFloat12(materialInfo.m_reflectionProbeData.m_modelToWorld.data());
                            reflectionProbeModelToWorld3x4.GetInverseFull().StoreToRowMajorFloat12(materialInfo.m_reflectionProbeData.m_modelToWorldInverse.data());
                            mesh.m_reflectionProbe.m_outerObbHalfLengths.StoreToFloat3(materialInfo.m_reflectionProbeData.m_outerObbHalfLengths.data());
                            mesh.m_reflectionProbe.m_innerObbHalfLengths.StoreToFloat3(materialInfo.m_reflectionProbeData.m_innerObbHalfLengths.data());
                            materialInfo.m_reflectionProbeData.m_useReflectionProbe = true;
                            materialInfo.m_reflectionProbeData.m_useParallaxCorrection = mesh.m_reflectionProbe.m_useParallaxCorrection;
                            materialInfo.m_reflectionProbeData.m_exposure = mesh.m_reflectionProbe.m_exposure;
                        }
                        else
                        {
                            materialInfo.m_reflectionProbeData.m_useReflectionProbe = false;
                        }
                    }
                }

                m_materialInfoBufferNeedsUpdate = true;
            }
        }

        void RayTracingFeatureProcessor::SetMeshMaterials(const AZ::Uuid& uuid, const SubMeshMaterialVector& subMeshMaterials)
        {
            if (!m_rayTracingEnabled)
            {
                return;
            }

            AZStd::unique_lock<AZStd::mutex> lock(m_mutex);

            MeshMap::iterator itMesh = m_meshes.find(uuid);
            if (itMesh != m_meshes.end())
            {
                Mesh& mesh = itMesh->second;

                AZ_Assert(
                    subMeshMaterials.size() == mesh.m_subMeshIndices.size(),
                    "The size of subMeshes in SetMeshMaterial must be the same as in AddMesh");

                for (auto& subMeshIndex : mesh.m_subMeshIndices)
                {
                    const SubMesh& subMesh = m_subMeshes[subMeshIndex];
                    for (auto& [deviceIndex, materialInfos] : m_materialInfos)
                    {
                        ConvertMaterial(materialInfos[subMesh.m_globalIndex], subMeshMaterials[subMesh.m_subMeshIndex], deviceIndex);
                    }
                }

                m_materialInfoBufferNeedsUpdate = true;
                m_indexListNeedsUpdate = true;
            }
        }

        void RayTracingFeatureProcessor::UpdateRayTracingSrgs()
        {
            AZ_PROFILE_SCOPE(AzRender, "RayTracingFeatureProcessor::UpdateRayTracingSrgs");

            if (!m_tlas->GetTlasBuffer())
            {
                return;
            }

            if (m_rayTracingSceneSrg->IsQueuedForCompile() || m_rayTracingMaterialSrg->IsQueuedForCompile())
            {
                //[GFX TODO][ATOM-14792] AtomSampleViewer: Reset scene and feature processors before switching to sample
                return;
            }

            // lock the mutex to protect the mesh and BLAS lists
            AZStd::unique_lock<AZStd::mutex> lock(m_mutex);

            if (HasMeshGeometry())
            {
                UpdateMeshInfoBuffer();
            }
            if (HasProceduralGeometry())
            {
                UpdateProceduralGeometryInfoBuffer();
            }
            if (HasGeometry())
            {
                UpdateMaterialInfoBuffer();
                UpdateIndexLists();
            }

            UpdateRayTracingSceneSrg();
            UpdateRayTracingMaterialSrg();
        }

        void RayTracingFeatureProcessor::UpdateMeshInfoBuffer()
        {
            if (m_meshInfoBufferNeedsUpdate)
            {
                AZStd::unordered_map<int, const void*> rawMeshInfos;

                for (auto& [deviceIndex, meshInfos] : m_meshInfos)
                {
                    rawMeshInfos[deviceIndex] = meshInfos.data();
                }

                size_t meshInfoByteCount = m_meshInfos.begin()->second.size() * sizeof(MeshInfo);
                m_meshInfoGpuBuffer.AdvanceCurrentBufferAndUpdateData(rawMeshInfos, meshInfoByteCount);
                m_meshInfoBufferNeedsUpdate = false;
            }
        }

        void RayTracingFeatureProcessor::UpdateProceduralGeometryInfoBuffer()
        {
            if (!m_proceduralGeometryInfoBufferNeedsUpdate)
            {
                return;
            }

            AZStd::unordered_map<int, AZStd::vector<uint32_t>> proceduralGeometryInfos;

            for (const auto& proceduralGeometry : m_proceduralGeometry)
            {
                for (auto& [deviceIndex, bindlessBufferIndex] : proceduralGeometry.m_typeHandle->m_bindlessBufferIndices)
                {
                    auto& proceduralGeometryInfo = proceduralGeometryInfos[deviceIndex];

                    if (proceduralGeometryInfo.empty())
                    {
                        proceduralGeometryInfo.reserve(m_proceduralGeometry.size() * 2);
                    }

                    proceduralGeometryInfo.push_back(bindlessBufferIndex);
                    proceduralGeometryInfo.push_back(proceduralGeometry.m_localInstanceIndex);
                }
            }

            AZStd::unordered_map<int, const void*> rawProceduralGeometryInfos;

            for (auto& [deviceIndex, proceduralGeometryInfo] : proceduralGeometryInfos)
            {
                rawProceduralGeometryInfos[deviceIndex] = proceduralGeometryInfo.data();
            }

            m_proceduralGeometryInfoGpuBuffer.AdvanceCurrentBufferAndUpdateData(
                rawProceduralGeometryInfos, m_proceduralGeometry.size() * 2 * sizeof(uint32_t));
            m_proceduralGeometryInfoBufferNeedsUpdate = false;
        }

        void RayTracingFeatureProcessor::UpdateMaterialInfoBuffer()
        {
            if (m_materialInfoBufferNeedsUpdate)
            {
                m_materialInfoGpuBuffer.AdvanceCurrentElement();
                m_materialInfoGpuBuffer.CreateOrResizeCurrentBufferWithElementCount<MaterialInfo>(
                    m_subMeshCount + m_proceduralGeometryMaterialInfos.begin()->second.size());
                m_materialInfoGpuBuffer.UpdateCurrentBufferData(m_materialInfos);
                m_materialInfoGpuBuffer.UpdateCurrentBufferData(m_proceduralGeometryMaterialInfos, m_subMeshCount);
                m_materialInfoBufferNeedsUpdate = false;
            }
        }

        void RayTracingFeatureProcessor::UpdateIndexLists()
        {
            if (m_indexListNeedsUpdate)
            {
#if !USE_BINDLESS_SRG
                // resolve to the true indices using the indirection list
                // Note: this is done on the CPU to avoid double-indirection in the shader
                IndexVector resolvedMeshBufferIndices(m_meshBufferIndices.GetIndexList().size());
                uint32_t resolvedMeshBufferIndex = 0;
                for (auto& meshBufferIndex : m_meshBufferIndices.GetIndexList())
                {
                    if (!m_meshBufferIndices.IsValidIndex(meshBufferIndex))
                    {
                        resolvedMeshBufferIndices[resolvedMeshBufferIndex++] = InvalidIndex;
                    }
                    else
                    {
                        resolvedMeshBufferIndices[resolvedMeshBufferIndex++] = m_geometryView.GetIndirectionList()[meshBufferIndex];
                    }
                }

                m_meshBufferIndicesGpuBuffer.AdvanceCurrentBufferAndUpdateData(resolvedMeshBufferIndices);
#else
                AZStd::unordered_map<int, const void*> rawMeshData;

                for (auto& [deviceIndex, meshBufferIndices] : m_meshBufferIndices)
                {
                    rawMeshData[deviceIndex] = meshBufferIndices.GetIndexList().data();
                }

                size_t newMeshBufferIndicesByteCount = m_meshBufferIndices.begin()->second.GetIndexList().size() * sizeof(uint32_t);
                m_meshBufferIndicesGpuBuffer.AdvanceCurrentBufferAndUpdateData(rawMeshData, newMeshBufferIndicesByteCount);
#endif

#if !USE_BINDLESS_SRG
                // resolve to the true indices using the indirection list
                // Note: this is done on the CPU to avoid double-indirection in the shader
                IndexVector resolvedMaterialTextureIndices(m_materialTextureIndices.GetIndexList().size());
                uint32_t resolvedMaterialTextureIndex = 0;
                for (auto& materialTextureIndex : m_materialTextureIndices.GetIndexList())
                {
                    if (!m_materialTextureIndices.IsValidIndex(materialTextureIndex))
                    {
                        resolvedMaterialTextureIndices[resolvedMaterialTextureIndex++] = InvalidIndex;
                    }
                    else
                    {
                        resolvedMaterialTextureIndices[resolvedMaterialTextureIndex++] = m_materialTextures.GetIndirectionList()[materialTextureIndex];
                    }
                }

                m_materialTextureIndicesGpuBuffer.AdvanceCurrentBufferAndUpdateData(resolvedMaterialTextureIndices);
#else
                AZStd::unordered_map<int, const void*> rawMaterialData;

                for (auto& [deviceIndex, materialTextureIndices] : m_materialTextureIndices)
                {
                    rawMaterialData[deviceIndex] = materialTextureIndices.GetIndexList().data();
                }

                size_t newMaterialTextureIndicesByteCount = m_materialTextureIndices.begin()->second.GetIndexList().size() * sizeof(uint32_t);
                m_materialTextureIndicesGpuBuffer.AdvanceCurrentBufferAndUpdateData(rawMaterialData, newMaterialTextureIndicesByteCount);
#endif

                m_indexListNeedsUpdate = false;
            }
        }

        void RayTracingFeatureProcessor::UpdateRayTracingSceneSrg()
        {
            const RHI::ShaderResourceGroupLayout* srgLayout = m_rayTracingSceneSrg->GetLayout();
            RHI::ShaderInputImageIndex imageIndex;
            RHI::ShaderInputBufferIndex bufferIndex;
            RHI::ShaderInputConstantIndex constantIndex;

            // TLAS
            uint32_t tlasBufferByteCount = aznumeric_cast<uint32_t>(m_tlas->GetTlasBuffer()->GetDescriptor().m_byteCount);
            RHI::BufferViewDescriptor bufferViewDescriptor = RHI::BufferViewDescriptor::CreateRayTracingTLAS(tlasBufferByteCount);

            bufferIndex = srgLayout->FindShaderInputBufferIndex(AZ::Name("m_scene"));
            m_rayTracingSceneSrg->SetBufferView(bufferIndex, m_tlas->GetTlasBuffer()->BuildBufferView(bufferViewDescriptor).get());

            // directional lights
            const auto directionalLightFP = GetParentScene()->GetFeatureProcessor<DirectionalLightFeatureProcessor>();
            bufferIndex = srgLayout->FindShaderInputBufferIndex(AZ::Name("m_directionalLights"));
            m_rayTracingSceneSrg->SetBufferView(
                bufferIndex,
                directionalLightFP->GetLightBuffer()->GetBufferView());

            constantIndex = srgLayout->FindShaderInputConstantIndex(AZ::Name("m_directionalLightCount"));
            m_rayTracingSceneSrg->SetConstant(constantIndex, directionalLightFP->GetLightCount());

            // simple point lights
            const auto simplePointLightFP = GetParentScene()->GetFeatureProcessor<SimplePointLightFeatureProcessor>();
            bufferIndex = srgLayout->FindShaderInputBufferIndex(AZ::Name("m_simplePointLights"));
            m_rayTracingSceneSrg->SetBufferView(
                bufferIndex,
                simplePointLightFP->GetLightBuffer()->GetBufferView());

            constantIndex = srgLayout->FindShaderInputConstantIndex(AZ::Name("m_simplePointLightCount"));
            m_rayTracingSceneSrg->SetConstant(constantIndex, simplePointLightFP->GetLightCount());

            // simple spot lights
            const auto simpleSpotLightFP = GetParentScene()->GetFeatureProcessor<SimpleSpotLightFeatureProcessor>();
            bufferIndex = srgLayout->FindShaderInputBufferIndex(AZ::Name("m_simpleSpotLights"));
            m_rayTracingSceneSrg->SetBufferView(
                bufferIndex,
                simpleSpotLightFP->GetLightBuffer()->GetBufferView());

            constantIndex = srgLayout->FindShaderInputConstantIndex(AZ::Name("m_simpleSpotLightCount"));
            m_rayTracingSceneSrg->SetConstant(constantIndex, simpleSpotLightFP->GetLightCount());

            // point lights (sphere)
            const auto pointLightFP = GetParentScene()->GetFeatureProcessor<PointLightFeatureProcessor>();
            bufferIndex = srgLayout->FindShaderInputBufferIndex(AZ::Name("m_pointLights"));
            m_rayTracingSceneSrg->SetBufferView(
                bufferIndex,
                pointLightFP->GetLightBuffer()->GetBufferView());

            constantIndex = srgLayout->FindShaderInputConstantIndex(AZ::Name("m_pointLightCount"));
            m_rayTracingSceneSrg->SetConstant(constantIndex, pointLightFP->GetLightCount());

            // disk lights
            const auto diskLightFP = GetParentScene()->GetFeatureProcessor<DiskLightFeatureProcessor>();
            bufferIndex = srgLayout->FindShaderInputBufferIndex(AZ::Name("m_diskLights"));
            m_rayTracingSceneSrg->SetBufferView(
                bufferIndex,
                diskLightFP->GetLightBuffer()->GetBufferView());

            constantIndex = srgLayout->FindShaderInputConstantIndex(AZ::Name("m_diskLightCount"));
            m_rayTracingSceneSrg->SetConstant(constantIndex, diskLightFP->GetLightCount());

            // capsule lights
            const auto capsuleLightFP = GetParentScene()->GetFeatureProcessor<CapsuleLightFeatureProcessor>();
            bufferIndex = srgLayout->FindShaderInputBufferIndex(AZ::Name("m_capsuleLights"));
            m_rayTracingSceneSrg->SetBufferView(
                bufferIndex,
                capsuleLightFP->GetLightBuffer()->GetBufferView());

            constantIndex = srgLayout->FindShaderInputConstantIndex(AZ::Name("m_capsuleLightCount"));
            m_rayTracingSceneSrg->SetConstant(constantIndex, capsuleLightFP->GetLightCount());

            // quad lights
            const auto quadLightFP = GetParentScene()->GetFeatureProcessor<QuadLightFeatureProcessor>();
            bufferIndex = srgLayout->FindShaderInputBufferIndex(AZ::Name("m_quadLights"));
            m_rayTracingSceneSrg->SetBufferView(
                bufferIndex,
                quadLightFP->GetLightBuffer()->GetBufferView());

            constantIndex = srgLayout->FindShaderInputConstantIndex(AZ::Name("m_quadLightCount"));
            m_rayTracingSceneSrg->SetConstant(constantIndex, quadLightFP->GetLightCount());

            // diffuse environment map for sky hits
            ImageBasedLightFeatureProcessor* imageBasedLightFeatureProcessor = GetParentScene()->GetFeatureProcessor<ImageBasedLightFeatureProcessor>();
            if (imageBasedLightFeatureProcessor)
            {
                imageIndex = srgLayout->FindShaderInputImageIndex(AZ::Name("m_diffuseEnvMap"));
                m_rayTracingSceneSrg->SetImage(imageIndex, imageBasedLightFeatureProcessor->GetDiffuseImage());

                constantIndex = srgLayout->FindShaderInputConstantIndex(AZ::Name("m_iblOrientation"));
                m_rayTracingSceneSrg->SetConstant(constantIndex, imageBasedLightFeatureProcessor->GetOrientation());

                constantIndex = srgLayout->FindShaderInputConstantIndex(AZ::Name("m_iblExposure"));
                m_rayTracingSceneSrg->SetConstant(constantIndex, imageBasedLightFeatureProcessor->GetExposure());
            }

            if (m_meshInfoGpuBuffer.IsCurrentBufferValid())
            {
                bufferIndex = srgLayout->FindShaderInputBufferIndex(AZ::Name("m_meshInfo"));
                m_rayTracingSceneSrg->SetBufferView(bufferIndex, m_meshInfoGpuBuffer.GetCurrentBufferView());
            }

            constantIndex = srgLayout->FindShaderInputConstantIndex(AZ::Name("m_meshInfoCount"));
            m_rayTracingSceneSrg->SetConstant(constantIndex, m_subMeshCount);

            bufferIndex = srgLayout->FindShaderInputBufferIndex(AZ::Name("m_meshBufferIndices"));
            m_rayTracingSceneSrg->SetBufferView(bufferIndex, m_meshBufferIndicesGpuBuffer.GetCurrentBufferView());

            if (m_proceduralGeometryInfoGpuBuffer.IsCurrentBufferValid())
            {
                bufferIndex = srgLayout->FindShaderInputBufferIndex(AZ::Name("m_proceduralGeometryInfo"));
                m_rayTracingSceneSrg->SetBufferView(bufferIndex, m_proceduralGeometryInfoGpuBuffer.GetCurrentBufferView());
            }

#if !USE_BINDLESS_SRG
            RHI::ShaderInputBufferUnboundedArrayIndex bufferUnboundedArrayIndex = srgLayout->FindShaderInputBufferUnboundedArrayIndex(AZ::Name("m_geometryView"));
            m_rayTracingSceneSrg->SetBufferViewUnboundedArray(bufferUnboundedArrayIndex, m_geometryView.GetResourceList());
#endif
            m_rayTracingSceneSrg->Compile();
        }

        void RayTracingFeatureProcessor::UpdateRayTracingMaterialSrg()
        {
            const RHI::ShaderResourceGroupLayout* srgLayout = m_rayTracingMaterialSrg->GetLayout();
            RHI::ShaderInputBufferIndex bufferIndex;

            bufferIndex = srgLayout->FindShaderInputBufferIndex(AZ::Name("m_materialInfo"));
            m_rayTracingMaterialSrg->SetBufferView(bufferIndex, m_materialInfoGpuBuffer.GetCurrentBufferView());

            bufferIndex = srgLayout->FindShaderInputBufferIndex(AZ::Name("m_materialTextureIndices"));
            m_rayTracingMaterialSrg->SetBufferView(bufferIndex, m_materialTextureIndicesGpuBuffer.GetCurrentBufferView());

#if !USE_BINDLESS_SRG
            RHI::ShaderInputImageUnboundedArrayIndex textureUnboundedArrayIndex = srgLayout->FindShaderInputImageUnboundedArrayIndex(AZ::Name("m_materialTextures"));
            m_rayTracingMaterialSrg->SetImageViewUnboundedArray(textureUnboundedArrayIndex, m_materialTextures.GetResourceList());
#endif
            m_rayTracingMaterialSrg->Compile();
        }

        void RayTracingFeatureProcessor::OnRenderPipelineChanged([[maybe_unused]] RPI::RenderPipeline* renderPipeline, RPI::SceneNotification::RenderPipelineChangeType changeType)
        {
            if (!m_rayTracingEnabled)
            {
                return;
            }

            // only enable the RayTracingAccelerationStructurePass on the first pipeline in this scene, this will avoid multiple updates to the same AS
            bool enabled = true;
            if (changeType == RPI::SceneNotification::RenderPipelineChangeType::Added
                || changeType == RPI::SceneNotification::RenderPipelineChangeType::Removed)
            {
                AZ::RPI::PassFilter passFilter = AZ::RPI::PassFilter::CreateWithPassName(AZ::Name("RayTracingAccelerationStructurePass"), GetParentScene());
                AZ::RPI::PassSystemInterface::Get()->ForEachPass(passFilter, [&enabled](AZ::RPI::Pass* pass) -> AZ::RPI::PassFilterExecutionFlow
                    {
                        pass->SetEnabled(enabled);
                        enabled = false;

                        return AZ::RPI::PassFilterExecutionFlow::ContinueVisitingPasses;
                    });
            }
        }

        AZ::RHI::RayTracingAccelerationStructureBuildFlags RayTracingFeatureProcessor::CreateRayTracingAccelerationStructureBuildFlags(bool isSkinnedMesh)
        {
            AZ::RHI::RayTracingAccelerationStructureBuildFlags buildFlags;
            if (isSkinnedMesh)
            {
                buildFlags = AZ::RHI::RayTracingAccelerationStructureBuildFlags::ENABLE_UPDATE | AZ::RHI::RayTracingAccelerationStructureBuildFlags::FAST_BUILD;
            }
            else
            {
                buildFlags = AZ::RHI::RayTracingAccelerationStructureBuildFlags::FAST_TRACE;
            }

            return buildFlags;
        }

        void RayTracingFeatureProcessor::ConvertMaterial(MaterialInfo& materialInfo, const SubMeshMaterial& subMeshMaterial, int deviceIndex)
        {
            subMeshMaterial.m_baseColor.StoreToFloat4(materialInfo.m_baseColor.data());
            subMeshMaterial.m_emissiveColor.StoreToFloat4(materialInfo.m_emissiveColor.data());
            subMeshMaterial.m_irradianceColor.StoreToFloat4(materialInfo.m_irradianceColor.data());
            materialInfo.m_metallicFactor = subMeshMaterial.m_metallicFactor;
            materialInfo.m_roughnessFactor = subMeshMaterial.m_roughnessFactor;
            materialInfo.m_textureFlags = subMeshMaterial.m_textureFlags;

            if (materialInfo.m_textureStartIndex != InvalidIndex)
            {
                m_materialTextureIndices[deviceIndex].RemoveEntry(materialInfo.m_textureStartIndex);
#if !USE_BINDLESS_SRG
                m_materialTextures.RemoveResource(subMeshMaterial.m_baseColorImageView.get());
                m_materialTextures.RemoveResource(subMeshMaterial.m_normalImageView.get());
                m_materialTextures.RemoveResource(subMeshMaterial.m_metallicImageView.get());
                m_materialTextures.RemoveResource(subMeshMaterial.m_roughnessImageView.get());
                m_materialTextures.RemoveResource(subMeshMaterial.m_emissiveImageView.get());
#endif
            }

            materialInfo.m_textureStartIndex = m_materialTextureIndices[deviceIndex].AddEntry({
#if USE_BINDLESS_SRG
                subMeshMaterial.m_baseColorImageView.get() ? subMeshMaterial.m_baseColorImageView->GetDeviceImageView(deviceIndex)->GetBindlessReadIndex() : InvalidIndex,
                subMeshMaterial.m_normalImageView.get() ? subMeshMaterial.m_normalImageView->GetDeviceImageView(deviceIndex)->GetBindlessReadIndex() : InvalidIndex,
                subMeshMaterial.m_metallicImageView.get() ? subMeshMaterial.m_metallicImageView->GetDeviceImageView(deviceIndex)->GetBindlessReadIndex() : InvalidIndex,
                subMeshMaterial.m_roughnessImageView.get() ? subMeshMaterial.m_roughnessImageView->GetDeviceImageView(deviceIndex)->GetBindlessReadIndex() : InvalidIndex,
                subMeshMaterial.m_emissiveImageView.get() ? subMeshMaterial.m_emissiveImageView->GetDeviceImageView(deviceIndex)->GetBindlessReadIndex() : InvalidIndex
#else
                m_materialTextures.AddResource(subMeshMaterial.m_baseColorImageView.get()),
                m_materialTextures.AddResource(subMeshMaterial.m_normalImageView.get()),
                m_materialTextures.AddResource(subMeshMaterial.m_metallicImageView.get()),
                m_materialTextures.AddResource(subMeshMaterial.m_roughnessImageView.get()),
                m_materialTextures.AddResource(subMeshMaterial.m_emissiveImageView.get())
#endif
            });
        }
    }
}<|MERGE_RESOLUTION|>--- conflicted
+++ resolved
@@ -424,7 +424,27 @@
 
                 for (auto& [deviceIndex, meshInfos] : m_meshInfos)
                 {
+					// AKM_MARKER No idea WTF is going on here...
+// <<<<<<< HEAD
+// #if USE_BINDLESS_SRG
+//                     subMesh.m_indexShaderBufferView.get() ? subMesh.m_indexShaderBufferView->GetBindlessReadIndex() : InvalidIndex,
+//                     subMesh.m_positionShaderBufferView.get() ? subMesh.m_positionShaderBufferView->GetBindlessReadIndex() : InvalidIndex,
+//                     subMesh.m_normalShaderBufferView.get() ? subMesh.m_normalShaderBufferView->GetBindlessReadIndex() : InvalidIndex,
+//                     subMesh.m_tangentShaderBufferView.get() ? subMesh.m_tangentShaderBufferView->GetBindlessReadIndex() : InvalidIndex,
+//                     subMesh.m_bitangentShaderBufferView.get() ? subMesh.m_bitangentShaderBufferView->GetBindlessReadIndex() : InvalidIndex,
+//                     subMesh.m_uvShaderBufferView.get() ? subMesh.m_uvShaderBufferView->GetBindlessReadIndex() : InvalidIndex
+// #else
+//                     m_geometryView.AddResource(subMesh.m_indexShaderBufferView.get()),
+//                     m_geometryView.AddResource(subMesh.m_positionShaderBufferView.get()),
+//                     m_geometryView.AddResource(subMesh.m_normalShaderBufferView.get()),
+//                     m_geometryView.AddResource(subMesh.m_tangentShaderBufferView.get()),
+//                     m_geometryView.AddResource(subMesh.m_bitangentShaderBufferView.get()),
+//                     m_geometryView.AddResource(subMesh.m_uvShaderBufferView.get())
+// #endif
+//                 });
+// =======
                     MeshInfo& meshInfo = meshInfos[subMesh.m_globalIndex];
+//>>>>>>> development
 
                     worldInvTranspose3x4.StoreToRowMajorFloat12(meshInfo.m_worldInvTranspose.data());
                     meshInfo.m_bufferFlags = subMesh.m_bufferFlags;
@@ -455,21 +475,12 @@
                         subMesh.m_bitangentShaderBufferView.get() ? subMesh.m_bitangentShaderBufferView->GetDeviceBufferView(deviceIndex)->GetBindlessReadIndex() : InvalidIndex,
                         subMesh.m_uvShaderBufferView.get() ? subMesh.m_uvShaderBufferView->GetDeviceBufferView(deviceIndex)->GetBindlessReadIndex() : InvalidIndex
 #else
-<<<<<<< HEAD
-                    m_geometryView.AddResource(subMesh.m_indexShaderBufferView.get()),
-                    m_geometryView.AddResource(subMesh.m_positionShaderBufferView.get()),
-                    m_geometryView.AddResource(subMesh.m_normalShaderBufferView.get()),
-                    m_geometryView.AddResource(subMesh.m_tangentShaderBufferView.get()),
-                    m_geometryView.AddResource(subMesh.m_bitangentShaderBufferView.get()),
-                    m_geometryView.AddResource(subMesh.m_uvShaderBufferView.get())
-=======
-                        m_meshBuffers.AddResource(subMesh.m_indexShaderBufferView.get()),
-                        m_meshBuffers.AddResource(subMesh.m_positionShaderBufferView.get()),
-                        m_meshBuffers.AddResource(subMesh.m_normalShaderBufferView.get()),
-                        m_meshBuffers.AddResource(subMesh.m_tangentShaderBufferView.get()),
-                        m_meshBuffers.AddResource(subMesh.m_bitangentShaderBufferView.get()),
-                        m_meshBuffers.AddResource(subMesh.m_uvShaderBufferView.get())
->>>>>>> 1c020c6c
+                        m_geometryView.AddResource(subMesh.m_indexShaderBufferView.get()),
+                        m_geometryView.AddResource(subMesh.m_positionShaderBufferView.get()),
+                        m_geometryView.AddResource(subMesh.m_normalShaderBufferView.get()),
+                        m_geometryView.AddResource(subMesh.m_tangentShaderBufferView.get()),
+                        m_geometryView.AddResource(subMesh.m_bitangentShaderBufferView.get()),
+                        m_geometryView.AddResource(subMesh.m_uvShaderBufferView.get())
 #endif
                     });
 
