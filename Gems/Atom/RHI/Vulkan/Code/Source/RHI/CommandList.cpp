/*
 * Copyright (c) Contributors to the Open 3D Engine Project.
 * For complete copyright and license terms please see the LICENSE at the root of this distribution.
 *
 * SPDX-License-Identifier: Apache-2.0 OR MIT
 *
 */
#include <Atom/RHI.Reflect/IndirectBufferLayout.h>
#include <Atom/RHI/DeviceDispatchRaysItem.h>
#include <Atom/RHI/DeviceIndirectBufferSignature.h>
#include <AzCore/std/containers/fixed_vector.h>
#include <AzCore/std/containers/vector.h>
#include <AzCore/std/parallel/lock.h>
#include <RHI/Buffer.h>
#include <RHI/BufferView.h>
#include <RHI/CommandList.h>
#include <RHI/CommandPool.h>
#include <RHI/Conversion.h>
#include <RHI/DescriptorSet.h>
#include <RHI/Device.h>
#include <RHI/Fence.h>
#include <RHI/Framebuffer.h>
#include <RHI/GraphicsPipeline.h>
#include <RHI/MergedShaderResourceGroup.h>
#include <RHI/MergedShaderResourceGroupPool.h>
#include <RHI/PipelineLayout.h>
#include <RHI/PipelineLibrary.h>
#include <RHI/PipelineState.h>
#include <RHI/Query.h>
#include <RHI/QueryPool.h>
#include <RHI/RayTracingAccelerationStructure.h>
#include <RHI/RayTracingBlas.h>
#include <RHI/RayTracingPipelineState.h>
#include <RHI/RayTracingShaderTable.h>
#include <RHI/RayTracingTlas.h>
#include <RHI/RenderPass.h>
#include <RHI/ShaderResourceGroup.h>
#include <RHI/SwapChain.h>

namespace AZ
{
    namespace Vulkan
    {
        static const RHI::Interval InvalidInterval = RHI::Interval(std::numeric_limits<uint32_t>::max(), 0);

        RHI::Ptr<CommandList> CommandList::Create()
        {
            return aznew CommandList();
        }

        RHI::ResultCode CommandList::Init(const Descriptor& descriptor)
        {
            m_descriptor = descriptor;
            AZ_Assert(descriptor.m_device, "Device is null.");
            Device& device = *descriptor.m_device;
            DeviceObject::Init(device);

            const RHI::ResultCode result = BuildNativeCommandBuffer();
            Reset();
            const auto& physicalDevice = static_cast<const PhysicalDevice&>(device.GetPhysicalDevice());
            m_supportsPredication = physicalDevice.IsFeatureSupported(DeviceFeature::Predication);
            m_supportsDrawIndirectCount = physicalDevice.IsFeatureSupported(DeviceFeature::DrawIndirectCount);
            return result;
        }

        void CommandList::Reset()
        {
            // We don't reset the VkCommandBuffer because we reset the complete Command pool
            m_state = State();
            m_isUpdating = false;
        }

        VkCommandBuffer CommandList::GetNativeCommandBuffer() const
        {
            return m_nativeCommandBuffer;
        }

        void CommandList::SetViewports(const RHI::Viewport* rhiViewports, uint32_t count) 
        {
            m_state.m_viewportState.Set(AZStd::span<const RHI::Viewport>(rhiViewports, count));
        }

        void CommandList::SetScissors(const RHI::Scissor* rhiScissors, uint32_t count) 
        {
            m_state.m_scissorState.Set(AZStd::span<const RHI::Scissor>(rhiScissors, count));
        }

        void CommandList::SetShaderResourceGroupForDraw(const RHI::DeviceShaderResourceGroup& shaderResourceGroup)
        {
            SetShaderResourceGroup(shaderResourceGroup, RHI::PipelineStateType::Draw);
        }

        void CommandList::SetShaderResourceGroupForDispatch(const RHI::DeviceShaderResourceGroup& shaderResourceGroup) 
        {
            SetShaderResourceGroup(shaderResourceGroup, RHI::PipelineStateType::Dispatch);
        }

        void CommandList::Submit(const RHI::DeviceCopyItem& copyItem, uint32_t submitIndex)
        {
            ValidateSubmitIndex(submitIndex);

            const auto& context = static_cast<Device&>(GetDevice()).GetContext();

            switch (copyItem.m_type)
            {
            case RHI::CopyItemType::Buffer:
            {
                const RHI::DeviceCopyBufferDescriptor& descriptor = copyItem.m_buffer;
                const auto* sourceBufferMemoryView = static_cast<const Buffer*>(descriptor.m_sourceBuffer)->GetBufferMemoryView();
                const auto* destinationBufferMemoryView = static_cast<const Buffer*>(descriptor.m_destinationBuffer)->GetBufferMemoryView();

                VkBufferCopy copy{};
                copy.srcOffset = sourceBufferMemoryView->GetOffset() + descriptor.m_sourceOffset;
                copy.dstOffset = destinationBufferMemoryView->GetOffset() + descriptor.m_destinationOffset;
                copy.size = descriptor.m_size;

                context.CmdCopyBuffer(
                    m_nativeCommandBuffer,
                    sourceBufferMemoryView->GetNativeBuffer(),
                    destinationBufferMemoryView->GetNativeBuffer(),
                    1,
                    &copy);
                break;
            }
            case RHI::CopyItemType::BufferToImage:
            {
                const RHI::DeviceCopyBufferToImageDescriptor& descriptor = copyItem.m_bufferToImage;
                const auto* sourceBufferMemoryView = static_cast<const Buffer*>(descriptor.m_sourceBuffer)->GetBufferMemoryView();
                const auto* destinationImage = static_cast<const Image*>(descriptor.m_destinationImage);
                const RHI::Format format = destinationImage->GetDescriptor().m_format;
                RHI::Size formatDimensionAlignment = GetFormatDimensionAlignment(format);

                // VkBufferImageCopy::bufferRowLength is specified in texels not in bytes. 
                // Because of this we need to convert m_sourceBytesPerRow from bytes to pixels to account 
                // for any padding at the end of row. 
                // This only works if the padding is a multiple of the size of a texel. 
                // This appears to be an imposition from Vulkan (maybe this help the driver copy the data more efficiently).
                AZ_Assert(descriptor.m_sourceBytesPerRow % GetFormatSize(format) == 0, "Source byte-size per row has to be multiplication of the byte-size of a pixel.");

                VkBufferImageCopy copy{};
                copy.bufferOffset = sourceBufferMemoryView->GetOffset() + descriptor.m_sourceOffset;
                copy.bufferRowLength = descriptor.m_sourceBytesPerRow / GetFormatSize(format) * formatDimensionAlignment.m_width;
                copy.bufferImageHeight = RHI::AlignUp(descriptor.m_sourceSize.m_height, formatDimensionAlignment.m_height);
                copy.imageSubresource.aspectMask = destinationImage->GetImageAspectFlags();
                copy.imageSubresource.mipLevel = descriptor.m_destinationSubresource.m_mipSlice;
                copy.imageSubresource.baseArrayLayer = descriptor.m_destinationSubresource.m_arraySlice;
                copy.imageSubresource.layerCount = 1;
                copy.imageOffset.x = descriptor.m_destinationOrigin.m_left;
                copy.imageOffset.y = descriptor.m_destinationOrigin.m_top;
                copy.imageOffset.z = descriptor.m_destinationOrigin.m_front;
                copy.imageExtent.width = descriptor.m_sourceSize.m_width;
                copy.imageExtent.height = descriptor.m_sourceSize.m_height;
                copy.imageExtent.depth = descriptor.m_sourceSize.m_depth;

                context.CmdCopyBufferToImage(
                    m_nativeCommandBuffer,
                    sourceBufferMemoryView->GetNativeBuffer(),
                    destinationImage->GetNativeImage(),
                    VK_IMAGE_LAYOUT_TRANSFER_DST_OPTIMAL,
                    1,
                    &copy);
                break;
            }
            case RHI::CopyItemType::Image:
            {
                const RHI::DeviceCopyImageDescriptor& descriptor = copyItem.m_image;
                const auto* sourceImage = static_cast<const Image*>(descriptor.m_sourceImage);
                const auto* destinationImage = static_cast<const Image*>(descriptor.m_destinationImage);

                VkImageCopy copy{};
                copy.srcSubresource.aspectMask = sourceImage->GetImageAspectFlags();
                copy.srcSubresource.mipLevel = descriptor.m_sourceSubresource.m_mipSlice;
                copy.srcSubresource.baseArrayLayer = descriptor.m_sourceSubresource.m_arraySlice;
                copy.srcSubresource.layerCount = 1;
                copy.srcOffset.x = descriptor.m_sourceOrigin.m_left;
                copy.srcOffset.y = descriptor.m_sourceOrigin.m_top;
                copy.srcOffset.z = descriptor.m_sourceOrigin.m_front;
                copy.dstSubresource.aspectMask = destinationImage->GetImageAspectFlags();
                copy.dstSubresource.mipLevel = descriptor.m_destinationSubresource.m_mipSlice;
                copy.dstSubresource.baseArrayLayer = descriptor.m_destinationSubresource.m_arraySlice;
                copy.dstSubresource.layerCount = 1;
                copy.dstOffset.x = descriptor.m_destinationOrigin.m_left;
                copy.dstOffset.y = descriptor.m_destinationOrigin.m_top;
                copy.dstOffset.z = descriptor.m_destinationOrigin.m_front;
                copy.extent.width = descriptor.m_sourceSize.m_width;
                copy.extent.height = descriptor.m_sourceSize.m_height;
                copy.extent.depth = descriptor.m_sourceSize.m_depth;

                context.CmdCopyImage(
                    m_nativeCommandBuffer,
                    sourceImage->GetNativeImage(),
                    VK_IMAGE_LAYOUT_TRANSFER_SRC_OPTIMAL,
                    destinationImage->GetNativeImage(),
                    VK_IMAGE_LAYOUT_TRANSFER_DST_OPTIMAL,
                    1,
                    &copy);
                break;
            }
            case RHI::CopyItemType::ImageToBuffer:
            {
                const RHI::DeviceCopyImageToBufferDescriptor& descriptor = copyItem.m_imageToBuffer;
                const auto* sourceImage = static_cast<const Image*>(descriptor.m_sourceImage);
                const auto* destinationBufferMemoryView = static_cast<const Buffer*>(descriptor.m_destinationBuffer)->GetBufferMemoryView();
                const RHI::Format format = descriptor.m_destinationFormat;
                RHI::Size formatDimensionAlignment = GetFormatDimensionAlignment(format);

                // VkBufferImageCopy::bufferRowLength is specified in texels not in bytes. 
                // Because of this we need to convert m_sourceBytesPerRow from bytes to pixels to account 
                // for any padding at the end of row. 
                // This only works if the padding is a multiple of the size of a texel. 
                // This appears to be an imposition from Vulkan (maybe this help the driver copy the data more efficiently).
                AZ_Assert(descriptor.m_destinationBytesPerRow % GetFormatSize(format) == 0, "Destination byte-size per row has to be mutliplication of the byte-size of a pixel.");

                VkBufferImageCopy copy{};
                copy.bufferOffset = destinationBufferMemoryView->GetOffset() + descriptor.m_destinationOffset;
                copy.bufferRowLength = descriptor.m_destinationBytesPerRow / GetFormatSize(format) * formatDimensionAlignment.m_width;
                copy.bufferImageHeight = RHI::AlignUp(descriptor.m_sourceSize.m_height, formatDimensionAlignment.m_height);
                copy.imageSubresource.aspectMask = ConvertImageAspect(descriptor.m_sourceSubresource.m_aspect);
                copy.imageSubresource.mipLevel = descriptor.m_sourceSubresource.m_mipSlice;
                copy.imageSubresource.baseArrayLayer = descriptor.m_sourceSubresource.m_arraySlice;
                copy.imageSubresource.layerCount = 1;
                copy.imageOffset.x = descriptor.m_sourceOrigin.m_left;
                copy.imageOffset.y = descriptor.m_sourceOrigin.m_top;
                copy.imageOffset.z = descriptor.m_sourceOrigin.m_front;
                copy.imageExtent.width = descriptor.m_sourceSize.m_width;
                copy.imageExtent.height = descriptor.m_sourceSize.m_height;
                copy.imageExtent.depth = descriptor.m_sourceSize.m_depth;

                // [GFX TODO] https://github.com/o3de/o3de/issues/16444
                // It was found that after submitting the copy command, there could occur
                // a Vulkan validation error if the Source Attachment image is later used as an SRV
                // because this CmdCopyImageToBuffer command will change and leave the layout as VK_IMAGE_LAYOUT_TRANSFER_SRC_OPTIMAL.
                // The solution would be to add another MemoryBarrier to change the layout back to its original
                // state. 
                // [ UNASSIGNED-CoreValidation-DrawState-InvalidImageLayout ]
                //     (subresource: aspectMask 0x1 array layer 0, mip level 0) to be in layout VK_IMAGE_LAYOUT_GENERAL
                //     --instead, current layout is VK_IMAGE_LAYOUT_TRANSFER_SRC_OPTIMAL.
                context.CmdCopyImageToBuffer(
                    m_nativeCommandBuffer,
                    sourceImage->GetNativeImage(),
                    VK_IMAGE_LAYOUT_TRANSFER_SRC_OPTIMAL,
                    destinationBufferMemoryView->GetNativeBuffer(),
                    1,
                    &copy);
                break;
            }
            case RHI::CopyItemType::QueryToBuffer:
            {
                const RHI::DeviceCopyQueryToBufferDescriptor& descriptor = copyItem.m_queryToBuffer;
                const auto* sourceQueryPool = static_cast<const QueryPool*>(descriptor.m_sourceQueryPool);
                const auto* destinationBufferMemoryView = static_cast<const Buffer*>(descriptor.m_destinationBuffer)->GetBufferMemoryView();

                context.CmdCopyQueryPoolResults(
                    m_nativeCommandBuffer,
                    sourceQueryPool->GetNativeQueryPool(),
                    descriptor.m_firstQuery.GetIndex(),
                    descriptor.m_queryCount,
                    destinationBufferMemoryView->GetNativeBuffer(),
                    destinationBufferMemoryView->GetOffset() + descriptor.m_destinationOffset,
                    descriptor.m_destinationStride,
                    VK_QUERY_RESULT_64_BIT | VK_QUERY_RESULT_WAIT_BIT);
                break;
            }
            default:
                AZ_Assert(false, "Invalid copy-item type.");
            }
        }

        void CommandList::Submit(const RHI::DeviceDrawItem& drawItem, uint32_t submitIndex)
        {
            ValidateSubmitIndex(submitIndex);

            if (drawItem.m_geometryView == nullptr)
            {
                AZ_Assert(false, "DrawItem being submitted without GeometryView, i.e. without draw arguments, index buffer or stream buffers!");
                return;
            }

            if (!CommitShaderResource(drawItem))
            {
                AZ_Warning("CommandList", false, "Failed to bind shader resources for draw item. Skipping.");
                return;
            }

            SetStencilRef(drawItem.m_stencilRef);
            SetStreamBuffers(*drawItem.m_geometryView, drawItem.m_streamIndices);

            RHI::CommandListScissorState scissorState;
            if (drawItem.m_scissorsCount)
            {
                scissorState = m_state.m_scissorState;
                SetScissors(drawItem.m_scissors, drawItem.m_scissorsCount);
            }

            RHI::CommandListViewportState viewportState;
            if (drawItem.m_viewportsCount)
            {
                viewportState = m_state.m_viewportState;
                SetViewports(drawItem.m_viewports, drawItem.m_viewportsCount);
            }

            CommitScissorState();
            CommitViewportState();
            CommitShadingRateState();

            const auto& context = static_cast<Device&>(GetDevice()).GetContext();

            switch (drawItem.m_geometryView->GetDrawArguments().m_type)
            {
            case RHI::DrawType::Indexed:
            {
                AZ_Assert(drawItem.m_geometryView->GetIndexBufferView().GetBuffer(), "IndexBufferView is null.");

                const RHI::DrawIndexed& indexed = drawItem.m_geometryView->GetDrawArguments().m_indexed;
                SetIndexBuffer(drawItem.m_geometryView->GetIndexBufferView());

                context.CmdDrawIndexed(
                    m_nativeCommandBuffer,
                    indexed.m_indexCount,
                    indexed.m_instanceCount,
                    indexed.m_indexOffset,
                    indexed.m_vertexOffset,
                    indexed.m_instanceOffset);
                break;
            }
            case RHI::DrawType::Linear:
            {
                const RHI::DrawLinear& linear = drawItem.m_geometryView->GetDrawArguments().m_linear;

                context.CmdDraw(
                    m_nativeCommandBuffer, linear.m_vertexCount, linear.m_instanceCount, linear.m_vertexOffset, linear.m_instanceOffset);
                break;
            }
            case RHI::DrawType::Indirect:
            {
<<<<<<< HEAD
                const RHI::DrawIndirect& indirect = drawItem.m_geometryView->GetDrawArguments().m_indirect;
=======
                const RHI::DeviceDrawIndirect& indirect = drawItem.m_arguments.m_indirect;
>>>>>>> 1c020c6c
                const RHI::IndirectBufferLayout& layout = indirect.m_indirectBufferView->GetSignature()->GetDescriptor().m_layout;
                decltype(context.CmdDrawIndexedIndirectCountKHR) drawIndirectCountFunctionPtr = nullptr;
                decltype(context.CmdDrawIndexedIndirect) drawIndirectfunctionPtr = nullptr;
                switch (layout.GetType())
                {
                case RHI::IndirectBufferLayoutType::LinearDraw:
                    drawIndirectCountFunctionPtr = context.CmdDrawIndirectCountKHR;
                    drawIndirectfunctionPtr = context.CmdDrawIndirect;
                    break;
                case RHI::IndirectBufferLayoutType::IndexedDraw:
                    SetIndexBuffer(drawItem.m_geometryView->GetIndexBufferView());
                    drawIndirectCountFunctionPtr = context.CmdDrawIndexedIndirectCountKHR;
                    drawIndirectfunctionPtr = context.CmdDrawIndexedIndirect;
                    break;
                default:
                    AZ_Assert(false, "Invalid indirect layout type %d", layout.GetType());
                    return;
                }

                const auto* indirectBufferMemoryView = static_cast<const Buffer*>(indirect.m_indirectBufferView->GetBuffer())->GetBufferMemoryView();
                VkBuffer vkIndirectBuffer = indirectBufferMemoryView->GetNativeBuffer();
                // Check if we need to support the count buffer version of the function.
                if (m_supportsDrawIndirectCount && indirect.m_countBuffer)
                {
                    const auto* counterBufferMemoryView = static_cast<const Buffer*>(indirect.m_countBuffer)->GetBufferMemoryView();
                    drawIndirectCountFunctionPtr(
                        m_nativeCommandBuffer,
                        vkIndirectBuffer,
                        indirectBufferMemoryView->GetOffset() + indirect.m_indirectBufferView->GetByteOffset() + indirect.m_indirectBufferByteOffset,
                        counterBufferMemoryView->GetNativeBuffer(),
                        counterBufferMemoryView->GetOffset() + indirect.m_countBufferByteOffset,
                        indirect.m_maxSequenceCount,
                        indirect.m_indirectBufferView->GetByteStride());
                }
                else
                {
                    AZ_Assert(indirect.m_countBuffer == nullptr, "Count buffer for indirect draw is not supported on this platform. Ignoring it.");
                    drawIndirectfunctionPtr(
                        m_nativeCommandBuffer,
                        vkIndirectBuffer,
                        indirectBufferMemoryView->GetOffset() + indirect.m_indirectBufferView->GetByteOffset() + indirect.m_indirectBufferByteOffset,
                        indirect.m_maxSequenceCount,
                        indirect.m_indirectBufferView->GetByteStride());
                }

                break;
            }
            default:
                AZ_Assert(false, "DrawType is invalid.");
                break;
            }

            // Restore the scissors if needed.
            if (scissorState.IsValid())
            {
                SetScissors(scissorState.m_states.data(), aznumeric_caster(scissorState.m_states.size()));
            }

            // Restore the viewports if needed.
            if (viewportState.IsValid())
            {
                SetViewports(viewportState.m_states.data(), aznumeric_caster(viewportState.m_states.size()));
            }
        }

        void CommandList::Submit(const RHI::DeviceDispatchItem& dispatchItem, uint32_t submitIndex)
        {
            ValidateSubmitIndex(submitIndex);

            if (!CommitShaderResource(dispatchItem))
            {
                AZ_Warning("CommandList", false, "Failed to bind shader resources for dispatch item. Skipping.");
                return;
            }

            const auto& context = static_cast<Device&>(GetDevice()).GetContext();

            switch (dispatchItem.m_arguments.m_type)
            {
            case RHI::DispatchType::Direct:
            {
                const auto& arguments = dispatchItem.m_arguments.m_direct;
                context.CmdDispatch(
                    m_nativeCommandBuffer, arguments.GetNumberOfGroupsX(), arguments.GetNumberOfGroupsY(), arguments.GetNumberOfGroupsZ());
                break;
            }
            case RHI::DispatchType::Indirect:
            {
                const auto& arguments = dispatchItem.m_arguments.m_indirect;
                AZ_Assert(arguments.m_countBuffer == nullptr, "Count buffer is not supported for indirect dispatch on this platform.");
                const auto* indirectBufferMemoryView = static_cast<const Buffer*>(arguments.m_indirectBufferView->GetBuffer())->GetBufferMemoryView();
                context.CmdDispatchIndirect(
                    m_nativeCommandBuffer, indirectBufferMemoryView->GetNativeBuffer(),
                    indirectBufferMemoryView->GetOffset() + arguments.m_indirectBufferView->GetByteOffset() +
                        arguments.m_indirectBufferByteOffset);
                break;
            }
            default:
                AZ_Assert(false, "Invalid dispatch type");
                break;
            }            
        }       

        void CommandList::Submit([[maybe_unused]] const RHI::DeviceDispatchRaysItem& dispatchRaysItem, uint32_t submitIndex)
        {
            ValidateSubmitIndex(submitIndex);

            // manually clear the Dispatch bindings
            ShaderResourceBindings& bindings = GetShaderResourceBindingsByPipelineType(RHI::PipelineStateType::Dispatch);
            for (size_t i = 0; i < bindings.m_descriptorSets.size(); ++i)
            {
                bindings.m_descriptorSets[i] = nullptr;
            }

            const auto& context = static_cast<Device&>(GetDevice()).GetContext();

            const RayTracingPipelineState* rayTracingPipelineState =
                static_cast<const RayTracingPipelineState*>(dispatchRaysItem.m_rayTracingPipelineState);
            context.CmdBindPipeline(
                m_nativeCommandBuffer, VK_PIPELINE_BIND_POINT_RAY_TRACING_KHR, rayTracingPipelineState->GetNativePipeline());

            // bind Srgs
            AZStd::vector<VkDescriptorSet> descriptorSets;
            descriptorSets.reserve(dispatchRaysItem.m_shaderResourceGroupCount);

            AZStd::array<const ShaderResourceGroup*, RHI::Limits::Pipeline::ShaderResourceGroupCountMax> srgByAzslBindingSlot = { {} };
            for (uint32_t srgIndex = 0; srgIndex < dispatchRaysItem.m_shaderResourceGroupCount; ++srgIndex)
            {
                const ShaderResourceGroup* srg = static_cast<const ShaderResourceGroup*>(dispatchRaysItem.m_shaderResourceGroups[srgIndex]);
                srgByAzslBindingSlot[srg->GetBindingSlot()] = srg;
            }

            const PipelineState& globalPipelineState = static_cast<const PipelineState&>(*dispatchRaysItem.m_globalPipelineState);
            const PipelineLayout& globalPipelineLayout = static_cast<const PipelineLayout&>(*globalPipelineState.GetPipelineLayout());
            for (uint32_t descriptorSetIndex = 0; descriptorSetIndex < globalPipelineLayout.GetDescriptorSetLayoutCount(); ++descriptorSetIndex)
            {
                RHI::ConstPtr<ShaderResourceGroup> shaderResourceGroup;
                AZStd::fixed_vector<const ShaderResourceGroup*, RHI::Limits::Pipeline::ShaderResourceGroupCountMax> shaderResourceGroupList;
                const auto& srgBitset = globalPipelineLayout.GetAZSLBindingSlotsOfIndex(descriptorSetIndex);
                for (uint32_t bindingSlot = 0; bindingSlot < srgBitset.size(); ++bindingSlot)
                {
                    if (srgBitset[bindingSlot])
                    {
                        shaderResourceGroupList.push_back(srgByAzslBindingSlot[bindingSlot]);
                    }
                }

                // handle merged descriptor set
                if (globalPipelineLayout.IsMergedDescriptorSetLayout(descriptorSetIndex))
                {
                    MergedShaderResourceGroupPool* mergedSRGPool = globalPipelineLayout.GetMergedShaderResourceGroupPool(descriptorSetIndex);
                    AZ_Assert(mergedSRGPool, "Null MergedShaderResourceGroupPool");

                    RHI::Ptr<MergedShaderResourceGroup> mergedSRG = mergedSRGPool->FindOrCreate(shaderResourceGroupList);
                    AZ_Assert(mergedSRG, "Null MergedShaderResourceGroup");
                    if (mergedSRG->NeedsCompile())
                    {
                        mergedSRG->Compile();
                    }

                    shaderResourceGroup = mergedSRG;
                }
                else
                {
                    shaderResourceGroup = shaderResourceGroupList.front();
                }

                if (shaderResourceGroup == nullptr)
                {
                    AZ_Assert(
                        srgBitset[m_descriptor.m_device->GetBindlessDescriptorPool().GetBindlessSrgBindingSlot()],
                        "Bindless SRG slot needs to match the one described in the shader.");
                    descriptorSets.push_back(m_descriptor.m_device->GetBindlessDescriptorPool().GetNativeDescriptorSet());
                }
                else
                {
                    descriptorSets.push_back(shaderResourceGroup->GetCompiledData().GetNativeDescriptorSet());
                }
            }

            context.CmdBindDescriptorSets(
                m_nativeCommandBuffer, VK_PIPELINE_BIND_POINT_RAY_TRACING_KHR, rayTracingPipelineState->GetNativePipelineLayout(), 0,
                aznumeric_cast<uint32_t>(descriptorSets.size()), descriptorSets.data(), 0, nullptr);

            const RayTracingShaderTable* shaderTable = static_cast<const RayTracingShaderTable*>(dispatchRaysItem.m_rayTracingShaderTable);
            const RayTracingShaderTable::ShaderTableBuffers& shaderTableBuffers = shaderTable->GetBuffers();

            // ray generation table
            VkBufferDeviceAddressInfo addressInfo = {};
            addressInfo.sType = VK_STRUCTURE_TYPE_BUFFER_DEVICE_ADDRESS_INFO;
            addressInfo.pNext = nullptr;
            addressInfo.buffer = static_cast<Buffer*>(shaderTableBuffers.m_rayGenerationTable.get())->GetBufferMemoryView()->GetNativeBuffer();
            VkDeviceAddress rayGenerationTableAddress =
                context.GetBufferDeviceAddress(m_descriptor.m_device->GetNativeDevice(), &addressInfo);

            VkStridedDeviceAddressRegionKHR rayGenerationTable = {};
            rayGenerationTable.deviceAddress = rayGenerationTableAddress;
            rayGenerationTable.stride = shaderTableBuffers.m_rayGenerationTableStride;
            rayGenerationTable.size = shaderTableBuffers.m_rayGenerationTableSize;

            // miss table
            VkDeviceAddress missTableAddress = 0;
            if (shaderTableBuffers.m_missTable)
            {
                addressInfo.buffer = static_cast<Buffer*>(shaderTableBuffers.m_missTable.get())->GetBufferMemoryView()->GetNativeBuffer();
                missTableAddress = context.GetBufferDeviceAddress(m_descriptor.m_device->GetNativeDevice(), &addressInfo);
            }

            VkStridedDeviceAddressRegionKHR missTable = {};
            missTable.deviceAddress = missTableAddress;
            missTable.stride = shaderTableBuffers.m_missTableStride;
            missTable.size = shaderTableBuffers.m_missTableSize;

            // callable table
            VkDeviceAddress callableTableAddress = 0;
            if (shaderTableBuffers.m_callableTable)
            {
                addressInfo.buffer = static_cast<Buffer*>(shaderTableBuffers.m_callableTable.get())->GetBufferMemoryView()->GetNativeBuffer();
                callableTableAddress = context.GetBufferDeviceAddress(m_descriptor.m_device->GetNativeDevice(), &addressInfo);
            }

            VkStridedDeviceAddressRegionKHR callableTable = {};
            callableTable.deviceAddress = callableTableAddress;
            callableTable.stride = shaderTableBuffers.m_callableTableStride;
            callableTable.size = shaderTableBuffers.m_callableTableSize;

            // hit group table
            addressInfo.buffer = static_cast<Buffer*>(shaderTableBuffers.m_hitGroupTable.get())->GetBufferMemoryView()->GetNativeBuffer();
            VkDeviceAddress hitGroupTableAddress = context.GetBufferDeviceAddress(m_descriptor.m_device->GetNativeDevice(), &addressInfo);

            VkStridedDeviceAddressRegionKHR hitGroupTable = {};
            hitGroupTable.deviceAddress = hitGroupTableAddress;
            hitGroupTable.stride = shaderTableBuffers.m_hitGroupTableStride;
            hitGroupTable.size = shaderTableBuffers.m_hitGroupTableSize;

            switch (dispatchRaysItem.m_arguments.m_type)
            {
            case RHI::DispatchRaysType::Direct:
                {
                    const auto& arguments = dispatchRaysItem.m_arguments.m_direct;
                    context.CmdTraceRaysKHR(
                        m_nativeCommandBuffer,
                        &rayGenerationTable,
                        &missTable,
                        &hitGroupTable,
                        &callableTable,
                        arguments.m_width,
                        arguments.m_height,
                        arguments.m_depth);
                    break;
                }
            case RHI::DispatchRaysType::Indirect:
                {
                    const auto& arguments = dispatchRaysItem.m_arguments.m_indirect;
                    AZ_Assert(arguments.m_countBuffer == nullptr, "Count buffer is not supported for indirect dispatch on this platform.");
                    const auto* indirectBufferMemoryView =
                        static_cast<const Buffer*>(arguments.m_indirectBufferView->GetBuffer())->GetBufferMemoryView();
                    addressInfo.buffer = indirectBufferMemoryView->GetNativeBuffer();
                    VkDeviceAddress indirectDeviceAddress =
                        context.GetBufferDeviceAddress(m_descriptor.m_device->GetNativeDevice(), &addressInfo) +
                        indirectBufferMemoryView->GetOffset() + arguments.m_indirectBufferView->GetByteOffset() +
                        arguments.m_indirectBufferByteOffset;
                    context.CmdTraceRaysIndirectKHR(
                        m_nativeCommandBuffer, &rayGenerationTable, &missTable, &hitGroupTable, &callableTable, indirectDeviceAddress);
                    break;
                }
            default:
                AZ_Assert(false, "Invalid dispatch type");
                break;
            }
        }

        void CommandList::BeginPredication(const RHI::DeviceBuffer& buffer, uint64_t offset, RHI::PredicationOp operation)
        {
            if (!m_supportsPredication)
            {
                AZ_Error("Vulkan", false, "Predication is not supported on this device");
                return;
            }

            const auto* bufferMemoryView = static_cast<const Buffer&>(buffer).GetBufferMemoryView();

            VkConditionalRenderingBeginInfoEXT beginInfo = {};
            beginInfo.sType = VK_STRUCTURE_TYPE_CONDITIONAL_RENDERING_BEGIN_INFO_EXT;
            beginInfo.buffer = bufferMemoryView->GetNativeBuffer();
            beginInfo.offset = bufferMemoryView->GetOffset() + offset;
            beginInfo.flags = operation == RHI::PredicationOp::NotEqualZero ? VK_CONDITIONAL_RENDERING_INVERTED_BIT_EXT : 0;

            static_cast<Device&>(GetDevice()).GetContext().CmdBeginConditionalRenderingEXT(m_nativeCommandBuffer, &beginInfo);
        }

        void CommandList::EndPredication()
        {
            if (!m_supportsPredication)
            {
                AZ_Error("Vulkan", false, "Predication is not supported on this device");
                return;
            }

            static_cast<Device&>(GetDevice()).GetContext().CmdEndConditionalRenderingEXT(m_nativeCommandBuffer);
        }

        void CommandList::Shutdown()
        {
            m_nativeCommandBuffer = VK_NULL_HANDLE; // do not call vkFreeCommanBuffers().
            DeviceObject::Shutdown();
        }

        void CommandList::BeginCommandBuffer(InheritanceInfo* inheritance)
        {
            Reset();
            AZ_Assert(m_descriptor.m_level == VK_COMMAND_BUFFER_LEVEL_PRIMARY || inheritance, "InheritanceInfo needed for secondary command list");
            AZ_Assert(!m_isUpdating, "Already in updating state.");
            m_isUpdating = true;

            VkCommandBufferBeginInfo beginInfo{};
            beginInfo.sType = VK_STRUCTURE_TYPE_COMMAND_BUFFER_BEGIN_INFO;
            beginInfo.pNext = nullptr;
            beginInfo.flags = 0;

            VkCommandBufferInheritanceInfo inheritanceInfo = {};
            if (m_descriptor.m_level == VK_COMMAND_BUFFER_LEVEL_SECONDARY)
            {
                AZ_Assert(inheritance, "Null inheritance info");
                const RenderPass* renderPass = inheritance->m_frameBuffer ? inheritance->m_frameBuffer->GetRenderPass() : nullptr;
                inheritanceInfo.sType = VK_STRUCTURE_TYPE_COMMAND_BUFFER_INHERITANCE_INFO;
                inheritanceInfo.renderPass = renderPass ? renderPass->GetNativeRenderPass() : VK_NULL_HANDLE;
                inheritanceInfo.subpass = inheritance->m_subpass;
                inheritanceInfo.framebuffer =
                    inheritance->m_frameBuffer ? inheritance->m_frameBuffer->GetNativeFramebuffer() : VK_NULL_HANDLE;
                beginInfo.pInheritanceInfo = &inheritanceInfo;
                beginInfo.flags |= renderPass ? VK_COMMAND_BUFFER_USAGE_RENDER_PASS_CONTINUE_BIT : 0;
                m_state.m_framebuffer = inheritance->m_frameBuffer;
                m_state.m_subpassIndex = inheritance->m_subpass;
            }
            else
            {
                beginInfo.pInheritanceInfo = nullptr;
            }

            VkResult vkResult = static_cast<Device&>(GetDevice()).GetContext().BeginCommandBuffer(m_nativeCommandBuffer, &beginInfo);
            AssertSuccess(vkResult);
        }

        void CommandList::EndCommandBuffer()
        {
            AZ_Assert(m_isUpdating, "Not in updating state");

            m_state.m_framebuffer = nullptr;
            m_state.m_subpassIndex = 0;
            AssertSuccess(static_cast<Device&>(GetDevice()).GetContext().EndCommandBuffer(m_nativeCommandBuffer));
            m_isUpdating = false;
        }

        void CommandList::BeginRenderPass(const BeginRenderPassInfo& beginInfo)
        {
            AZ_Assert(m_descriptor.m_level == VK_COMMAND_BUFFER_LEVEL_PRIMARY, "Only primary command buffer can begin a render pass");

            AZStd::vector<VkClearValue> vClearValues(beginInfo.m_clearValues.size());
            for (size_t idx = 0; idx < beginInfo.m_clearValues.size(); ++idx)
            {
                FillClearValue(beginInfo.m_clearValues[idx], vClearValues[idx]);
            }

            const RenderPass* renderpass = beginInfo.m_frameBuffer->GetRenderPass();
            VkRenderPassBeginInfo info{};
            info.sType = VK_STRUCTURE_TYPE_RENDER_PASS_BEGIN_INFO;
            info.pNext = nullptr;
            info.renderPass = renderpass->GetNativeRenderPass();
            info.framebuffer = beginInfo.m_frameBuffer->GetNativeFramebuffer();
            info.renderArea.offset.x = 0;
            info.renderArea.offset.y = 0;
            info.renderArea.extent.width = beginInfo.m_frameBuffer->GetSize().m_width;
            info.renderArea.extent.height = beginInfo.m_frameBuffer->GetSize().m_height;
            info.clearValueCount = static_cast<uint32_t>(vClearValues.size());
            info.pClearValues = vClearValues.empty() ? nullptr : vClearValues.data();

            static_cast<Device&>(GetDevice()).GetContext().CmdBeginRenderPass(m_nativeCommandBuffer, &info, beginInfo.m_subpassContentType);

            m_state.m_subpassIndex = 0;
            m_state.m_framebuffer = beginInfo.m_frameBuffer;

            // If a shading rate image is being used, we change the combinators to (Passthrough, Override) so the
            // image is actually being used (if not the default of "Passthrough, Passthrough" would just
            // ignore the shading rate attachment). If a "Per Draw" rate is used, it would need to specify the combinators.
            auto& device = static_cast<Device&>(GetDevice());
            if (RHI::CheckBitsAll(
                    device.GetFeatures().m_shadingRateTypeMask, RHI::ShadingRateTypeFlags::PerDraw | RHI::ShadingRateTypeFlags::PerRegion))
            {
                const auto& subpasses = renderpass->GetDescriptor().m_subpassDescriptors;
                auto findIt = AZStd::find_if(
                    subpasses.begin(),
                    subpasses.begin() + renderpass->GetDescriptor().m_subpassCount,
                    [](const auto& subpassDesc)
                    {
                        return subpassDesc.m_fragmentShadingRateAttachment.IsValid();
                    });

                if (findIt != subpasses.end())
                {
                    SetFragmentShadingRate(
                        RHI::ShadingRate::Rate1x1,
                        RHI::ShadingRateCombinators{ RHI::ShadingRateCombinerOp::Passthrough, RHI::ShadingRateCombinerOp::Override });
                }
                else
                {
                    SetFragmentShadingRate(
                        RHI::ShadingRate::Rate1x1,
                        RHI::ShadingRateCombinators{ RHI::ShadingRateCombinerOp::Override, RHI::ShadingRateCombinerOp::Passthrough });
                }
            }
        }

        void CommandList::NextSubpass(VkSubpassContents contents)
        {
            if (m_state.m_subpassIndex + 1 < m_state.m_framebuffer->GetRenderPass()->GetDescriptor().m_subpassCount)
            {
                static_cast<Device&>(GetDevice()).GetContext().CmdNextSubpass(m_nativeCommandBuffer, contents);
                m_state.m_subpassIndex++;
            }
        }

        void CommandList::EndRenderPass()
        {
            static_cast<Device&>(GetDevice()).GetContext().CmdEndRenderPass(m_nativeCommandBuffer);
            m_state.m_framebuffer = nullptr;
            m_state.m_subpassIndex = 0;
        }

        bool CommandList::IsInsideRenderPass() const
        {
            return !!m_state.m_framebuffer;
        }
        
        RHI::ResultCode CommandList::BuildNativeCommandBuffer()
        {
            VkCommandBufferAllocateInfo allocInfo;
            allocInfo.sType = VK_STRUCTURE_TYPE_COMMAND_BUFFER_ALLOCATE_INFO;
            allocInfo.pNext = nullptr;
            allocInfo.commandPool = m_descriptor.m_commandPool->GetNativeCommandPool();
            allocInfo.level = m_descriptor.m_level;;
            allocInfo.commandBufferCount = 1;

            VkResult vkResult = static_cast<Device&>(GetDevice())
                                    .GetContext()
                                    .AllocateCommandBuffers(m_descriptor.m_device->GetNativeDevice(), &allocInfo, &m_nativeCommandBuffer);
            AssertSuccess(vkResult);
            return ConvertResult(vkResult);
        }

        void CommandList::ExecuteSecondaryCommandLists(const AZStd::span<const RHI::Ptr<CommandList>>& commands)
        {
            AZ_Assert(m_isUpdating, "Secondary command buffers must be executed between BeginCommandBuffer() and EndCommandBuffer().");
            AZ_Assert(m_descriptor.m_level == VK_COMMAND_BUFFER_LEVEL_PRIMARY, "Trying to execute commands from a secondary command list");

            AZStd::vector<VkCommandBuffer> commandBuffers;
            commandBuffers.reserve(commands.size());
            AZStd::for_each(commands.begin(), commands.end(), [&commandBuffers](const RHI::Ptr<CommandList>& cmdList)
            {
                AZ_Assert(cmdList->m_descriptor.m_level == VK_COMMAND_BUFFER_LEVEL_SECONDARY, "Trying to execute a primary command list");
                commandBuffers.push_back(cmdList->GetNativeCommandBuffer());
            });

            static_cast<Device&>(GetDevice())
                .GetContext()
                .CmdExecuteCommands(m_nativeCommandBuffer, static_cast<uint32_t>(commandBuffers.size()), commandBuffers.data());
        }

        uint32_t CommandList::GetQueueFamilyIndex() const
        {
            return m_descriptor.m_commandPool->GetDescriptor().m_queueFamilyIndex;
        }

        void CommandList::BeginDebugLabel(const char* label, const AZ::Color color)
        {
            Debug::BeginCmdDebugLabel(m_descriptor.m_device->GetContext(), m_nativeCommandBuffer, label, color);
        }

        void CommandList::EndDebugLabel()
        {
            Debug::EndCmdDebugLabel(m_descriptor.m_device->GetContext(), m_nativeCommandBuffer);
        }

        RHI::CommandListValidator& CommandList::GetValidator()
        {
            return m_validator;
        }

        void CommandList::SetShaderResourceGroup(const RHI::DeviceShaderResourceGroup& shaderResourceGroupBase, RHI::PipelineStateType type)
        {
            const uint32_t bindingSlot = shaderResourceGroupBase.GetBindingSlot();
            const auto& shaderResourceGroup = static_cast<const ShaderResourceGroup&>(shaderResourceGroupBase);
            auto& bindings = m_state.m_bindingsByPipe[static_cast<uint32_t>(type)];
            if (bindings.m_SRGByAzslBindingSlot[bindingSlot] != &shaderResourceGroup)
            {
                bindings.m_SRGByAzslBindingSlot[bindingSlot] = &shaderResourceGroup;
                bindings.m_dirtyShaderResourceGroupFlags.set(bindingSlot);
            }
        }

<<<<<<< HEAD
        void CommandList::SetStreamBuffers(const RHI::GeometryView& geometryView, const RHI::GeometryView::StreamBufferIndices& streamIndices)
=======
        void CommandList::SetStreamBuffers(const RHI::DeviceStreamBufferView* streams, uint32_t count)
>>>>>>> 1c020c6c
        {
            RHI::GeometryView::StreamIterator streamIter = geometryView.CreateStreamIterator(streamIndices);
            RHI::Interval interval = InvalidInterval;

            for (u8 index = 0; !streamIter.HasEnded(); ++streamIter, ++index)
            {
                if (m_state.m_streamBufferHashes[index] != static_cast<uint64_t>(streamIter->GetHash()))
                {
                    m_state.m_streamBufferHashes[index] = static_cast<uint64_t>(streamIter->GetHash());
                    interval.m_min = AZStd::min<uint32_t>(interval.m_min, index);
                    interval.m_max = AZStd::max<uint32_t>(interval.m_max, index);
                }
            }

            if (interval != InvalidInterval)
            {
                uint32_t numBuffers = interval.m_max - interval.m_min + 1;
                AZStd::fixed_vector<VkBuffer, RHI::Limits::Pipeline::StreamCountMax> nativeBuffers;
                AZStd::fixed_vector<VkDeviceSize, RHI::Limits::Pipeline::StreamCountMax> offsets;

                for (u8 i = (u8)interval.m_min; i <= (u8)interval.m_max; ++i)
                {
<<<<<<< HEAD
                    if (streamIter[i].GetBuffer())
=======
                    const RHI::DeviceStreamBufferView& bufferView = streams[i + interval.m_min];
                    if (bufferView.GetBuffer())
>>>>>>> 1c020c6c
                    {
                        const auto* bufferMemoryView = static_cast<const Buffer*>(streamIter[i].GetBuffer())->GetBufferMemoryView();
                        nativeBuffers.push_back(bufferMemoryView->GetNativeBuffer());
                        offsets.push_back(bufferMemoryView->GetOffset() + streamIter[i].GetByteOffset());
                    }
                    else
                    {
                        nativeBuffers.push_back(VK_NULL_HANDLE);
                        offsets.push_back(0);
                    }
                }

                static_cast<Device&>(GetDevice())
                    .GetContext()
                    .CmdBindVertexBuffers(m_nativeCommandBuffer, interval.m_min, numBuffers, nativeBuffers.data(), offsets.data());
            }
        }

        void CommandList::SetIndexBuffer(const RHI::DeviceIndexBufferView& indexBufferView)
        {
            uint64_t indexBufferHash = static_cast<uint64_t>(indexBufferView.GetHash());
            if (indexBufferHash != m_state.m_indexBufferHash)
            {
                m_state.m_indexBufferHash = indexBufferHash;
                const BufferMemoryView* indexBufferMemoryView = static_cast<const Buffer*>(indexBufferView.GetBuffer())->GetBufferMemoryView();
                AZ_Assert(indexBufferMemoryView, "IndexBufferMemoryView is null.");

                static_cast<Device&>(GetDevice())
                    .GetContext()
                    .CmdBindIndexBuffer(
                        m_nativeCommandBuffer,
                        indexBufferMemoryView->GetNativeBuffer(),
                        indexBufferMemoryView->GetOffset() + indexBufferView.GetByteOffset(),
                        ConvertIndexBufferFormat(indexBufferView.GetIndexFormat()));
            }
        }

        void CommandList::SetStencilRef(uint8_t stencilRef)
        {
            static_cast<Device&>(GetDevice())
                .GetContext()
                .CmdSetStencilReference(m_nativeCommandBuffer, VK_STENCIL_FACE_FRONT_AND_BACK, aznumeric_cast<uint32_t>(stencilRef));
        }

        void CommandList::BindPipeline(const PipelineState* pipelineState)
        {
            ShaderResourceBindings& bindings = GetShaderResourceBindingsByPipelineType(pipelineState->GetType());
            if (bindings.m_pipelineState != pipelineState)
            {
                if (bindings.m_pipelineState && pipelineState)
                {
                    auto newPipelineLayoutHash = pipelineState->GetPipelineLayout()->GetPipelineLayoutDescriptor().GetHash();
                    auto oldPipelineLayoutHash = bindings.m_pipelineState->GetPipelineLayout()->GetPipelineLayoutDescriptor().GetHash();
                    // [ATOM-4879] If the PipelineLayout is different, we reset all descriptor sets to force that
                    // they are bind again. We could improve this by only binding again the necessary descriptor sets (see Pipeline Layout Compatibility in the standard).
                    if (newPipelineLayoutHash != oldPipelineLayoutHash)
                    {
                        bindings.m_descriptorSets.fill(VK_NULL_HANDLE);
                    }
                }

                bindings.m_pipelineState = pipelineState;

                Pipeline* pipeline = pipelineState->GetPipeline();
                static_cast<Device&>(GetDevice())
                    .GetContext()
                    .CmdBindPipeline(m_nativeCommandBuffer, GetPipelineBindPoint(*pipelineState), pipeline->GetNativePipeline());

                // Dirty all shader resource groups so they can be validate with the new pipeline.
                bindings.m_dirtyShaderResourceGroupFlags.set();
            }
        }

        void CommandList::CommitViewportState()
        {
            if (!m_state.m_viewportState.m_isDirty)
            {
                return;
            }

            const auto& rhiViewports = m_state.m_viewportState.m_states;
            AZStd::vector<VkViewport> vulkanViewports(rhiViewports.size());
            for (uint32_t index = 0; index < vulkanViewports.size(); ++index)
            {
                const RHI::Viewport& rvp = rhiViewports[index];
                VkViewport& vvp = vulkanViewports[index];
                vvp.x = rvp.m_minX;
                vvp.y = rvp.m_minY;
                vvp.width = rvp.m_maxX - rvp.m_minX;
                vvp.height = rvp.m_maxY - rvp.m_minY;
                vvp.minDepth = rvp.m_minZ;
                vvp.maxDepth = rvp.m_maxZ;
            }

            static_cast<Device&>(GetDevice())
                .GetContext()
                .CmdSetViewport(m_nativeCommandBuffer, 0, aznumeric_caster(vulkanViewports.size()), &vulkanViewports[0]);
            m_state.m_viewportState.m_isDirty = false;
        }

        void CommandList::CommitScissorState()
        {
            if (!m_state.m_scissorState.m_isDirty)
            {
                return;
            }

            const auto& rhiScissors = m_state.m_scissorState.m_states;

            AZStd::vector<VkRect2D> vulkanScissors(rhiScissors.size());
            for (uint32_t index = 0; index < vulkanScissors.size(); ++index)
            {
                const RHI::Scissor& rsc = rhiScissors[index];
                VkRect2D& vsc = vulkanScissors[index];
                vsc.offset.x = rsc.m_minX;
                vsc.offset.y = rsc.m_minY;
                vsc.extent.width = rsc.m_maxX - rsc.m_minX;
                vsc.extent.height = rsc.m_maxY - rsc.m_minY;
            }

            static_cast<Device&>(GetDevice())
                .GetContext()
                .CmdSetScissor(m_nativeCommandBuffer, 0, aznumeric_caster(vulkanScissors.size()), &vulkanScissors[0]);
            m_state.m_scissorState.m_isDirty = false;
        }

        void CommandList::CommitShadingRateState()
        {
            if (!m_state.m_shadingRateState.m_isDirty)
            {
                return;
            }

            auto& device = static_cast<Device&>(GetDevice());
            AZ_Assert(
                RHI::CheckBitsAll(device.GetFeatures().m_shadingRateTypeMask, RHI::ShadingRateTypeFlags::PerDraw),
                "PerDraw shading rate is not supported on this platform");

            VkExtent2D vkFragmentSize = ConvertFragmentShadingRate(m_state.m_shadingRateState.m_shadingRate);
            AZStd::array<VkFragmentShadingRateCombinerOpKHR, RHI::ShadingRateCombinators::array_size> vkCombinators;
            for (int i = 0; i < m_state.m_shadingRateState.m_shadingRateCombinators.size(); ++i)
            {
                vkCombinators[i] = ConvertShadingRateCombiner(m_state.m_shadingRateState.m_shadingRateCombinators[i]);
            }

            device
                .GetContext()
                .CmdSetFragmentShadingRateKHR(m_nativeCommandBuffer, &vkFragmentSize, vkCombinators.data());
            m_state.m_shadingRateState.m_isDirty = false;
        }

        void CommandList::CommitShaderResourcePushConstants(VkPipelineLayout pipelineLayout, uint8_t rootConstantSize, const uint8_t *rootConstants)
        {
            static_cast<Device&>(GetDevice())
                .GetContext()
                .CmdPushConstants(
                    m_nativeCommandBuffer, pipelineLayout, VK_SHADER_STAGE_ALL, 0, rootConstantSize, rootConstants);
        }

        void CommandList::CommitDescriptorSets(RHI::PipelineStateType type)
        {
            ShaderResourceBindings& bindings = GetShaderResourceBindingsByPipelineType(type);
            const PipelineState& pipelineState = *bindings.m_pipelineState;
            const PipelineLayout& pipelineLayout = *pipelineState.GetPipelineLayout();
            RHI::Interval interval = InvalidInterval;
            for (uint32_t index = 0; index < pipelineLayout.GetDescriptorSetLayoutCount(); ++index)
            {
                RHI::ConstPtr<ShaderResourceGroup> shaderResourceGroup;
                const auto& srgBitset = pipelineLayout.GetAZSLBindingSlotsOfIndex(index);
                AZStd::fixed_vector<const ShaderResourceGroup*, RHI::Limits::Pipeline::ShaderResourceGroupCountMax> shaderResourceGroupList;
                // Collect all the SRGs that are part of this descriptor set. They could be more than
                // 1, so we would need to merge their values before committing the descriptor set.
                for (uint32_t bindingSlot = 0; bindingSlot < srgBitset.size(); ++bindingSlot)
                {
                    if (srgBitset[bindingSlot])
                    {
                        shaderResourceGroupList.push_back(bindings.m_SRGByAzslBindingSlot[bindingSlot]);
                    }
                }

                // Check if this is a merged descriptor set.
                if (pipelineLayout.IsMergedDescriptorSetLayout(index))
                {
                    // Get the MergedShaderResourceGroup
                    MergedShaderResourceGroupPool* mergedSRGPool = pipelineLayout.GetMergedShaderResourceGroupPool(index);
                    AZ_Assert(mergedSRGPool, "Null MergedShaderResourceGroupPool");                    

                    RHI::Ptr<MergedShaderResourceGroup> mergedSRG = mergedSRGPool->FindOrCreate(shaderResourceGroupList);
                    AZ_Assert(mergedSRG, "Null MergedShaderResourceGroup");
                    if (mergedSRG->NeedsCompile())
                    {
                        mergedSRG->Compile();
                    }
                    shaderResourceGroup = mergedSRG;
                }
                else
                {
                    shaderResourceGroup = shaderResourceGroupList.front();
                }

                bindings.m_SRGByVulkanBindingIndex[index] = shaderResourceGroup.get();

                VkDescriptorSet vkDescriptorSet = nullptr;

                if (shaderResourceGroup == nullptr)
                {
                    AZ_Assert(
                        srgBitset[m_descriptor.m_device->GetBindlessDescriptorPool().GetBindlessSrgBindingSlot()],
                        "Bindless SRG slot needs to match the one described in the shader.");
                    vkDescriptorSet = m_descriptor.m_device->GetBindlessDescriptorPool().GetNativeDescriptorSet();
                }
                else
                {
                    auto& compiledData = shaderResourceGroup->GetCompiledData();
                    vkDescriptorSet = compiledData.GetNativeDescriptorSet();
                }

                if (bindings.m_descriptorSets[index] != vkDescriptorSet)
                {
                    bindings.m_descriptorSets[index] = vkDescriptorSet;
                    interval.m_max = AZStd::max<uint32_t>(interval.m_max, index);
                    interval.m_min = AZStd::min<uint32_t>(interval.m_min, index);
                }
            }

            if (interval != InvalidInterval)
            {
                AZ_Assert(!bindings.m_descriptorSets.empty(), "No DescriptorSet.");
                static_cast<Device&>(GetDevice())
                    .GetContext()
                    .CmdBindDescriptorSets(
                        m_nativeCommandBuffer, GetPipelineBindPoint(pipelineState), pipelineLayout.GetNativePipelineLayout(),
                        interval.m_min, interval.m_max - interval.m_min + 1, bindings.m_descriptorSets.data() + interval.m_min, 0, nullptr);
            }
        }

        CommandList::ShaderResourceBindings& CommandList::GetShaderResourceBindingsByPipelineType(RHI::PipelineStateType type)
        {
            return m_state.m_bindingsByPipe[static_cast<uint32_t>(type)];
        }

        VkPipelineBindPoint CommandList::GetPipelineBindPoint(const PipelineState& pipelineState) const
        {
            switch (pipelineState.GetType())
            {
            case RHI::PipelineStateType::Draw:
                return VK_PIPELINE_BIND_POINT_GRAPHICS;
            case RHI::PipelineStateType::Dispatch:
                return VK_PIPELINE_BIND_POINT_COMPUTE;
            default:
                AZ_Assert(false, "Invalid Pipeline State Type");
                return VkPipelineBindPoint();
            }
        }

        const Framebuffer* CommandList::GetActiveFramebuffer() const
        {
            return m_state.m_framebuffer;
        }

        const RenderPass* CommandList::GetActiveRenderpass() const
        {
            if (m_state.m_framebuffer)
            {
                return m_state.m_framebuffer->GetRenderPass();
            }

            return nullptr;
        }
        
        void CommandList::ValidateShaderResourceGroups([[maybe_unused]] RHI::PipelineStateType type) const
        {
#if defined (AZ_RHI_ENABLE_VALIDATION)
            auto& bindings = m_state.m_bindingsByPipe[static_cast<uint32_t>(type)];
            const PipelineLayout* pipelineLayout = bindings.m_pipelineState->GetPipelineLayout();
            const RHI::PipelineLayoutDescriptor& pipelineLayoutDescriptor = pipelineLayout->GetPipelineLayoutDescriptor();
            for (uint32_t i = 0; i < pipelineLayout->GetDescriptorSetLayoutCount(); ++i)
            {
                const auto& srgBitset = pipelineLayout->GetAZSLBindingSlotsOfIndex(i);
                for (uint32_t bindingSlot = 0; bindingSlot < srgBitset.size(); ++bindingSlot)
                {
                    if (srgBitset[bindingSlot] && bindingSlot != m_descriptor.m_device->GetBindlessDescriptorPool().GetBindlessSrgBindingSlot())
                    {
                        const ShaderResourceGroup* shaderResourceGroup = bindings.m_SRGByAzslBindingSlot[bindingSlot];
                        AZ_Assert(shaderResourceGroup != nullptr, "NULL srg bound");
                        m_validator.ValidateShaderResourceGroup(*shaderResourceGroup, pipelineLayoutDescriptor.GetShaderResourceGroupBindingInfo(i));
                    }
                }
            }
#endif
        }

        void CommandList::BuildBottomLevelAccelerationStructure([[maybe_unused]] const RHI::DeviceRayTracingBlas& rayTracingBlas)
        {
            const RayTracingBlas& vulkanRayTracingBlas = static_cast<const RayTracingBlas&>(rayTracingBlas);
            const RayTracingBlas::BlasBuffers& blasBuffers = vulkanRayTracingBlas.GetBuffers();

            const auto& context = static_cast<Device&>(GetDevice()).GetContext();

            // submit the command to build the BLAS
            const VkAccelerationStructureBuildRangeInfoKHR* rangeInfos = blasBuffers.m_rangeInfos.data();
            context.CmdBuildAccelerationStructuresKHR(GetNativeCommandBuffer(), 1, &blasBuffers.m_buildInfo, &rangeInfos);
        }

        void CommandList::UpdateBottomLevelAccelerationStructure([[maybe_unused]] const RHI::DeviceRayTracingBlas& rayTracingBlas)
        {
            const RayTracingBlas& vulkanRayTracingBlas = dynamic_cast<const RayTracingBlas&>(rayTracingBlas);
            const RayTracingBlas::BlasBuffers& blasBuffers = vulkanRayTracingBlas.GetBuffers();

            // Set the build mode to update the acceleration structure
            VkAccelerationStructureBuildGeometryInfoKHR tempBuildInfo = blasBuffers.m_buildInfo;
            tempBuildInfo.mode = VK_BUILD_ACCELERATION_STRUCTURE_MODE_UPDATE_KHR;
            tempBuildInfo.srcAccelerationStructure = blasBuffers.m_accelerationStructure->GetNativeAccelerationStructure();

            const auto& context = dynamic_cast<Device&>(GetDevice()).GetContext();

            // submit the command to build the BLAS
            const VkAccelerationStructureBuildRangeInfoKHR* rangeInfos = blasBuffers.m_rangeInfos.data();
            context.CmdBuildAccelerationStructuresKHR(GetNativeCommandBuffer(), 1, &tempBuildInfo, &rangeInfos);
        }

        void CommandList::BuildTopLevelAccelerationStructure(
            const RHI::DeviceRayTracingTlas& rayTracingTlas, const AZStd::vector<const RHI::DeviceRayTracingBlas*>& changedBlasList)
        {
            const auto& context = static_cast<Device&>(GetDevice()).GetContext();

            VkMemoryBarrier memoryBarrier = {};
            memoryBarrier.sType = VK_STRUCTURE_TYPE_MEMORY_BARRIER;
            memoryBarrier.pNext = nullptr;
            memoryBarrier.srcAccessMask = VK_ACCESS_ACCELERATION_STRUCTURE_WRITE_BIT_KHR | VK_ACCESS_ACCELERATION_STRUCTURE_READ_BIT_KHR;
            memoryBarrier.dstAccessMask = VK_ACCESS_ACCELERATION_STRUCTURE_WRITE_BIT_KHR | VK_ACCESS_ACCELERATION_STRUCTURE_READ_BIT_KHR;

            if (!changedBlasList.empty())
            {
                // we need to have a barrier on VK_ACCESS_ACCELERATION_STRUCTURE_READ_BIT_KHR to ensure that the BLAS objects
                // are built prior to building the TLAS
                context.CmdPipelineBarrier(
                    GetNativeCommandBuffer(),
                    VK_PIPELINE_STAGE_ACCELERATION_STRUCTURE_BUILD_BIT_KHR,
                    VK_PIPELINE_STAGE_ACCELERATION_STRUCTURE_BUILD_BIT_KHR,
                    0,
                    1,
                    &memoryBarrier,
                    0,
                    nullptr,
                    0,
                    nullptr);
            }

            const RayTracingTlas& vulkanRayTracingTlas = static_cast<const RayTracingTlas&>(rayTracingTlas);
            const RayTracingTlas::TlasBuffers& tlasBuffers = vulkanRayTracingTlas.GetBuffers();

            // submit the command to build the TLAS
            const VkAccelerationStructureBuildRangeInfoKHR& offsetInfo = tlasBuffers.m_offsetInfo;
            const VkAccelerationStructureBuildRangeInfoKHR* pOffsetInfo = &offsetInfo;
            context.CmdBuildAccelerationStructuresKHR(GetNativeCommandBuffer(), 1, &tlasBuffers.m_buildInfo, &pOffsetInfo);

            // we need a pipeline barrier on VK_ACCESS_ACCELERATION_STRUCTURE (both read and write) in case we are building
            // multiple TLAS objects in a command list
            context.CmdPipelineBarrier(
                GetNativeCommandBuffer(),
                VK_PIPELINE_STAGE_ACCELERATION_STRUCTURE_BUILD_BIT_KHR,
                VK_PIPELINE_STAGE_ACCELERATION_STRUCTURE_BUILD_BIT_KHR,
                0,
                1,
                &memoryBarrier,
                0,
                nullptr,
                0,
                nullptr);
        }

        void CommandList::SetFragmentShadingRate(RHI::ShadingRate rate, const RHI::ShadingRateCombinators& combinators)
        {
            auto& device = static_cast<Device&>(GetDevice());
            if (!RHI::CheckBitsAll(device.GetFeatures().m_shadingRateTypeMask, RHI::ShadingRateTypeFlags::PerDraw))
            {
                AZ_Assert(false, "Per Draw shading rate is not supported on this platform");
                return;
            }

            AZ_Assert(
                static_cast<const PhysicalDevice&>(device.GetPhysicalDevice())
                    .IsOptionalDeviceExtensionSupported(OptionalDeviceExtension::FragmentShadingRate),
                "VK_KHR_fragment_shading_rate is not supported on this platform");

            m_state.m_shadingRateState.Set(rate, combinators);
        }

        void CommandList::ClearImage(const ResourceClearRequest& request)
        {
            const ImageView& imageView = static_cast<const ImageView&>(*request.m_resourceView->GetDeviceResourceView(GetDevice().GetDeviceIndex()));
            const Image& image = static_cast<const Image&>(imageView.GetImage());
            const VkImageSubresourceRange& range = imageView.GetVkImageSubresourceRange();

            const auto& context = static_cast<Device&>(GetDevice()).GetContext();

            VkClearValue vkClearValue;
            FillClearValue(request.m_clearValue, vkClearValue);

            switch (request.m_clearValue.m_type)
            {
            case RHI::ClearValueType::Vector4Float:
            case RHI::ClearValueType::Vector4Uint:
                context.CmdClearColorImage(
                    m_nativeCommandBuffer, image.GetNativeImage(), VK_IMAGE_LAYOUT_TRANSFER_DST_OPTIMAL, &vkClearValue.color, 1, &range);
                break;
            case RHI::ClearValueType::DepthStencil:
                context.CmdClearDepthStencilImage(
                    m_nativeCommandBuffer,
                    image.GetNativeImage(),
                    VK_IMAGE_LAYOUT_TRANSFER_DST_OPTIMAL,
                    &vkClearValue.depthStencil,
                    1,
                    &range);
                break;
            default:
                AZ_Assert(false, "Invalid clear type %d", request.m_clearValue.m_type);
                break;
            }
        }

        void CommandList::ClearBuffer(const ResourceClearRequest& request)
        {
            const BufferView& bufferView = static_cast<const BufferView&>(*request.m_resourceView->GetDeviceResourceView(GetDevice().GetDeviceIndex()));
            const RHI::BufferViewDescriptor& bufferViewDesc = bufferView.GetDescriptor();
            const Buffer& buffer = static_cast<const Buffer&>(bufferView.GetBuffer());
            union
            {
                float f;
                uint32_t i;
            } vkClearValue;

            const RHI::ClearValue& clearValue = request.m_clearValue;
            switch (clearValue.m_type)
            {
            case RHI::ClearValueType::Vector4Float:
                AZ_Warning(
                    "Vulkan",
                    AZStd::equal(clearValue.m_vector4Float.begin() + 1, clearValue.m_vector4Float.end(), clearValue.m_vector4Float.begin()),
                    "Vulkan only supports buffer clear operation using 1 float value. Using first value and ignoring the rest. Buffer %s is trying to clear with value (%.2f, %.2f, %.2f, %.2f)",
                    buffer.GetName().GetCStr(), clearValue.m_vector4Float[0], clearValue.m_vector4Float[1], clearValue.m_vector4Float[2], clearValue.m_vector4Float[3]);
                vkClearValue.f = clearValue.m_vector4Float.front();
                break;
            case RHI::ClearValueType::Vector4Uint:
                AZ_Warning(
                    "Vulkan",
                    AZStd::equal(clearValue.m_vector4Uint.begin() + 1, clearValue.m_vector4Uint.end(), clearValue.m_vector4Uint.begin()),
                    "Vulkan only supports buffer clear operation using 1 Uint value. Using first value and ignoring the rest. Buffer %s is trying to clear with value (%u, %u, %u, %u)",
                    buffer.GetName().GetCStr(), clearValue.m_vector4Uint[0], clearValue.m_vector4Uint[1], clearValue.m_vector4Uint[2], clearValue.m_vector4Uint[3]);
                vkClearValue.i = clearValue.m_vector4Uint.front();
                break;
            default:
                AZ_Assert(false, "Invalid clear type %d when calling ClearBuffer", request.m_clearValue.m_type);
                return;
            }

            // Maybe use a compute shader to support all clear value types.
            static_cast<Device&>(GetDevice())
                .GetContext()
                .CmdFillBuffer(
                    m_nativeCommandBuffer,
                    buffer.GetBufferMemoryView()->GetNativeBuffer(),
                    buffer.GetBufferMemoryView()->GetOffset() +
                        static_cast<size_t>(bufferViewDesc.m_elementOffset) * bufferViewDesc.m_elementSize,
                    buffer.GetBufferMemoryView()->GetSize(),
                    vkClearValue.i);
        }

    }
}<|MERGE_RESOLUTION|>--- conflicted
+++ resolved
@@ -333,11 +333,7 @@
             }
             case RHI::DrawType::Indirect:
             {
-<<<<<<< HEAD
-                const RHI::DrawIndirect& indirect = drawItem.m_geometryView->GetDrawArguments().m_indirect;
-=======
-                const RHI::DeviceDrawIndirect& indirect = drawItem.m_arguments.m_indirect;
->>>>>>> 1c020c6c
+                const RHI::DeviceDrawIndirect& indirect = drawItem.m_geometryView->GetDrawArguments().m_indirect;
                 const RHI::IndirectBufferLayout& layout = indirect.m_indirectBufferView->GetSignature()->GetDescriptor().m_layout;
                 decltype(context.CmdDrawIndexedIndirectCountKHR) drawIndirectCountFunctionPtr = nullptr;
                 decltype(context.CmdDrawIndexedIndirect) drawIndirectfunctionPtr = nullptr;
@@ -838,11 +834,7 @@
             }
         }
 
-<<<<<<< HEAD
         void CommandList::SetStreamBuffers(const RHI::GeometryView& geometryView, const RHI::GeometryView::StreamBufferIndices& streamIndices)
-=======
-        void CommandList::SetStreamBuffers(const RHI::DeviceStreamBufferView* streams, uint32_t count)
->>>>>>> 1c020c6c
         {
             RHI::GeometryView::StreamIterator streamIter = geometryView.CreateStreamIterator(streamIndices);
             RHI::Interval interval = InvalidInterval;
@@ -865,12 +857,7 @@
 
                 for (u8 i = (u8)interval.m_min; i <= (u8)interval.m_max; ++i)
                 {
-<<<<<<< HEAD
                     if (streamIter[i].GetBuffer())
-=======
-                    const RHI::DeviceStreamBufferView& bufferView = streams[i + interval.m_min];
-                    if (bufferView.GetBuffer())
->>>>>>> 1c020c6c
                     {
                         const auto* bufferMemoryView = static_cast<const Buffer*>(streamIter[i].GetBuffer())->GetBufferMemoryView();
                         nativeBuffers.push_back(bufferMemoryView->GetNativeBuffer());
