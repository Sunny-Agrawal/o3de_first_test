--- conflicted
+++ resolved
@@ -5,6 +5,7 @@
  * SPDX-License-Identifier: Apache-2.0 OR MIT
  *
  */
+#include "Atom_RHI_Vulkan_precompiled.h"
 #include <Atom/RHI/PipelineStateDescriptor.h>
 #include <Atom/RHI.Reflect/ClearValue.h>
 #include <Atom/RHI.Reflect/ImageScopeAttachmentDescriptor.h>
@@ -268,11 +269,7 @@
                 info.pImageIndices = &imageIndex;
                 info.pResults = nullptr;
 
-<<<<<<< HEAD
-                [[maybe_unused]] VkResult result = vkQueuePresentKHR(vulkanQueue->GetNativeQueue(), &info);
-=======
                 [[maybe_unused]] const VkResult result = vkQueuePresentKHR(vulkanQueue->GetNativeQueue(), &info);
->>>>>>> 38261d08
 
                 // Resizing window cause recreation of SwapChain after calling this method,
                 // so VK_SUBOPTIMAL_KHR or VK_ERROR_OUT_OF_DATE_KHR  should not happen at this point.
