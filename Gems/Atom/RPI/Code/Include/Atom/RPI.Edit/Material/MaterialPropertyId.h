--- conflicted
+++ resolved
@@ -34,12 +34,8 @@
             explicit MaterialPropertyId(AZStd::string_view propertyName);
             MaterialPropertyId(AZStd::string_view groupName, AZStd::string_view propertyName);
             MaterialPropertyId(const Name& groupName, const Name& propertyName);
-<<<<<<< HEAD
-            explicit MaterialPropertyId(const AZStd::array_view<AZStd::string> names);
-            MaterialPropertyId(const AZStd::array_view<AZStd::string> groupNames, AZStd::string_view propertyName);
-=======
-            explicit MaterialPropertyId(const AZStd::span<const AZStd::string> names);
->>>>>>> 09ff46b4
+            explicit MaterialPropertyId(const AZStd::span<AZStd::string> names);
+            MaterialPropertyId(const AZStd::span<AZStd::string> groupNames, AZStd::string_view propertyName);
 
             AZ_DEFAULT_COPY_MOVE(MaterialPropertyId);
 
