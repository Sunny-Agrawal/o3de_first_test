--- conflicted
+++ resolved
@@ -34,12 +34,8 @@
             explicit MaterialPropertyId(AZStd::string_view propertyName);
             MaterialPropertyId(AZStd::string_view groupName, AZStd::string_view propertyName);
             MaterialPropertyId(const Name& groupName, const Name& propertyName);
-<<<<<<< HEAD
-            MaterialPropertyId(const AZStd::array_view<AZStd::string> names);
+            explicit MaterialPropertyId(const AZStd::array_view<AZStd::string> names);
             MaterialPropertyId(const AZStd::array_view<AZStd::string> groupNames, AZStd::string_view propertyName);
-=======
-            explicit MaterialPropertyId(const AZStd::array_view<AZStd::string> names);
->>>>>>> ea55c6d5
 
             AZ_DEFAULT_COPY_MOVE(MaterialPropertyId);
 
@@ -53,9 +49,6 @@
             //! Returns a string_view of the full name ("[groupName].[propertyName]").
             //! Same as Name::GetStringView()
             //! This is included for convenience so it can be used for string comparison in the same way an AZ::Name is used.
-            AZStd::string_view GetStringView() const;
-
-            //! Wraps Name::GetStringView() for convenience.
             AZStd::string_view GetStringView() const;
 
             //! Returns a hash of the full name. This is needed for compatibility with NameIdReflectionMap.
