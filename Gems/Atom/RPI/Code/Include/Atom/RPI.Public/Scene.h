--- conflicted
+++ resolved
@@ -184,16 +184,13 @@
             //! Try apply render pipeline changes from each feature processors if the pipeline allows modification and wasn't modified.
             void TryApplyRenderPipelineChanges(RenderPipeline* pipeline);
 
-<<<<<<< HEAD
+            RHI::TagBitRegistry<uint32_t>& GetViewTagBitRegistry();
+            
             RHI::Ptr<RHI::DrawFilterTagRegistry> GetDrawFilterTagRegistry() const
             {
                 return m_drawFilterTagRegistry;
             }
 
-=======
-            RHI::TagBitRegistry<uint32_t>& GetViewTagBitRegistry();
-            
->>>>>>> 2b36450f
         protected:
             // SceneFinder overrides...
             void OnSceneNotifictaionHandlerConnected(SceneNotification* handler);
