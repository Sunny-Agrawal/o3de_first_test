/*
 * Copyright (c) Contributors to the Open 3D Engine Project.
 * For complete copyright and license terms please see the LICENSE at the root of this distribution.
 *
 * SPDX-License-Identifier: Apache-2.0 OR MIT
 *
 */

#include <Atom/RPI.Edit/Material/MaterialPropertyId.h>
#include <AzCore/std/string/regex.h>
#include <AzFramework/StringFunc/StringFunc.h>

namespace AZ
{
    namespace RPI
    {
        bool MaterialPropertyId::IsValidName(AZStd::string_view name)
        {
            // Checks for a c++ style identifier
            return AZStd::regex_match(name.begin(), name.end(), AZStd::regex("^[a-zA-Z_][a-zA-Z0-9_]*$"));
        }

        bool MaterialPropertyId::IsValidName(const AZ::Name& name)
        {
            return IsValidName(name.GetStringView());
        }

        bool MaterialPropertyId::IsValid() const
        {
            return !m_fullName.IsEmpty();
        }

        MaterialPropertyId MaterialPropertyId::Parse(AZStd::string_view fullPropertyId)
        {
            AZStd::vector<AZStd::string> tokens;
            AzFramework::StringFunc::Tokenize(fullPropertyId, tokens, '.', true, true);

            if (tokens.empty())
            {
                AZ_Error("MaterialPropertyId", false, "Property ID is empty.", fullPropertyId.data());
                return MaterialPropertyId{};
<<<<<<< HEAD
            }

            for (const auto& token : tokens)
            {
                if (!IsValidName(token))
                {
                    AZ_Error("MaterialPropertyId", false, "Property ID '%.*s' is not a valid identifier.", AZ_STRING_ARG(fullPropertyId));
                    return MaterialPropertyId{};
                }
            }

            MaterialPropertyId id;
            id.m_fullName = fullPropertyId;
            return id;
        }
        
        MaterialPropertyId::MaterialPropertyId(AZStd::string_view propertyName)
        {
            if (!IsValidName(propertyName))
            {
=======
            }

            for (const auto& token : tokens)
            {
                if (!IsValidName(token))
                {
                    AZ_Error("MaterialPropertyId", false, "Property ID '%.*s' is not a valid identifier.", AZ_STRING_ARG(fullPropertyId));
                    return MaterialPropertyId{};
                }
            }

            MaterialPropertyId id;
            id.m_fullName = fullPropertyId;
            return id;
        }
        
        MaterialPropertyId::MaterialPropertyId(AZStd::string_view propertyName)
        {
            if (!IsValidName(propertyName))
            {
>>>>>>> ea55c6d5
                AZ_Error("MaterialPropertyId", false, "Property name '%.*s' is not a valid identifier.", AZ_STRING_ARG(propertyName));
            }
            else
            {
                m_fullName = propertyName;
            }
        }

        MaterialPropertyId::MaterialPropertyId(AZStd::string_view groupName, AZStd::string_view propertyName)
        {
            if (!IsValidName(groupName))
<<<<<<< HEAD
            {
                AZ_Error("MaterialPropertyId", false, "Group name '%.*s' is not a valid identifier.", AZ_STRING_ARG(groupName));
            }
            else if (!IsValidName(propertyName))
            {
=======
            {
                AZ_Error("MaterialPropertyId", false, "Group name '%.*s' is not a valid identifier.", AZ_STRING_ARG(groupName));
            }
            else if (!IsValidName(propertyName))
            {
>>>>>>> ea55c6d5
                AZ_Error("MaterialPropertyId", false, "Property name '%.*s' is not a valid identifier.", AZ_STRING_ARG(propertyName));
            }
            else
            {
                m_fullName = AZStd::string::format("%.*s.%.*s", AZ_STRING_ARG(groupName), AZ_STRING_ARG(propertyName));
            }
        }
        
        MaterialPropertyId::MaterialPropertyId(const Name& groupName, const Name& propertyName)
            : MaterialPropertyId(groupName.GetStringView(), propertyName.GetStringView())
        {
        }
        
        MaterialPropertyId::MaterialPropertyId(const AZStd::array_view<AZStd::string> names)
<<<<<<< HEAD
        {
            for (const auto& name : names)
            {
                if (!IsValidName(name))
                {
                    AZ_Error("MaterialPropertyId", false, "'%s' is not a valid identifier.", name.c_str());
                    return;
                }
            }

            AZStd::string fullName;
            AzFramework::StringFunc::Join(fullName, names.begin(), names.end(), ".");
            m_fullName = fullName;
        }
        
        MaterialPropertyId::MaterialPropertyId(const AZStd::array_view<AZStd::string> groupNames, AZStd::string_view propertyName)
        {
            for (const auto& name : groupNames)
=======
        {
            for (const auto& name : names)
>>>>>>> ea55c6d5
            {
                if (!IsValidName(name))
                {
                    AZ_Error("MaterialPropertyId", false, "'%s' is not a valid identifier.", name.c_str());
                    return;
                }
            }
<<<<<<< HEAD
            
            if (!IsValidName(propertyName))
            {
                AZ_Error("MaterialPropertyId", false, "'%.*s' is not a valid identifier.", AZ_STRING_ARG(propertyName));
                return;
            }

            if (groupNames.empty())
            {
                m_fullName = propertyName;
            }
            else
            {
                AZStd::string fullName;
                AzFramework::StringFunc::Join(fullName, groupNames.begin(), groupNames.end(), ".");
                fullName = AZStd::string::format("%s.%.*s", fullName.c_str(), AZ_STRING_ARG(propertyName));
                m_fullName = fullName;
            }
=======

            AZStd::string fullName; // m_fullName is a Name, not a string, so we have to join into a local variable temporarily.
            AzFramework::StringFunc::Join(fullName, names.begin(), names.end(), ".");
            m_fullName = fullName;
>>>>>>> ea55c6d5
        }

        MaterialPropertyId::operator const Name&() const
        {
            return m_fullName;
        }

        const char* MaterialPropertyId::GetCStr() const
        {
            return m_fullName.GetCStr();
        }
        
        AZStd::string_view MaterialPropertyId::GetStringView() const
        {
            return m_fullName.GetStringView();
        }

        Name::Hash MaterialPropertyId::GetHash() const
        {
            return m_fullName.GetHash();
        }

        bool MaterialPropertyId::operator==(const MaterialPropertyId& rhs) const
        {
            return m_fullName == rhs.m_fullName;
        }

        bool MaterialPropertyId::operator!=(const MaterialPropertyId& rhs) const
        {
            return m_fullName != rhs.m_fullName;
        }
    } // namespace RPI
} // namespace AZ<|MERGE_RESOLUTION|>--- conflicted
+++ resolved
@@ -39,7 +39,6 @@
             {
                 AZ_Error("MaterialPropertyId", false, "Property ID is empty.", fullPropertyId.data());
                 return MaterialPropertyId{};
-<<<<<<< HEAD
             }
 
             for (const auto& token : tokens)
@@ -60,28 +59,6 @@
         {
             if (!IsValidName(propertyName))
             {
-=======
-            }
-
-            for (const auto& token : tokens)
-            {
-                if (!IsValidName(token))
-                {
-                    AZ_Error("MaterialPropertyId", false, "Property ID '%.*s' is not a valid identifier.", AZ_STRING_ARG(fullPropertyId));
-                    return MaterialPropertyId{};
-                }
-            }
-
-            MaterialPropertyId id;
-            id.m_fullName = fullPropertyId;
-            return id;
-        }
-        
-        MaterialPropertyId::MaterialPropertyId(AZStd::string_view propertyName)
-        {
-            if (!IsValidName(propertyName))
-            {
->>>>>>> ea55c6d5
                 AZ_Error("MaterialPropertyId", false, "Property name '%.*s' is not a valid identifier.", AZ_STRING_ARG(propertyName));
             }
             else
@@ -93,19 +70,11 @@
         MaterialPropertyId::MaterialPropertyId(AZStd::string_view groupName, AZStd::string_view propertyName)
         {
             if (!IsValidName(groupName))
-<<<<<<< HEAD
             {
                 AZ_Error("MaterialPropertyId", false, "Group name '%.*s' is not a valid identifier.", AZ_STRING_ARG(groupName));
             }
             else if (!IsValidName(propertyName))
             {
-=======
-            {
-                AZ_Error("MaterialPropertyId", false, "Group name '%.*s' is not a valid identifier.", AZ_STRING_ARG(groupName));
-            }
-            else if (!IsValidName(propertyName))
-            {
->>>>>>> ea55c6d5
                 AZ_Error("MaterialPropertyId", false, "Property name '%.*s' is not a valid identifier.", AZ_STRING_ARG(propertyName));
             }
             else
@@ -119,10 +88,9 @@
         {
         }
         
-        MaterialPropertyId::MaterialPropertyId(const AZStd::array_view<AZStd::string> names)
-<<<<<<< HEAD
+        MaterialPropertyId::MaterialPropertyId(const AZStd::array_view<AZStd::string> groupNames, AZStd::string_view propertyName)
         {
-            for (const auto& name : names)
+            for (const auto& name : groupNames)
             {
                 if (!IsValidName(name))
                 {
@@ -130,27 +98,6 @@
                     return;
                 }
             }
-
-            AZStd::string fullName;
-            AzFramework::StringFunc::Join(fullName, names.begin(), names.end(), ".");
-            m_fullName = fullName;
-        }
-        
-        MaterialPropertyId::MaterialPropertyId(const AZStd::array_view<AZStd::string> groupNames, AZStd::string_view propertyName)
-        {
-            for (const auto& name : groupNames)
-=======
-        {
-            for (const auto& name : names)
->>>>>>> ea55c6d5
-            {
-                if (!IsValidName(name))
-                {
-                    AZ_Error("MaterialPropertyId", false, "'%s' is not a valid identifier.", name.c_str());
-                    return;
-                }
-            }
-<<<<<<< HEAD
             
             if (!IsValidName(propertyName))
             {
@@ -169,12 +116,22 @@
                 fullName = AZStd::string::format("%s.%.*s", fullName.c_str(), AZ_STRING_ARG(propertyName));
                 m_fullName = fullName;
             }
-=======
+        }
+
+        MaterialPropertyId::MaterialPropertyId(const AZStd::array_view<AZStd::string> names)
+        {
+            for (const auto& name : names)
+            {
+                if (!IsValidName(name))
+                {
+                    AZ_Error("MaterialPropertyId", false, "'%s' is not a valid identifier.", name.c_str());
+                    return;
+                }
+            }
 
             AZStd::string fullName; // m_fullName is a Name, not a string, so we have to join into a local variable temporarily.
             AzFramework::StringFunc::Join(fullName, names.begin(), names.end(), ".");
             m_fullName = fullName;
->>>>>>> ea55c6d5
         }
 
         MaterialPropertyId::operator const Name&() const
