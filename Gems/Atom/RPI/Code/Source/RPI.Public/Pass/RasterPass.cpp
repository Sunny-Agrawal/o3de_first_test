--- conflicted
+++ resolved
@@ -159,14 +159,8 @@
                 // Assert the view has our draw list (the view's DrawlistTags are collected from passes using its viewTag)
                 AZ_Assert(view->HasDrawListTag(m_drawListTag), "View's DrawListTags out of sync with pass'. ");
 
-<<<<<<< HEAD
                 // Draw List 
-                m_drawListView = view->GetDrawList(m_drawListTag);
-                m_drawItemCount = m_drawListView.size();
-                PassSystemInterface::Get()->IncrementFrameDrawItemCount(m_drawItemCount);
-=======
                 viewDrawList = view->GetDrawList(m_drawListTag);
->>>>>>> f0cafd0e
             }
 
             // clean up data
@@ -184,12 +178,13 @@
             drawLists.push_back(viewDrawList);
 
             // combine draw items from mutiple draw lists to one draw list and sort it.
-            size_t itemCount = 0;
+            m_drawItemCount = 0;
             for (auto drawList : drawLists)
             {
-                itemCount += drawList.size();
-            }
-            m_combinedDrawList.resize(itemCount);
+                m_drawItemCount += drawList.size();
+            }
+            PassSystemInterface::Get()->IncrementFrameDrawItemCount(m_drawItemCount);
+            m_combinedDrawList.resize(m_drawItemCount);
             RHI::DrawItemProperties* currentBuffer = m_combinedDrawList.data();
             for (auto drawList : drawLists)
             {
