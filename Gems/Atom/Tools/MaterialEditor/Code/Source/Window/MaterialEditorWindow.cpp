--- conflicted
+++ resolved
@@ -248,11 +248,7 @@
         RemoveTabForDocumentId(documentId);
 
         const QString documentPath = GetDocumentPath(documentId);
-<<<<<<< HEAD
-        const QString status = QString("Material closed: %1").arg(documentPath);
-=======
         const QString status = QString("Document closed: %1").arg(documentPath);
->>>>>>> 2afd3b09
         m_statusMessage->setText(QString("<font color=\"White\">%1</font>").arg(status));
     }
 
@@ -420,11 +416,7 @@
             if (!result)
             {
                 const QString documentPath = GetDocumentPath(documentId);
-<<<<<<< HEAD
-                const QString status = QString("Failed to perform Undo on document: %1").arg(documentPath);
-=======
                 const QString status = QString("Failed to perform undo on document: %1").arg(documentPath);
->>>>>>> 2afd3b09
                 m_statusMessage->setText(QString("<font color=\"Red\">%1</font>").arg(status));
             }
         }, QKeySequence::Undo);
@@ -436,11 +428,7 @@
             if (!result)
             {
                 const QString documentPath = GetDocumentPath(documentId);
-<<<<<<< HEAD
-                const QString status = QString("Failed to perform Redo on document: %1").arg(documentPath);
-=======
                 const QString status = QString("Failed to perform redo on document: %1").arg(documentPath);
->>>>>>> 2afd3b09
                 m_statusMessage->setText(QString("<font color=\"Red\">%1</font>").arg(status));
             }
         }, QKeySequence::Redo);
