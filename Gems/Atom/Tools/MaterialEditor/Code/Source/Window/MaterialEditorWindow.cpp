--- conflicted
+++ resolved
@@ -160,199 +160,8 @@
 
     void MaterialEditorWindow::OpenHelp()
     {
-<<<<<<< HEAD
-        Base::CreateMenu();
-
-        // Generating the main menu manually because it's easier and we will have some dynamic or data driven entries
-        m_menuFile = menuBar()->addMenu("&File");
-
-        m_actionNew = m_menuFile->addAction("&New...", [this]() {
-            CreateMaterialDialog createDialog(this);
-            createDialog.adjustSize();
-
-            if (createDialog.exec() == QDialog::Accepted &&
-                !createDialog.m_materialFileInfo.absoluteFilePath().isEmpty() &&
-                !createDialog.m_materialTypeFileInfo.absoluteFilePath().isEmpty())
-            {
-                AtomToolsFramework::AtomToolsDocumentSystemRequestBus::Broadcast(&AtomToolsFramework::AtomToolsDocumentSystemRequestBus::Events::CreateDocumentFromFile,
-                    createDialog.m_materialTypeFileInfo.absoluteFilePath().toUtf8().constData(),
-                    createDialog.m_materialFileInfo.absoluteFilePath().toUtf8().constData());
-            }
-        }, QKeySequence::New);
-
-        m_actionOpen = m_menuFile->addAction("&Open...", []() {
-            const AZStd::vector<AZ::Data::AssetType> assetTypes = { azrtti_typeid<AZ::RPI::MaterialAsset>() };
-            const AZStd::string filePath = AtomToolsFramework::GetOpenFileInfo(assetTypes).absoluteFilePath().toUtf8().constData();
-            if (!filePath.empty())
-            {
-                AtomToolsFramework::AtomToolsDocumentSystemRequestBus::Broadcast(&AtomToolsFramework::AtomToolsDocumentSystemRequestBus::Events::OpenDocument, filePath);
-            }
-        }, QKeySequence::Open);
-
-        m_actionOpenRecent = m_menuFile->addAction("Open &Recent");
-
-        m_menuFile->addSeparator();
-
-        m_actionSave = m_menuFile->addAction("&Save", [this]() {
-            const AZ::Uuid documentId = GetDocumentIdFromTab(m_tabWidget->currentIndex());
-            bool result = false;
-            AtomToolsFramework::AtomToolsDocumentSystemRequestBus::BroadcastResult(result, &AtomToolsFramework::AtomToolsDocumentSystemRequestBus::Events::SaveDocument, documentId);
-            if (!result)
-            {
-                SetStatusError(tr("Document save failed: %1").arg(GetDocumentPath(documentId)));
-            }
-        }, QKeySequence::Save);
-
-        m_actionSaveAsCopy = m_menuFile->addAction("Save &As...", [this]() {
-            const AZ::Uuid documentId = GetDocumentIdFromTab(m_tabWidget->currentIndex());
-            const QString documentPath = GetDocumentPath(documentId);
-
-            bool result = false;
-            AtomToolsFramework::AtomToolsDocumentSystemRequestBus::BroadcastResult(result, &AtomToolsFramework::AtomToolsDocumentSystemRequestBus::Events::SaveDocumentAsCopy,
-                documentId, AtomToolsFramework::GetSaveFileInfo(documentPath).absoluteFilePath().toUtf8().constData());
-            if (!result)
-            {
-                SetStatusError(tr("Document save failed: %1").arg(GetDocumentPath(documentId)));
-            }
-        }, QKeySequence::SaveAs);
-
-        m_actionSaveAsChild = m_menuFile->addAction("Save As &Child...", [this]() {
-            const AZ::Uuid documentId = GetDocumentIdFromTab(m_tabWidget->currentIndex());
-            const QString documentPath = GetDocumentPath(documentId);
-
-            bool result = false;
-            AtomToolsFramework::AtomToolsDocumentSystemRequestBus::BroadcastResult(result, &AtomToolsFramework::AtomToolsDocumentSystemRequestBus::Events::SaveDocumentAsChild,
-                documentId, AtomToolsFramework::GetSaveFileInfo(documentPath).absoluteFilePath().toUtf8().constData());
-            if (!result)
-            {
-                SetStatusError(tr("Document save failed: %1").arg(GetDocumentPath(documentId)));
-            }
-        });
-
-        m_actionSaveAll = m_menuFile->addAction("Save A&ll", [this]() {
-            bool result = false;
-            AtomToolsFramework::AtomToolsDocumentSystemRequestBus::BroadcastResult(result, &AtomToolsFramework::AtomToolsDocumentSystemRequestBus::Events::SaveAllDocuments);
-            if (!result)
-            {
-                SetStatusError(tr("Document save all failed"));
-            }
-        });
-
-        m_menuFile->addSeparator();
-
-        m_actionClose = m_menuFile->addAction("&Close", [this]() {
-            const AZ::Uuid documentId = GetDocumentIdFromTab(m_tabWidget->currentIndex());
-            AtomToolsFramework::AtomToolsDocumentSystemRequestBus::Broadcast(&AtomToolsFramework::AtomToolsDocumentSystemRequestBus::Events::CloseDocument, documentId);
-        }, QKeySequence::Close);
-
-        m_actionCloseAll = m_menuFile->addAction("Close All", []() {
-            AtomToolsFramework::AtomToolsDocumentSystemRequestBus::Broadcast(&AtomToolsFramework::AtomToolsDocumentSystemRequestBus::Events::CloseAllDocuments);
-        });
-
-        m_actionCloseOthers = m_menuFile->addAction("Close Others", [this]() {
-            const AZ::Uuid documentId = GetDocumentIdFromTab(m_tabWidget->currentIndex());
-            AtomToolsFramework::AtomToolsDocumentSystemRequestBus::Broadcast(&AtomToolsFramework::AtomToolsDocumentSystemRequestBus::Events::CloseAllDocumentsExcept, documentId);
-        });
-
-        m_menuFile->addSeparator();
-
-        m_menuFile->addAction("Run &Python...", [this]() {
-            const QString script = QFileDialog::getOpenFileName(this, "Run Script", QString(), QString("*.py"));
-            if (!script.isEmpty())
-            {
-                AzToolsFramework::EditorPythonRunnerRequestBus::Broadcast(&AzToolsFramework::EditorPythonRunnerRequestBus::Events::ExecuteByFilename, script.toUtf8().constData());
-            }
-        });
-
-        m_menuFile->addSeparator();
-
-        m_actionExit = m_menuFile->addAction("E&xit", [this]() {
-            close();
-        }, QKeySequence::Quit);
-
-        m_menuEdit = menuBar()->addMenu("&Edit");
-
-        m_actionUndo = m_menuEdit->addAction("&Undo", [this]() {
-            const AZ::Uuid documentId = GetDocumentIdFromTab(m_tabWidget->currentIndex());
-            bool result = false;
-            AtomToolsFramework::AtomToolsDocumentRequestBus::EventResult(result, documentId, &AtomToolsFramework::AtomToolsDocumentRequestBus::Events::Undo);
-            if (!result)
-            {
-                SetStatusError(tr("Document undo failed: %1").arg(GetDocumentPath(documentId)));
-            }
-        }, QKeySequence::Undo);
-
-        m_actionRedo = m_menuEdit->addAction("&Redo", [this]() {
-            const AZ::Uuid documentId = GetDocumentIdFromTab(m_tabWidget->currentIndex());
-            bool result = false;
-            AtomToolsFramework::AtomToolsDocumentRequestBus::EventResult(result, documentId, &AtomToolsFramework::AtomToolsDocumentRequestBus::Events::Redo);
-            if (!result)
-            {
-                SetStatusError(tr("Document redo failed: %1").arg(GetDocumentPath(documentId)));
-            }
-        }, QKeySequence::Redo);
-
-        m_menuEdit->addSeparator();
-
-        m_actionSettings = m_menuEdit->addAction("&Settings...", [this]() {
-            SettingsDialog dialog(this);
-            dialog.exec();
-        }, QKeySequence::Preferences);
-        m_actionSettings->setEnabled(true);
-
-        m_menuView = menuBar()->addMenu("&View");
-
-        m_actionAssetBrowser = m_menuView->addAction("&Asset Browser", [this]() {
-            const AZStd::string label = "Asset Browser";
-            SetDockWidgetVisible(label, !IsDockWidgetVisible(label));
-        });
-
-        m_actionInspector = m_menuView->addAction("&Inspector", [this]() {
-            const AZStd::string label = "Inspector";
-            SetDockWidgetVisible(label, !IsDockWidgetVisible(label));
-        });
-
-        m_actionConsole = m_menuView->addAction("&Console", []() {
-        });
-
-        m_actionPythonTerminal = m_menuView->addAction("Python &Terminal", [this]() {
-            const AZStd::string label = "Python Terminal";
-            SetDockWidgetVisible(label, !IsDockWidgetVisible(label));
-        });
-
-        m_actionPerfMonitor = m_menuView->addAction("Performance &Monitor", [this]() {
-            const AZStd::string label = "Performance Monitor";
-            SetDockWidgetVisible(label, !IsDockWidgetVisible(label));
-        });
-
-        m_actionViewportSettings = m_menuView->addAction("Viewport Settings", [this]() {
-            const AZStd::string label = "Viewport Settings";
-            SetDockWidgetVisible(label, !IsDockWidgetVisible(label));
-        });
-
-        m_menuView->addSeparator();
-
-        m_actionPreviousTab = m_menuView->addAction("&Previous Tab", [this]() {
-            SelectPreviousTab();
-        }, Qt::CTRL | Qt::SHIFT | Qt::Key_Tab); //QKeySequence::PreviousChild is mapped incorrectly in Qt
-
-        m_actionNextTab = m_menuView->addAction("&Next Tab", [this]() {
-            SelectNextTab();
-        }, Qt::CTRL | Qt::Key_Tab); //QKeySequence::NextChild works as expected but mirroring Previous
-
-        m_menuHelp = menuBar()->addMenu("&Help");
-
-        m_actionHelp = m_menuHelp->addAction("&Help...", [this]() {
-            HelpDialog dialog(this);
-            dialog.exec();
-        });
-
-        m_actionAbout = m_menuHelp->addAction("&About...", []() {
-        });
-=======
         HelpDialog dialog(this);
         dialog.exec();
->>>>>>> cd9621f1
     }
 
     void MaterialEditorWindow::closeEvent(QCloseEvent* closeEvent)
