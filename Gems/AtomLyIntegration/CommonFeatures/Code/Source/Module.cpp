/*
 * Copyright (c) Contributors to the Open 3D Engine Project.
 * For complete copyright and license terms please see the LICENSE at the root of this distribution.
 *
 * SPDX-License-Identifier: Apache-2.0 OR MIT
 *
 */

#include <AzCore/Memory/SystemAllocator.h>
#include <AzCore/RTTI/RTTI.h>
#include <AzCore/Module/Module.h>

#include <CommonFeaturesSystemComponent.h>
#include <CoreLights/AreaLightComponent.h>
#include <CoreLights/DirectionalLightComponent.h>
#include <CubeMapCapture/CubeMapCaptureComponent.h>
#include <Debug/RenderDebugComponent.h>
#include <Decals/DecalComponent.h>
#include <DiffuseGlobalIllumination/DiffuseProbeGridComponent.h>
#include <DiffuseGlobalIllumination/DiffuseGlobalIlluminationComponent.h>
#include <Grid/GridComponent.h>
#include <ImageBasedLights/ImageBasedLightComponent.h>
#include <Material/MaterialComponent.h>
#include <Mesh/MeshComponent.h>
#include <ReflectionProbe/ReflectionProbeComponent.h>
#include <OcclusionCullingPlane/OcclusionCullingPlaneComponent.h>
#include <PostProcess/PostFxLayerComponent.h>
#include <PostProcess/Bloom/BloomComponent.h>
#include <PostProcess/ColorGrading/HDRColorGradingComponent.h>
#include <PostProcess/DepthOfField/DepthOfFieldComponent.h>
#include <PostProcess/DisplayMapper/DisplayMapperComponent.h>
#include <PostProcess/ExposureControl/ExposureControlComponent.h>
#include <PostProcess/Ssao/SsaoComponent.h>
#include <PostProcess/LookModification/LookModificationComponent.h>
#include <PostProcess/RadiusWeightModifier/RadiusWeightModifierComponent.h>
#include <PostProcess/ShapeWeightModifier/ShapeWeightModifierComponent.h>
#include <PostProcess/GradientWeightModifier/GradientWeightModifierComponent.h>
#include <PostProcess/ChromaticAberration/ChromaticAberrationComponent.h>
#include <ScreenSpace/DeferredFogComponent.h>
#include <SkyBox/HDRiSkyboxComponent.h>
#include <SkyBox/PhysicalSkyComponent.h>
#include <Scripting/EntityReferenceComponent.h>
#include <SurfaceData/SurfaceDataMeshComponent.h>
#include <Animation/AttachmentComponent.h>

#ifdef ATOMLYINTEGRATION_FEATURE_COMMON_EDITOR
#include <EditorCommonFeaturesSystemComponent.h>
#include <PostProcess/EditorPostFxSystemComponent.h>
#include <PostProcess/EditorModeFeedback/EditorEditorModeFeedbackSystemComponent.h>
#include <CoreLights/EditorAreaLightComponent.h>
#include <CoreLights/EditorDirectionalLightComponent.h>
#include <CubeMapCapture/EditorCubeMapCaptureComponent.h>
#include <Debug/RenderDebugEditorComponent.h>
#include <Decals/EditorDecalComponent.h>
#include <DiffuseGlobalIllumination/EditorDiffuseProbeGridComponent.h>
#include <DiffuseGlobalIllumination/EditorDiffuseGlobalIlluminationComponent.h>
#include <Grid/EditorGridComponent.h>
#include <ImageBasedLights/EditorImageBasedLightComponent.h>
#include <Material/EditorMaterialComponent.h>
#include <Material/EditorMaterialSystemComponent.h>
#include <Mesh/EditorMeshComponent.h>
#include <Mesh/EditorMeshSystemComponent.h>
#include <ReflectionProbe/EditorReflectionProbeComponent.h>
#include <OcclusionCullingPlane/EditorOcclusionCullingPlaneComponent.h>
#include <PostProcess/EditorPostFxLayerComponent.h>
#include <PostProcess/Bloom/EditorBloomComponent.h>
#include <PostProcess/ColorGrading/EditorHDRColorGradingComponent.h>
#include <PostProcess/DepthOfField/EditorDepthOfFieldComponent.h>
#include <PostProcess/DisplayMapper/EditorDisplayMapperComponent.h>
#include <PostProcess/ExposureControl/EditorExposureControlComponent.h>
#include <PostProcess/Ssao/EditorSsaoComponent.h>
#include <PostProcess/LookModification/EditorLookModificationComponent.h>
#include <PostProcess/RadiusWeightModifier/EditorRadiusWeightModifierComponent.h>
#include <PostProcess/ShapeWeightModifier/EditorShapeWeightModifierComponent.h>
#include <PostProcess/GradientWeightModifier/EditorGradientWeightModifierComponent.h>
#include <PostProcess/ChromaticAberration/EditorChromaticAberrationComponent.h>
#include <ScreenSpace/EditorDeferredFogComponent.h>
#include <SkyBox/EditorHDRiSkyboxComponent.h>
#include <SkyBox/EditorPhysicalSkyComponent.h>
#include <Scripting/EditorEntityReferenceComponent.h>
#include <SurfaceData/EditorSurfaceDataMeshComponent.h>
#include <Animation/EditorAttachmentComponent.h>
#endif

namespace AZ
{
    namespace Render
    {
        class AtomLyIntegrationCommonFeaturesModule
            : public AZ::Module
        {
        public:
            AZ_RTTI(AtomLyIntegrationCommonFeaturesModule, "{E6FF4862-9355-4B23-AE00-B936F0C6E6C9}", AZ::Module);
            AZ_CLASS_ALLOCATOR(AtomLyIntegrationCommonFeaturesModule, AZ::SystemAllocator, 0);

            AtomLyIntegrationCommonFeaturesModule()
                : AZ::Module()
            {
                m_descriptors.insert(m_descriptors.end(), {
                        AtomLyIntegrationCommonFeaturesSystemComponent::CreateDescriptor(),
                        AreaLightComponent::CreateDescriptor(),
                        DecalComponent::CreateDescriptor(),
                        DirectionalLightComponent::CreateDescriptor(),
                        BloomComponent::CreateDescriptor(),
                        HDRColorGradingComponent::CreateDescriptor(),
                        DisplayMapperComponent::CreateDescriptor(),
                        DepthOfFieldComponent::CreateDescriptor(),
                        ExposureControlComponent::CreateDescriptor(),
                        SsaoComponent::CreateDescriptor(),
                        LookModificationComponent::CreateDescriptor(),
                        GridComponent::CreateDescriptor(),
                        HDRiSkyboxComponent::CreateDescriptor(),
                        ImageBasedLightComponent::CreateDescriptor(),
                        MaterialComponent::CreateDescriptor(),
                        MeshComponent::CreateDescriptor(),
                        PhysicalSkyComponent::CreateDescriptor(),
                        PostFxLayerComponent::CreateDescriptor(),
                        ReflectionProbeComponent::CreateDescriptor(),
                        RenderDebugComponent::CreateDescriptor(),
                        RadiusWeightModifierComponent::CreateDescriptor(),
                        ShapeWeightModifierComponent::CreateDescriptor(),
                        EntityReferenceComponent::CreateDescriptor(),
                        GradientWeightModifierComponent::CreateDescriptor(),
                        DiffuseProbeGridComponent::CreateDescriptor(),
                        DiffuseGlobalIlluminationComponent::CreateDescriptor(),
                        DeferredFogComponent::CreateDescriptor(),
                        SurfaceData::SurfaceDataMeshComponent::CreateDescriptor(),
                        AttachmentComponent::CreateDescriptor(),
                        OcclusionCullingPlaneComponent::CreateDescriptor(),
<<<<<<< HEAD
                        ChromaticAberrationComponent::CreateDescriptor(),
=======
                        CubeMapCaptureComponent::CreateDescriptor(),
>>>>>>> cdae80d7

#ifdef ATOMLYINTEGRATION_FEATURE_COMMON_EDITOR
                        EditorAreaLightComponent::CreateDescriptor(),
                        EditorCommonFeaturesSystemComponent::CreateDescriptor(),
                        EditorPostFxSystemComponent::CreateDescriptor(),
                        EditorEditorModeFeedbackSystemComponent::CreateDescriptor(),
                        EditorDecalComponent::CreateDescriptor(),
                        EditorDirectionalLightComponent::CreateDescriptor(),
                        EditorBloomComponent::CreateDescriptor(),
                        EditorHDRColorGradingComponent::CreateDescriptor(),
                        EditorDepthOfFieldComponent::CreateDescriptor(),
                        EditorDisplayMapperComponent::CreateDescriptor(),
                        EditorExposureControlComponent::CreateDescriptor(),
                        EditorSsaoComponent::CreateDescriptor(),
                        EditorLookModificationComponent::CreateDescriptor(),
                        EditorGridComponent::CreateDescriptor(),
                        EditorHDRiSkyboxComponent::CreateDescriptor(),
                        EditorImageBasedLightComponent::CreateDescriptor(),
                        EditorMaterialComponent::CreateDescriptor(),
                        EditorMaterialSystemComponent::CreateDescriptor(),
                        EditorMeshSystemComponent::CreateDescriptor(),
                        EditorMeshComponent::CreateDescriptor(),
                        EditorPhysicalSkyComponent::CreateDescriptor(),
                        EditorPostFxLayerComponent::CreateDescriptor(),
                        EditorReflectionProbeComponent::CreateDescriptor(),
                        RenderDebugEditorComponent::CreateDescriptor(),
                        EditorRadiusWeightModifierComponent::CreateDescriptor(),
                        EditorShapeWeightModifierComponent::CreateDescriptor(),
                        EditorEntityReferenceComponent::CreateDescriptor(),
                        EditorGradientWeightModifierComponent::CreateDescriptor(),
                        EditorDiffuseProbeGridComponent::CreateDescriptor(),
                        EditorDiffuseGlobalIlluminationComponent::CreateDescriptor(),
                        EditorDeferredFogComponent::CreateDescriptor(),
                        SurfaceData::EditorSurfaceDataMeshComponent::CreateDescriptor(),
                        EditorAttachmentComponent::CreateDescriptor(),
                        EditorOcclusionCullingPlaneComponent::CreateDescriptor(),
<<<<<<< HEAD
                        EditorChromaticAberrationComponent::CreateDescriptor(),
=======
                        EditorCubeMapCaptureComponent::CreateDescriptor(),
>>>>>>> cdae80d7
#endif
                    });
            }

            AZ::ComponentTypeList GetRequiredSystemComponents() const override
            {
                return AZ::ComponentTypeList{
                    azrtti_typeid<AtomLyIntegrationCommonFeaturesSystemComponent>(),
#ifdef ATOMLYINTEGRATION_FEATURE_COMMON_EDITOR
                    azrtti_typeid<EditorMaterialSystemComponent>(),
                    azrtti_typeid<EditorMeshSystemComponent>(),
                    azrtti_typeid<EditorCommonFeaturesSystemComponent>(),
                    azrtti_typeid<EditorPostFxSystemComponent>(),
                    azrtti_typeid<EditorEditorModeFeedbackSystemComponent>()
#endif
                };
            }
        };
    } // namespace Render
} // namespace AZ

// DO NOT MODIFY THIS LINE UNLESS YOU RENAME THE GEM
// The first parameter should be GemName_GemIdLower
// The second should be the fully qualified name of the class above
AZ_DECLARE_MODULE_CLASS(Gem_AtomLyIntegration_CommonFeatures, AZ::Render::AtomLyIntegrationCommonFeaturesModule)<|MERGE_RESOLUTION|>--- conflicted
+++ resolved
@@ -127,11 +127,8 @@
                         SurfaceData::SurfaceDataMeshComponent::CreateDescriptor(),
                         AttachmentComponent::CreateDescriptor(),
                         OcclusionCullingPlaneComponent::CreateDescriptor(),
-<<<<<<< HEAD
                         ChromaticAberrationComponent::CreateDescriptor(),
-=======
                         CubeMapCaptureComponent::CreateDescriptor(),
->>>>>>> cdae80d7
 
 #ifdef ATOMLYINTEGRATION_FEATURE_COMMON_EDITOR
                         EditorAreaLightComponent::CreateDescriptor(),
@@ -168,11 +165,8 @@
                         SurfaceData::EditorSurfaceDataMeshComponent::CreateDescriptor(),
                         EditorAttachmentComponent::CreateDescriptor(),
                         EditorOcclusionCullingPlaneComponent::CreateDescriptor(),
-<<<<<<< HEAD
                         EditorChromaticAberrationComponent::CreateDescriptor(),
-=======
                         EditorCubeMapCaptureComponent::CreateDescriptor(),
->>>>>>> cdae80d7
 #endif
                     });
             }
