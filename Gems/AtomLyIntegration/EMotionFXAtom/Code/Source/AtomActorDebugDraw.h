/*
 * Copyright (c) Contributors to the Open 3D Engine Project.
 * For complete copyright and license terms please see the LICENSE at the root of this distribution.
 *
 * SPDX-License-Identifier: Apache-2.0 OR MIT
 *
 */

#pragma once

#include <AzCore/std/containers/vector.h>
#include <AzCore/Math/Color.h>
#include <AzFramework/Font/FontInterface.h>
#include <Integration/Rendering/RenderFlag.h>
#include <Integration/Rendering/RenderActorInstance.h>
#include <Atom/RPI.Public/ViewportContext.h>
<<<<<<< HEAD
=======

namespace AzFramework
{
    class DebugDisplayRequests;
}
>>>>>>> a3a4038a

namespace EMotionFX
{
    class Mesh;
    class ActorInstance;
}

namespace AZ::RPI
{
    class AuxGeomDraw;
    class AuxGeomFeatureProcessorInterface;
}

namespace AZ::Render
{
    // Ultility class for atom debug render on actor
    class AtomActorDebugDraw
    {
    public:
        AtomActorDebugDraw(AZ::EntityId entityId);

        void DebugDraw(const EMotionFX::ActorRenderFlagBitset& renderFlags, EMotionFX::ActorInstance* instance);

    private:

        float CalculateBoneScale(EMotionFX::ActorInstance* actorInstance, EMotionFX::Node* node);
        float CalculateScaleMultiplier(EMotionFX::ActorInstance* instance) const;
        void PrepareForMesh(EMotionFX::Mesh* mesh, const AZ::Transform& worldTM);
<<<<<<< HEAD
=======
        AzFramework::DebugDisplayRequests* GetDebugDisplay(AzFramework::ViewportId viewportId);
>>>>>>> a3a4038a

        void RenderAABB(EMotionFX::ActorInstance* instance, const AZ::Color& aabbColor);
        void RenderLineSkeleton(EMotionFX::ActorInstance* instance, const AZ::Color& skeletonColor);
        void RenderSkeleton(EMotionFX::ActorInstance* instance, const AZ::Color& skeletonColor);
        void RenderEMFXDebugDraw(EMotionFX::ActorInstance* instance);
        void RenderNormals(
            EMotionFX::Mesh* mesh,
            const AZ::Transform& worldTM,
            bool vertexNormals,
            bool faceNormals,
            float vertexNormalsScale,
            float faceNormalsScale,
            float scaleMultiplier,
            const AZ::Color& vertexNormalsColor,
            const AZ::Color& faceNormalsColor);
        void RenderTangents(
            EMotionFX::Mesh* mesh, const AZ::Transform& worldTM, float tangentsScale, float scaleMultiplier,
            const AZ::Color& tangentsColor, const AZ::Color& mirroredBitangentsColor, const AZ::Color& bitangentsColor);
        void RenderWireframe(EMotionFX::Mesh* mesh, const AZ::Transform& worldTM, float wireframeScale, float scaleMultiplier,
            const AZ::Color& wireframeColor);
        void RenderJointNames(EMotionFX::ActorInstance* actorInstance, RPI::ViewportContextPtr viewportContext, const AZ::Color& jointNameColor);
<<<<<<< HEAD
=======
        void RenderNodeOrientations(EMotionFX::ActorInstance* actorInstance, AzFramework::DebugDisplayRequests* debugDisplay, float scale = 1.0f);
        void RenderLineAxis(
            AzFramework::DebugDisplayRequests* debugDisplay,
            AZ::Transform worldTM,      //!< The world space transformation matrix to visualize. */
            float size,                 //!< The size value in units is used to control the scaling of the axis. */
            bool selected,              //!< Set to true if you want to render the axis using the selection color. */
            bool renderAxisName = false);

        EMotionFX::Mesh* m_currentMesh = nullptr; //!< A pointer to the mesh whose world space positions are in the pre-calculated positions buffer.
                                                  //!< NULL in case we haven't pre-calculated any positions yet.
        AZStd::vector<AZ::Vector3> m_worldSpacePositions; //!< The buffer used to store world space positions for rendering normals
                                                          //!< tangents and the wireframe.
>>>>>>> a3a4038a

        static constexpr float BaseFontSize = 0.7f;
        const Vector3 TopRightBorderPadding = AZ::Vector3(-40.0f, 22.0f, 0.0f);

        static constexpr float BaseFontSize = 0.7f;
        const Vector3 TopRightBorderPadding = AZ::Vector3(-40.0f, 22.0f, 0.0f);

        RPI::AuxGeomFeatureProcessorInterface* m_auxGeomFeatureProcessor = nullptr;
        AZStd::vector<AZ::Vector3> m_auxVertices;
        AZStd::vector<AZ::Color> m_auxColors;
<<<<<<< HEAD
=======
        EntityId m_entityId;
>>>>>>> a3a4038a

        AzFramework::TextDrawParameters m_drawParams;
        AzFramework::FontDrawInterface* m_fontDrawInterface = nullptr;
    };
}<|MERGE_RESOLUTION|>--- conflicted
+++ resolved
@@ -14,14 +14,11 @@
 #include <Integration/Rendering/RenderFlag.h>
 #include <Integration/Rendering/RenderActorInstance.h>
 #include <Atom/RPI.Public/ViewportContext.h>
-<<<<<<< HEAD
-=======
 
 namespace AzFramework
 {
     class DebugDisplayRequests;
 }
->>>>>>> a3a4038a
 
 namespace EMotionFX
 {
@@ -50,10 +47,7 @@
         float CalculateBoneScale(EMotionFX::ActorInstance* actorInstance, EMotionFX::Node* node);
         float CalculateScaleMultiplier(EMotionFX::ActorInstance* instance) const;
         void PrepareForMesh(EMotionFX::Mesh* mesh, const AZ::Transform& worldTM);
-<<<<<<< HEAD
-=======
         AzFramework::DebugDisplayRequests* GetDebugDisplay(AzFramework::ViewportId viewportId);
->>>>>>> a3a4038a
 
         void RenderAABB(EMotionFX::ActorInstance* instance, const AZ::Color& aabbColor);
         void RenderLineSkeleton(EMotionFX::ActorInstance* instance, const AZ::Color& skeletonColor);
@@ -75,8 +69,6 @@
         void RenderWireframe(EMotionFX::Mesh* mesh, const AZ::Transform& worldTM, float wireframeScale, float scaleMultiplier,
             const AZ::Color& wireframeColor);
         void RenderJointNames(EMotionFX::ActorInstance* actorInstance, RPI::ViewportContextPtr viewportContext, const AZ::Color& jointNameColor);
-<<<<<<< HEAD
-=======
         void RenderNodeOrientations(EMotionFX::ActorInstance* actorInstance, AzFramework::DebugDisplayRequests* debugDisplay, float scale = 1.0f);
         void RenderLineAxis(
             AzFramework::DebugDisplayRequests* debugDisplay,
@@ -89,10 +81,6 @@
                                                   //!< NULL in case we haven't pre-calculated any positions yet.
         AZStd::vector<AZ::Vector3> m_worldSpacePositions; //!< The buffer used to store world space positions for rendering normals
                                                           //!< tangents and the wireframe.
->>>>>>> a3a4038a
-
-        static constexpr float BaseFontSize = 0.7f;
-        const Vector3 TopRightBorderPadding = AZ::Vector3(-40.0f, 22.0f, 0.0f);
 
         static constexpr float BaseFontSize = 0.7f;
         const Vector3 TopRightBorderPadding = AZ::Vector3(-40.0f, 22.0f, 0.0f);
@@ -100,10 +88,7 @@
         RPI::AuxGeomFeatureProcessorInterface* m_auxGeomFeatureProcessor = nullptr;
         AZStd::vector<AZ::Vector3> m_auxVertices;
         AZStd::vector<AZ::Color> m_auxColors;
-<<<<<<< HEAD
-=======
         EntityId m_entityId;
->>>>>>> a3a4038a
 
         AzFramework::TextDrawParameters m_drawParams;
         AzFramework::FontDrawInterface* m_fontDrawInterface = nullptr;
