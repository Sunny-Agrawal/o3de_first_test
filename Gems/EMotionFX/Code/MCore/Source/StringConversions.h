/*
 * Copyright (c) Contributors to the Open 3D Engine Project.
 * For complete copyright and license terms please see the LICENSE at the root of this distribution.
 *
 * SPDX-License-Identifier: Apache-2.0 OR MIT
 *
 */

#pragma once

#include <AzCore/std/functional.h>
#include <AzCore/Math/MathStringConversions.h>
#include <AzCore/std/string/string.h>
#include <AzFramework/StringFunc/StringFunc.h>

namespace MCore
{
    AZStd::string GenerateUniqueString(const char* prefix, const AZStd::function<bool(const AZStd::string& value)>& validationFunction);
    AZStd::string ConstructStringSeparatedBySemicolons(const AZStd::vector<AZStd::string>& stringVec);

    class CharacterConstants
    {
    public:
        static const char space = ' ';
        static const char tab = '\t';
        static const char endLine = '\n';
        static const char comma = ',';
        static const char dot = '.';
        static const char backSlash = '\\';
        static const char forwardSlash = '/';
        static const char semiColon = ';';
        static const char colon = ':';
        static const char doubleQuote = '\"';
        static const char dash = '-';

        static const char* wordSeparators;
    };
<<<<<<< HEAD
=======
}

namespace AZStd
{
    void to_string(string& str, const AZ::Vector2& value);
    void to_string(string& str, const AZ::Vector3& value);
    void to_string(string& str, const AZ::Vector4& value);
    void to_string(string& str, const AZ::Quaternion& value);
    void to_string(string& str, const AZ::Matrix4x4& value);
    void to_string(string& str, const AZ::Transform& value);

    inline AZStd::string to_string(const AZ::Vector2& val) { AZStd::string str; to_string(str, val); return str; }
    inline AZStd::string to_string(const AZ::Vector3& val) { AZStd::string str; to_string(str, val); return str; }
    inline AZStd::string to_string(const AZ::Vector4& val) { AZStd::string str; to_string(str, val); return str; }
    inline AZStd::string to_string(const AZ::Quaternion& val) { AZStd::string str; to_string(str, val); return str; }
    inline AZStd::string to_string(const AZ::Matrix4x4& val) { AZStd::string str; to_string(str, val); return str; }
    inline AZStd::string to_string(const AZ::Transform& val) { AZStd::string str; to_string(str, val); return str; }
>>>>>>> 7fbcab9f
}<|MERGE_RESOLUTION|>--- conflicted
+++ resolved
@@ -35,24 +35,4 @@
 
         static const char* wordSeparators;
     };
-<<<<<<< HEAD
-=======
-}
-
-namespace AZStd
-{
-    void to_string(string& str, const AZ::Vector2& value);
-    void to_string(string& str, const AZ::Vector3& value);
-    void to_string(string& str, const AZ::Vector4& value);
-    void to_string(string& str, const AZ::Quaternion& value);
-    void to_string(string& str, const AZ::Matrix4x4& value);
-    void to_string(string& str, const AZ::Transform& value);
-
-    inline AZStd::string to_string(const AZ::Vector2& val) { AZStd::string str; to_string(str, val); return str; }
-    inline AZStd::string to_string(const AZ::Vector3& val) { AZStd::string str; to_string(str, val); return str; }
-    inline AZStd::string to_string(const AZ::Vector4& val) { AZStd::string str; to_string(str, val); return str; }
-    inline AZStd::string to_string(const AZ::Quaternion& val) { AZStd::string str; to_string(str, val); return str; }
-    inline AZStd::string to_string(const AZ::Matrix4x4& val) { AZStd::string str; to_string(str, val); return str; }
-    inline AZStd::string to_string(const AZ::Transform& val) { AZStd::string str; to_string(str, val); return str; }
->>>>>>> 7fbcab9f
 }