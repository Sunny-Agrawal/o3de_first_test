{% import 'AutoComponent_Common.jinja' as AutoComponentMacros %}
{% macro UpperFirst(text) %}{{ text[0] | upper}}{{ text[1:] }}{% endmacro %}
{% macro LowerFirst(text) %}{{ text[0] | lower}}{{ text[1:] }}{% endmacro %}
{% macro DefineNetworkPropertyGet(ClassName, Property, Prefix = '') %}
{%     if Property.attrib['Container'] == 'Array' %}
const AZStd::array<{% if Property.attrib['IsRewindable']|booleanTrue %}Multiplayer::RewindableObject<{% endif %}{{ Property.attrib['Type'] }}{% if Property.attrib['IsRewindable']|booleanTrue %}, Multiplayer::RewindHistorySize>{% endif %}, {{ Property.attrib['Count'] }}>& {{ ClassName }}::Get{{ UpperFirst(Property.attrib['Name']) }}Array() const
{
    return {{ Prefix }}m_{{ LowerFirst(Property.attrib['Name']) }};
}

const {{ Property.attrib['Type'] }}& {{ ClassName }}::Get{{ UpperFirst(Property.attrib['Name']) }}(int32_t index) const
{
    return {{ Prefix }}m_{{ LowerFirst(Property.attrib['Name']) }}[index];
}

{%          if Property.attrib['GenerateEventBindings']|booleanTrue %}
void {{ ClassName }}::{{ UpperFirst(Property.attrib['Name']) }}AddEvent(AZ::Event<int, {{ Property.attrib['Type'] }}>::Handler& handler)
{
    handler.Connect({{ Prefix }}m_{{ LowerFirst(Property.attrib['Name']) }}Event);
}

{%          endif %}
{%     elif Property.attrib['Container'] == 'Vector' %}
const AZStd::fixed_vector<{{ Property.attrib['Type'] }}, {{ Property.attrib['Count'] }}>& {{ ClassName }}::Get{{ UpperFirst(Property.attrib['Name']) }}Vector() const
{
    return {{ Prefix }}m_{{ LowerFirst(Property.attrib['Name']) }};
}

const {{ Property.attrib['Type'] }}& {{ ClassName }}::Get{{ UpperFirst(Property.attrib['Name']) }}(int32_t index) const
{
    return {{ Prefix }}m_{{ LowerFirst(Property.attrib['Name']) }}[index];
}

{%          if Property.attrib['GenerateEventBindings']|booleanTrue %}
void {{ ClassName }}::{{ UpperFirst(Property.attrib['Name']) }}AddEvent(AZ::Event<int, {{ Property.attrib['Type'] }}>::Handler& handler)
{
    handler.Connect({{ Prefix }}m_{{ LowerFirst(Property.attrib['Name']) }}Event);
}

{%          endif %}
const {{ Property.attrib['Type'] }}& {{ ClassName }}::{{ UpperFirst(Property.attrib['Name']) }}GetBack() const
{
    return {{ Prefix }}m_{{ LowerFirst(Property.attrib['Name']) }}.back();
}

uint32_t {{ ClassName }}::{{ UpperFirst(Property.attrib['Name']) }}GetSize() const
{
    return {{ Prefix }}m_{{ LowerFirst(Property.attrib['Name']) }}.size();
}

{%          if Property.attrib['GenerateEventBindings']|booleanTrue %}
void {{ ClassName }}::{{ UpperFirst(Property.attrib['Name']) }}SizeChangedAddEvent(AZ::Event<uint32_t>::Handler& handler)
{
    handler.Connect({{ Prefix }}m_{{ LowerFirst(Property.attrib['Name']) }}SizeChangedEvent);
}

{%          endif %}
{%     else %}
const {{ Property.attrib['Type'] }}& {{ ClassName }}::Get{{ UpperFirst(Property.attrib['Name']) }}() const
{
    return {{ Prefix }}m_{{ LowerFirst(Property.attrib['Name']) }};
}

{%          if Property.attrib['GenerateEventBindings']|booleanTrue %}
void {{ ClassName }}::{{ UpperFirst(Property.attrib['Name']) }}AddEvent(AZ::Event<{{ Property.attrib['Type'] }}>::Handler& handler)
{
    handler.Connect({{ Prefix }}m_{{ LowerFirst(Property.attrib['Name']) }}Event);
}

{%          endif %}
{%     endif %}
{% endmacro %}
{#

#}
{% macro DefineNetworkPropertySet(Component, ReplicateFrom, ReplicateTo, ClassName, Property) %}
{%     if Property.attrib['Container'] == 'Array' %}
void {{ ClassName }}::Set{{ UpperFirst(Property.attrib['Name']) }}(int32_t index, const {{ Property.attrib['Type'] }}& value)
{
    if (GetParent().m_{{ LowerFirst(Property.attrib['Name']) }}[index] != value)
    {
        Modify{{ UpperFirst(Property.attrib['Name']) }}(index) = value;
    }
}

{{ Property.attrib['Type'] }}& {{ ClassName }}::Modify{{ UpperFirst(Property.attrib['Name']) }}(int32_t index)
{
    int32_t bitIndex = index + static_cast<int32_t>({{ AutoComponentMacros.GetNetPropertiesQualifiedPropertyDirtyEnum(Component.attrib['Name'], ReplicateFrom, ReplicateTo, Property, 'Start') }});
    GetParent().m_currentRecord->m_{{ LowerFirst(AutoComponentMacros.GetNetPropertiesSetName(ReplicateFrom, ReplicateTo)) }}.SetBit(bitIndex, true);
    GetParent().MarkDirty();
    return GetParent().m_{{ LowerFirst(Property.attrib['Name']) }}[index];
}

{%     elif Property.attrib['Container'] == 'Vector' %}
void {{ ClassName }}::Set{{ UpperFirst(Property.attrib['Name']) }}(int32_t index, const {{ Property.attrib['Type'] }}& value)
{
    if (GetParent().m_{{ LowerFirst(Property.attrib['Name']) }}[index] != value)
    {
        Modify{{ UpperFirst(Property.attrib['Name']) }}(index) = value;
    }
}

{{ Property.attrib['Type'] }}& {{ ClassName }}::Modify{{ UpperFirst(Property.attrib['Name']) }}(int32_t index)
{
    int32_t bitIndex = index + static_cast<int32_t>({{ AutoComponentMacros.GetNetPropertiesQualifiedPropertyDirtyEnum(Component.attrib['Name'], ReplicateFrom, ReplicateTo, Property, 'Start') }});
    GetParent().m_currentRecord->m_{{ LowerFirst(AutoComponentMacros.GetNetPropertiesSetName(ReplicateFrom, ReplicateTo)) }}.SetBit(bitIndex, true);
    GetParent().MarkDirty();
    return GetParent().m_{{ LowerFirst(Property.attrib['Name']) }}[index];
}

bool {{ ClassName }}::{{ UpperFirst(Property.attrib['Name']) }}PushBack(const {{ Property.attrib['Type'] }} &value)
{
    int32_t indexToSet = GetParent().m_{{ LowerFirst(Property.attrib['Name']) }}.size();
    GetParent().m_{{ LowerFirst(Property.attrib['Name']) }}.push_back(value);
    int32_t bitIndex = indexToSet + static_cast<int32_t>({{ AutoComponentMacros.GetNetPropertiesQualifiedPropertyDirtyEnum(Component.attrib['Name'], ReplicateFrom, ReplicateTo, Property, 'Start') }});
    GetParent().m_currentRecord->m_{{ LowerFirst(AutoComponentMacros.GetNetPropertiesSetName(ReplicateFrom, ReplicateTo)) }}.SetBit(bitIndex, true);
    GetParent().m_currentRecord->m_{{ LowerFirst(AutoComponentMacros.GetNetPropertiesSetName(ReplicateFrom, ReplicateTo)) }}.SetBit(static_cast<int32_t>({{ AutoComponentMacros.GetNetPropertiesQualifiedPropertyDirtyEnum(Component.attrib['Name'], ReplicateFrom, ReplicateTo, Property, 'Size') }}), true);
    GetParent().MarkDirty();
    return true;
}

bool {{ ClassName }}::{{ UpperFirst(Property.attrib['Name']) }}PopBack(const Multiplayer::NetworkInput&)
{
    if (GetParent().m_{{ LowerFirst(Property.attrib['Name']) }}.empty())
    {
        return false;
    }
    GetParent().m_currentRecord->m_{{ LowerFirst(AutoComponentMacros.GetNetPropertiesSetName(ReplicateFrom, ReplicateTo)) }}.SetBit(static_cast<int32_t>({{ AutoComponentMacros.GetNetPropertiesQualifiedPropertyDirtyEnum(Component.attrib['Name'], ReplicateFrom, ReplicateTo, Property, 'Size') }}), true);
    GetParent().MarkDirty();
    GetParent().m_{{ LowerFirst(Property.attrib['Name']) }}.pop_back();
    return true;
}

void {{ ClassName }}::{{ UpperFirst(Property.attrib['Name']) }}Clear(const Multiplayer::NetworkInput&)
{
    GetParent().m_currentRecord->m_{{ LowerFirst(AutoComponentMacros.GetNetPropertiesSetName(ReplicateFrom, ReplicateTo)) }}.SetBit(static_cast<int32_t>({{ AutoComponentMacros.GetNetPropertiesQualifiedPropertyDirtyEnum(Component.attrib['Name'], ReplicateFrom, ReplicateTo, Property, 'Size') }}), true);
    GetParent().m_{{ LowerFirst(Property.attrib['Name']) }}.clear();
    GetParent().MarkDirty();
}

{%     elif Property.attrib['Container'] == 'Object' %}
void {{ ClassName }}::Set{{ UpperFirst(Property.attrib['Name']) }}(const {{ Property.attrib['Type'] }}& value)
{
    if (GetParent().m_{{ LowerFirst(Property.attrib['Name']) }} != value)
    {
        Modify{{ UpperFirst(Property.attrib['Name']) }}() = value;
    }
}

{{ Property.attrib['Type'] }}& {{ ClassName }}::Modify{{ UpperFirst(Property.attrib['Name']) }}()
{
    GetParent().m_currentRecord->m_{{ LowerFirst(AutoComponentMacros.GetNetPropertiesSetName(ReplicateFrom, ReplicateTo)) }}.SetBit(static_cast<int32_t>({{ AutoComponentMacros.GetNetPropertiesQualifiedPropertyDirtyEnum(Component.attrib['Name'], ReplicateFrom, ReplicateTo, Property) }}), true);
    GetParent().MarkDirty();
    return GetParent().m_{{ LowerFirst(Property.attrib['Name']) }}{% if Property.attrib['IsRewindable']|booleanTrue %}.Modify(){% endif %};
}

{%     else %}
void {{ ClassName }}::Set{{ UpperFirst(Property.attrib['Name']) }}(const {{ Property.attrib['Type'] }}& value)
{
    if (GetParent().m_{{ LowerFirst(Property.attrib['Name']) }} != value)
    {
        GetParent().m_{{ LowerFirst(Property.attrib['Name']) }} = value;
        GetParent().m_currentRecord->m_{{ LowerFirst(AutoComponentMacros.GetNetPropertiesSetName(ReplicateFrom, ReplicateTo)) }}.SetBit(static_cast<int32_t>({{ AutoComponentMacros.GetNetPropertiesQualifiedPropertyDirtyEnum(Component.attrib['Name'], ReplicateFrom, ReplicateTo, Property) }}), true);
        GetParent().MarkDirty();
    }
}

{%     endif %}
{% endmacro %}
{#

#}
{% macro DefineNetworkPropertySet(Component, ReplicateFrom, ReplicateTo, ClassName, Property) %}
{%     if Property.attrib['Container'] == 'Array' %}
void {{ ClassName }}::Set{{ UpperFirst(Property.attrib['Name']) }}(int32_t index, const {{ Property.attrib['Type'] }}& value)
{
    if (GetParent().m_{{ LowerFirst(Property.attrib['Name']) }}[index] != value)
    {
        Modify{{ UpperFirst(Property.attrib['Name']) }}(index) = value;
    }
}

{{ Property.attrib['Type'] }}& {{ ClassName }}::Modify{{ UpperFirst(Property.attrib['Name']) }}(int32_t index)
{
    int32_t bitIndex = index + static_cast<int32_t>({{ AutoComponentMacros.GetNetPropertiesQualifiedPropertyDirtyEnum(Component.attrib['Name'], ReplicateFrom, ReplicateTo, Property, 'Start') }});
    GetParent().m_currentRecord->m_{{ LowerFirst(AutoComponentMacros.GetNetPropertiesSetName(ReplicateFrom, ReplicateTo)) }}.SetBit(bitIndex, true);
    GetParent().MarkDirty();
    return static_cast<{{ Property.attrib['Type'] }}&>(GetParent().m_{{ LowerFirst(Property.attrib['Name']) }}[index]{% if Property.attrib['IsRewindable']|booleanTrue %}.Modify(){% endif %});
}

{%     elif Property.attrib['Container'] == 'Vector' %}
void {{ ClassName }}::Set{{ UpperFirst(Property.attrib['Name']) }}(int32_t index, const {{ Property.attrib['Type'] }}& value)
{
    if (GetParent().m_{{ LowerFirst(Property.attrib['Name']) }}[index] != value)
    {
        Modify{{ UpperFirst(Property.attrib['Name']) }}(index) = value;
    }
}

{{ Property.attrib['Type'] }}& {{ ClassName }}::Modify{{ UpperFirst(Property.attrib['Name']) }}(int32_t index)
{
    int32_t bitIndex = index + static_cast<int32_t>({{ AutoComponentMacros.GetNetPropertiesQualifiedPropertyDirtyEnum(Component.attrib['Name'], ReplicateFrom, ReplicateTo, Property, 'Start') }});
    GetParent().m_currentRecord->m_{{ LowerFirst(AutoComponentMacros.GetNetPropertiesSetName(ReplicateFrom, ReplicateTo)) }}.SetBit(bitIndex, true);
    GetParent().MarkDirty();
    return static_cast<{{ Property.attrib['Type'] }}&>(GetParent().m_{{ LowerFirst(Property.attrib['Name']) }}[index]);
}

bool {{ ClassName }}::{{ UpperFirst(Property.attrib['Name']) }}PushBack(const {{ Property.attrib['Type'] }} &value)
{
    uint32_t indexToSet = aznumeric_cast<uint32_t>(GetParent().m_{{ LowerFirst(Property.attrib['Name']) }}.size());
    GetParent().m_{{ LowerFirst(Property.attrib['Name']) }}.push_back(value);
    uint32_t bitIndex = indexToSet + aznumeric_cast<uint32_t>({{ AutoComponentMacros.GetNetPropertiesQualifiedPropertyDirtyEnum(Component.attrib['Name'], ReplicateFrom, ReplicateTo, Property, 'Start') }});
    GetParent().m_currentRecord->m_{{ LowerFirst(AutoComponentMacros.GetNetPropertiesSetName(ReplicateFrom, ReplicateTo)) }}.SetBit(bitIndex, true);
    GetParent().m_currentRecord->m_{{ LowerFirst(AutoComponentMacros.GetNetPropertiesSetName(ReplicateFrom, ReplicateTo)) }}.SetBit(aznumeric_cast<uint32_t>({{ AutoComponentMacros.GetNetPropertiesQualifiedPropertyDirtyEnum(Component.attrib['Name'], ReplicateFrom, ReplicateTo, Property, 'Size') }}), true);
    GetParent().MarkDirty();
    return true;
}

bool {{ ClassName }}::{{ UpperFirst(Property.attrib['Name']) }}PopBack()
{
    if (GetParent().m_{{ LowerFirst(Property.attrib['Name']) }}.empty())
    {
        return false;
    }
    GetParent().m_currentRecord->m_{{ LowerFirst(AutoComponentMacros.GetNetPropertiesSetName(ReplicateFrom, ReplicateTo)) }}.SetBit(static_cast<int32_t>({{ AutoComponentMacros.GetNetPropertiesQualifiedPropertyDirtyEnum(Component.attrib['Name'], ReplicateFrom, ReplicateTo, Property, 'Size') }}), true);
    GetParent().MarkDirty();
    GetParent().m_{{ LowerFirst(Property.attrib['Name']) }}.pop_back();
    return true;
}

void {{ ClassName }}::{{ UpperFirst(Property.attrib['Name']) }}Clear()
{
    GetParent().m_currentRecord->m_{{ LowerFirst(AutoComponentMacros.GetNetPropertiesSetName(ReplicateFrom, ReplicateTo)) }}.SetBit(static_cast<int32_t>({{ AutoComponentMacros.GetNetPropertiesQualifiedPropertyDirtyEnum(Component.attrib['Name'], ReplicateFrom, ReplicateTo, Property, 'Size') }}), true);
    GetParent().m_{{ LowerFirst(Property.attrib['Name']) }}.clear();
    GetParent().MarkDirty();
}

{%     elif Property.attrib['Container'] == 'Object' %}
void {{ ClassName }}::Set{{ UpperFirst(Property.attrib['Name']) }}(const {{ Property.attrib['Type'] }}& value)
{
    if (GetParent().m_{{ LowerFirst(Property.attrib['Name']) }} != value)
    {
        Modify{{ UpperFirst(Property.attrib['Name']) }}() = value;
    }
}

{{ Property.attrib['Type'] }}& {{ ClassName }}::Modify{{ UpperFirst(Property.attrib['Name']) }}()
{
    GetParent().m_currentRecord->m_{{ LowerFirst(AutoComponentMacros.GetNetPropertiesSetName(ReplicateFrom, ReplicateTo)) }}.SetBit(static_cast<int32_t>({{ AutoComponentMacros.GetNetPropertiesQualifiedPropertyDirtyEnum(Component.attrib['Name'], ReplicateFrom, ReplicateTo, Property) }}), true);
    GetParent().MarkDirty();
    return static_cast<{{ Property.attrib['Type'] }}&>(GetParent().m_{{ LowerFirst(Property.attrib['Name']) }}{% if Property.attrib['IsRewindable']|booleanTrue %}.Modify(){% endif %});
}

{%     else %}
void {{ ClassName }}::Set{{ UpperFirst(Property.attrib['Name']) }}(const {{ Property.attrib['Type'] }}& value)
{
    if (GetParent().m_{{ LowerFirst(Property.attrib['Name']) }} != value)
    {
        GetParent().m_{{ LowerFirst(Property.attrib['Name']) }} = value;
        GetParent().m_currentRecord->m_{{ LowerFirst(AutoComponentMacros.GetNetPropertiesSetName(ReplicateFrom, ReplicateTo)) }}.SetBit(static_cast<int32_t>({{ AutoComponentMacros.GetNetPropertiesQualifiedPropertyDirtyEnum(Component.attrib['Name'], ReplicateFrom, ReplicateTo, Property) }}), true);
        GetParent().MarkDirty();
    }
}

{%     endif %}
{% endmacro %}
{#

#}
{% macro DefineNetworkPropertyGets(Component, ReplicateFrom, ReplicateTo, IsProtected, ClassName, Prefix = '') %}
{% call(Property) AutoComponentMacros.ParseNetworkProperties(Component, ReplicateFrom, ReplicateTo) %}
{% if Property.attrib['IsPublic'] | booleanTrue != IsProtected %}
{{ DefineNetworkPropertyGet(ClassName, Property, Prefix) }}
{% endif %}
{% endcall %}
{% endmacro %}
{#

#}
{% macro DefineNetworkPropertyAccessors(Component, ReplicateFrom, ReplicateTo, IsProtected, ClassName) %}
{% call(Property) AutoComponentMacros.ParseNetworkProperties(Component, ReplicateFrom, ReplicateTo) %}
{% if Property.attrib['IsPublic'] | booleanTrue != IsProtected %}
{{ DefineNetworkPropertyGet(ClassName, Property, "GetParent().") }}
{{ DefineNetworkPropertySet(Component, ReplicateFrom, ReplicateTo, ClassName, Property) }}
{% endif %}
{% endcall %}
{% endmacro %}
{#

#}
{% macro DefineRpcInvocation(Component, ClassName, Property, InvokeFrom, HandleOn) %}
{%     set paramNames   = [] %}
{%     set paramTypes   = [] %}
{%     set paramDefines = [] %}
{{     AutoComponentMacros.ParseRpcParams(Property, paramNames, paramTypes, paramDefines) }}
void {{ ClassName }}::{{ UpperFirst(Property.attrib['Name']) }}({{ ', '.join(paramDefines) }})
{
    constexpr RpcIndex rpcId = static_cast<RpcIndex>({{ UpperFirst(Component.attrib['Name']) }}Internal::RemoteProcedure::{{ UpperFirst(Property.attrib['Name']) }});
{% if Property.attrib['IsReliable']|booleanTrue %}
    constexpr AzNetworking::ReliabilityType isReliable = Multiplayer::ReliabilityType::Reliable;
{% else %}
    constexpr AzNetworking::ReliabilityType isReliable = Multiplayer::ReliabilityType::Unreliable;
{% endif %}

    const Multiplayer::NetComponentId netComponentId = GetParent().GetNetComponentId();
    Multiplayer::NetworkEntityRpcMessage rpcMessage(Multiplayer::RpcDeliveryType::{{ InvokeFrom }}To{{ HandleOn }}, GetNetEntityId(), netComponentId, rpcId, isReliable);
{%     if paramNames|count > 0 %}
    {{ UpperFirst(Component.attrib['Name']) }}Internal::{{ UpperFirst(Property.attrib['Name']) }}RpcStruct rpcStruct({{ ', '.join(paramNames) }});
{%     else %}
    Multiplayer::ComponentRpcEmptyStruct rpcStruct;
{%     endif %}
    rpcMessage.SetRpcParams(rpcStruct);
    GetNetBindComponent()->{{ "GetSend" + InvokeFrom + "To" + HandleOn + "RpcEvent" }}().Signal(rpcMessage);
}
{% endmacro %}
{#

#}
{% macro DefineRpcSignal(Component, ClassName, Property, InvokeFrom) %}
{%     set paramNames   = [] %}
{%     set paramTypes   = [] %}
{%     set paramDefines = [] %}
{{     AutoComponentMacros.ParseRpcParams(Property, paramNames, paramTypes, paramDefines) }}
void {{ ClassName }}::Signal{{ UpperFirst(Property.attrib['Name']) }}({{ ', '.join(paramDefines) }})
{
    m_{{ UpperFirst(Property.attrib['Name']) }}Event.Signal({{ ', '.join(paramNames) }});
}
{% endmacro %}
{#

#}
{% macro DefineRpcInvocations(Component, ClassName, InvokeFrom, HandleOn, ProctectedSection) %}
{% call(Property) AutoComponentMacros.ParseRemoteProcedures(Component, InvokeFrom, HandleOn) %}
{%    if Property.attrib['IsPublic']|booleanTrue == ProctectedSection %}
{{ DefineRpcInvocation(Component, ClassName, Property, InvokeFrom, HandleOn) -}}
{%    if Property.attrib['GenerateEventBindings']|booleanTrue == true %}
{{ DefineRpcSignal(Component, ClassName, Property, InvokeFrom) -}}
{% endif %}
{%    endif %}
{% endcall %}
{% endmacro %}
{#

#}
{% macro ReflectRpcInvocations(Component, ClassName, InvokeFrom, HandleOn) %}
{% call(Property) AutoComponentMacros.ParseRemoteProcedures(Component, InvokeFrom, HandleOn) %}
{%    if Property.attrib['GenerateEventBindings']|booleanTrue == true %}
{%     set paramNames   = [] %}
{%     set paramTypes   = [] %}
{%     set paramDefines = [] %}
{{     AutoComponentMacros.ParseRpcParams(Property, paramNames, paramTypes, paramDefines) }}
            ->Method("{{ UpperFirst(Property.attrib['Name']) }}", [](const {{ ClassName }}* self, {{ ', '.join(paramDefines) }}) {
                        self->m_controller->{{ UpperFirst(Property.attrib['Name']) }}({{ ', '.join(paramNames) }});
                    })
{%    endif %}
{% endcall %}
{% endmacro %}
{#

#}
{% macro ReflectRpcEventDescs(Component, ClassName, InvokeFrom, HandleOn) %}
{% call(Property) AutoComponentMacros.ParseRemoteProcedures(Component, InvokeFrom, HandleOn) %}
{%    if Property.attrib['GenerateEventBindings']|booleanTrue == true %}
{%     set paramNames   = [] %}
{%     set paramTypes   = [] %}
{%     set paramDefines = [] %}
{{     AutoComponentMacros.ParseRpcParams(Property, paramNames, paramTypes, paramDefines) }}
    // Create the BehaviorAZEventDescription needed to reflect the
    // Get{{ UpperFirst(Property.attrib['Name']) }}Event method to the BehaviorContext without errors
    AZ::BehaviorAzEventDescription {{ LowerFirst(Property.attrib['Name']) }}EventDesc;
    {{ LowerFirst(Property.attrib['Name']) }}EventDesc.m_eventName = "{{ UpperFirst(Property.attrib['Name']) }} Notify Event";
{% for Param in Property.iter('Param') %}
    {{ LowerFirst(Property.attrib['Name']) }}EventDesc.m_parameterNames.push_back("{{ LowerFirst(Param.attrib['Name']) }}");
{% endfor %}
{% endif %}
{% endcall %}
{% endmacro %}
{#

#}
{% macro ReflectRpcEvents(Component, ClassName, InvokeFrom, HandleOn) %}
{% call(Property) AutoComponentMacros.ParseRemoteProcedures(Component, InvokeFrom, HandleOn) %}
{%    if Property.attrib['GenerateEventBindings']|booleanTrue == true %}
{%     set paramNames   = [] %}
{%     set paramTypes   = [] %}
{%     set paramDefines = [] %}
{{     AutoComponentMacros.ParseRpcParams(Property, paramNames, paramTypes, paramDefines) }}
        ->Method("Get{{ UpperFirst(Property.attrib['Name']) }}Event", [](const {{ ClassName }}* self) -> AZ::Event<{{ ', '.join(paramTypes) }}>&
        {
            return self->m_controller->Get{{ UpperFirst(Property.attrib['Name']) }}Event();
        })
            ->Attribute(AZ::Script::Attributes::AzEventDescription, AZStd::move({{ LowerFirst(Property.attrib['Name']) }}EventDesc))
{% endif %}
{% endcall %}
{% endmacro %}
{#
 
#}
{% macro DeclareRpcHandleCases(Component, ComponentDerived, InvokeFrom, HandleOn, ValidationFunction) %}
{% call(Property) AutoComponentMacros.ParseRemoteProcedures(Component, InvokeFrom, HandleOn) %}
case {{ UpperFirst(Component.attrib['Name']) }}Internal::RemoteProcedure::{{ UpperFirst(Property.attrib['Name']) }}:
    {
{% set rpcParamList = [] %}
{% for Param in Property.iter('Param') %}
{% do rpcParamList.append("rpcStruct.m_" + LowerFirst(Param.attrib['Name']) ) %}
{% endfor %}
{% if rpcParamList|count > 0 %}
        {{ UpperFirst(Component.attrib['Name']) }}Internal::{{ UpperFirst(Property.attrib['Name']) }}RpcStruct rpcStruct;
{% else %}
        Multiplayer::ComponentRpcEmptyStruct rpcStruct;
{% endif %}
        const bool paramsSerialized = message.GetRpcParams(rpcStruct);
        if (paramsSerialized && {{ ValidationFunction }})
        {
{% if HandleOn == 'Authority' %}
            if (m_controller)
            {
                AZ_Assert(GetNetBindComponent()->GetNetEntityRole() == Multiplayer::NetEntityRole::Authority, "Entity proxy does not have authority");
                m_controller->Handle{{ UpperFirst(Property.attrib['Name']) }}(invokingConnection, {{ ', '.join(rpcParamList) }});
{% if Property.attrib['GenerateEventBindings']|booleanTrue == true %}
                m_controller->Signal{{ UpperFirst(Property.attrib['Name']) }}({{ ', '.join(rpcParamList) }});
{% endif %}
            }
{% if Property.attrib['IsReliable']|booleanTrue %}
{# if the rpc is not reliable we can simply drop it, also note message reliability type is default reliable in EntityRpcMessage #}
            else // Note that this rpc is marked reliable, trigger the appropriate rpc event so it can be forwarded
            {
                m_netBindComponent->{{ "GetSend" + InvokeFrom + "To" + HandleOn + "RpcEvent" }}().Signal(message);
            }

{% endif %}
{% elif HandleOn == 'Autonomous' %}
            if (m_controller)
            {
                AZ_Assert(GetNetBindComponent()->GetNetEntityRole() == Multiplayer::NetEntityRole::Autonomous, "Entity proxy does not have autonomy");
                m_controller->Handle{{ UpperFirst(Property.attrib['Name']) }}(invokingConnection, {{ ', '.join(rpcParamList) }});
{% if Property.attrib['GenerateEventBindings']|booleanTrue == true %}
                m_controller->Signal{{ UpperFirst(Property.attrib['Name']) }}({{ ', '.join(rpcParamList) }});
{% endif %}
            }
{% else %}
            Handle{{ UpperFirst(Property.attrib['Name']) }}({{ ', '.join(rpcParamList) }});
{% endif %}
        }
        else if (paramsSerialized)
        {
            AZLOG_WARN("Did not handle rpc message, unexpected role (did the networkrole change?), discarding rpc type %d role %d", static_cast<int32_t>(rpcType), static_cast<int32_t>(remoteRole));
        }
        return paramsSerialized;
    }
    break;
{% endcall %}
{% endmacro %}
{#

#}
{% macro DefineRemoteProcedureSerializables(Component, InvokeFrom, HandleOn) %}
{% call(Property) AutoComponentMacros.ParseRemoteProcedures(Component, InvokeFrom, HandleOn) %}
{%    set paramNames   = [] %}
{%    set paramTypes   = [] %}
{%    set paramDefines = [] %}
{{    AutoComponentMacros.ParseRpcParams(Property, paramNames, paramTypes, paramDefines) }}
{%    if paramNames|count > 0 %}
struct {{ UpperFirst(Property.attrib['Name']) }}RpcStruct
    : public Multiplayer::IRpcParamStruct
{
    {{ UpperFirst(Property.attrib['Name']) }}RpcStruct()
    {
        ;
    }

{%    if paramNames|count > 0 %}
    {{ UpperFirst(Property.attrib['Name']) }}RpcStruct({{ ', '.join(paramDefines) }})
{%       for paramName in paramNames %}
    {% if loop.first %}:{% else %},{% endif %}   m_{{ LowerFirst(paramName) }}({{ paramName }}) 
{%       endfor %} 
    {
        ;
    }

{%    endif %}
    bool Serialize(AzNetworking::ISerializer& serializer)
    {
        bool ret(true);
{%    for Param in Property.iter('Param') %}
        ret &= serializer.Serialize(m_{{ LowerFirst(Param.attrib['Name']) }}, "{{ Param.attrib['Name'] }}"); 
{%    endfor %}
        if (!ret)
        {
            AZLOG_ERROR("Failed to serialize {{ UpperFirst(Property.attrib['Name']) }}RpcStruct");
        }
        return ret;
    };

{%    for Param in Property.iter('Param') %}
    {{ Param.attrib['Type'] }} m_{{ LowerFirst(Param.attrib['Name']) }}; 
{%    endfor %}
};
{%    endif %}
{% endcall %}
{% endmacro %}
{#

#}
{% macro DefineNetworkPropertyDirtyEnumeration(Component, ClassType, ReplicateFrom, ReplicateTo) %}
enum class {{ ReplicateFrom }}To{{ ReplicateTo }}DirtyEnum
{
{% call(Property) AutoComponentMacros.ParseNetworkProperties(Component, ReplicateFrom, ReplicateTo) %}
{% if Property.attrib['Container'] != 'None' and Property.attrib['Container'] != 'Object' %}
    {{ AutoComponentMacros.GetNetPropertiesPropertyDirtyEnum(Property, "Start") }},
    {{ AutoComponentMacros.GetNetPropertiesPropertyDirtyEnum(Property, "End") }} = {{ AutoComponentMacros.GetNetPropertiesPropertyDirtyEnum(Property, "Start") }} + {{ Property.attrib['Count'] }} - 1,
{%     if Property.attrib['Container'] == 'Vector' %}
    {{ AutoComponentMacros.GetNetPropertiesPropertyDirtyEnum(Property, "Size") }},
{%     endif %}
{% else %}
    {{ AutoComponentMacros.GetNetPropertiesPropertyDirtyEnum(Property) }},
{% endif %}
{% endcall %}
    Count
};
{% endmacro -%}
{#

#}
{% macro GenerateModelReplicationRecordPredictableBits(Component, ClassType, ReplicateFrom, ReplicateTo) %}
{% set networkPropertyCount = {'value' : 0} %}
{% call(Property) AutoComponentMacros.ParseNetworkProperties(Component, ReplicateFrom, ReplicateTo) %}
{%-      if networkPropertyCount.update({'value': networkPropertyCount.value + 1}) %}{% endif -%} 
{% endcall %}
{% if networkPropertyCount.value > 0 %}
{% call(Property) AutoComponentMacros.ParseNetworkProperties(Component, ReplicateFrom, ReplicateTo) %}
{%    if Property.attrib['IsPredictable'] | booleanTrue %}
{%        if Property.attrib['Container'] != 'None' and Property.attrib['Container'] != 'Object' %}
{
    const uint32_t firstBit = static_cast<uint32_t>({{ AutoComponentMacros.GetNetPropertiesQualifiedPropertyDirtyEnum(Component.attrib['Name'], ReplicateFrom, ReplicateTo, Property, 'Start') }});
{%         if Property.attrib['Container'] == 'Vector' %}
    const uint32_t lastBit = static_cast<uint32_t>({{ AutoComponentMacros.GetNetPropertiesQualifiedPropertyDirtyEnum(Component.attrib['Name'], ReplicateFrom, ReplicateTo, Property, 'Size') }});
{%         else %}
    const uint32_t lastBit = static_cast<uint32_t>({{ AutoComponentMacros.GetNetPropertiesQualifiedPropertyDirtyEnum(Component.attrib['Name'], ReplicateFrom, ReplicateTo, Property, 'End') }});
{%         endif %}

    for (uint32_t i = firstBit; i <= lastBit; ++i)
    {
        m_{{ LowerFirst(AutoComponentMacros.GetNetPropertiesSetName(ReplicateFrom, ReplicateTo)) }}.SetBit(static_cast<uint32_t>(i), true);
    }
}
{%        else %}
m_{{ LowerFirst(AutoComponentMacros.GetNetPropertiesSetName(ReplicateFrom, ReplicateTo)) }}.SetBit(static_cast<uint32_t>({{ AutoComponentMacros.GetNetPropertiesQualifiedPropertyDirtyEnum(Component.attrib['Name'], ReplicateFrom, ReplicateTo, Property) }}), true);
{%        endif %}
{%    endif %}
{% endcall %}
{% endif %}
{% endmacro %}
{#

#}
{% macro DeclareNetworkPropertySetSerializer(Component, ReplicateFrom, ReplicateTo, ClassName, RecordName) %}
bool {{ ClassName }}::Serialize{{ AutoComponentMacros.GetNetPropertiesSetName(ReplicateFrom, ReplicateTo) }}Properties([[maybe_unused]] {{ RecordName }}& replicationRecord, AzNetworking::ISerializer& serializer)
{
{% set networkPropertyCount = {'value' : 0} %}
{% call(Property) AutoComponentMacros.ParseNetworkProperties(Component, ReplicateFrom, ReplicateTo) %}
{%-      if networkPropertyCount.update({'value': networkPropertyCount.value + 1}) %}{% endif -%} 
{% endcall %}
{% if networkPropertyCount.value > 0 %}
    Multiplayer::MultiplayerStats& stats = Multiplayer::GetMultiplayer()->GetStats();
    // We modify the record if we are writing an update so that we don't notify for a change that really didn't change the value (just a duplicated send from the server)
    [[maybe_unused]] bool modifyRecord = serializer.GetSerializerMode() == AzNetworking::SerializerMode::WriteToObject;
{% call(Property) AutoComponentMacros.ParseNetworkProperties(Component, ReplicateFrom, ReplicateTo) %}
{%     if Property.attrib['Container'] != 'None' and Property.attrib['Container'] != 'Object' %}
    { /* @todo Implement serialization for Vector and Array Network Properties
        const uint32_t firstBit = static_cast<uint32_t>({{ AutoComponentMacros.GetNetPropertiesQualifiedPropertyDirtyEnum(Component.attrib['Name'], ReplicateFrom, ReplicateTo, Property, 'Start') }});
{%         if Property.attrib['Container'] == 'Vector' %}
        const uint32_t lastBit = static_cast<uint32_t>({{ AutoComponentMacros.GetNetPropertiesQualifiedPropertyDirtyEnum(Component.attrib['Name'], ReplicateFrom, ReplicateTo, Property, 'Size') }});
{%         else %}
        const uint32_t lastBit = static_cast<uint32_t>({{ AutoComponentMacros.GetNetPropertiesQualifiedPropertyDirtyEnum(Component.attrib['Name'], ReplicateFrom, ReplicateTo, Property, 'End') }});
{%         endif %}
        
        AzNetworking::BitsetView deltaRecord(replicationRecord.m_{{ LowerFirst(AutoComponentMacros.GetNetPropertiesSetName(ReplicateFrom, ReplicateTo)) }}, firstBit, lastBit - firstBit + 1);
        if (deltaRecord.AnySet())
        {
{%         if Property.attrib['Container'] == 'Vector' %}
            Multiplayer::SerializableFixedSizeVectorDeltaStruct<{{ Property.attrib['Type'] }}, {{ Property.attrib['Count'] }}> deltaStruct(m_{{ LowerFirst(Property.attrib['Name']) }}, deltaRecord);
{%         else %}
            Multiplayer::SerializableFixedSizeArrayDeltaStruct<{% if Property.attrib['IsRewindable']|booleanTrue %}Multiplayer::RewindableObject<{% endif %}{{ Property.attrib['Type'] }}{% if Property.attrib['IsRewindable']|booleanTrue %}, Multiplayer::RewindHistorySize>{% endif %}, {{ Property.attrib['Count'] }}> deltaStruct(m_{{ Property.attrib['Name'] }}, deltaRecord);
{%         endif %}
            serializer.Serialize(deltaStruct, "{{ UpperFirst(Property.attrib['Name']) }}");
        } 
        */
    }
{%     else %}
    Multiplayer::SerializeNetworkPropertyHelper
    (
        serializer, 
        modifyRecord, 
        replicationRecord.m_{{ LowerFirst(AutoComponentMacros.GetNetPropertiesSetName(ReplicateFrom, ReplicateTo)) }}, 
        static_cast<int32_t>({{ AutoComponentMacros.GetNetPropertiesQualifiedPropertyDirtyEnum(Component.attrib['Name'], ReplicateFrom, ReplicateTo, Property) }}), 
        m_{{ LowerFirst(Property.attrib['Name']) }}, 
        "{{ Property.attrib['Name'] }}", 
        GetNetComponentId(), 
        static_cast<Multiplayer::PropertyIndex>({{ UpperFirst(Component.attrib['Name']) }}Internal::NetworkProperties::{{ UpperFirst(Property.attrib['Name']) }}), 
        stats
    );
{%     endif %}
{% endcall %}
{% endif %}
    return serializer.IsValid();
}
{% endmacro %}
{#
    
#}
{% macro DeclareNetworkPropertySetNotifyChanges(Component, ReplicateFrom, ReplicateTo, ClassName, RecordName) %}
void {{ ClassName }}::NotifyChanges{{ AutoComponentMacros.GetNetPropertiesSetName(ReplicateFrom, ReplicateTo) }}Properties([[maybe_unused]] const {{ RecordName }}& replicationRecord) const
{
{% call(Property) AutoComponentMacros.ParseNetworkProperties(Component, ReplicateFrom, ReplicateTo) %}
{% if (Property.attrib['GenerateEventBindings']|booleanTrue) %}
{%     if Property.attrib['Container'] != 'None' and Property.attrib['Container'] != 'Object' %}
    /* todo Implement NotifyChangesAuthorityToClientProperties for Arrays and Vectors
    for (uint32_t bitIndex = static_cast<int32_t>({{ AutoComponentMacros.GetNetPropertiesQualifiedPropertyDirtyEnum(Component.attrib['Name'], ReplicateFrom, ReplicateTo, Property, 'Start') }}), elementIndex = 0; bitIndex <= static_cast<int32_t>({{ AutoComponentMacros.GetNetPropertiesQualifiedPropertyDirtyEnum(Component, ReplicateFrom, ReplicateTo, Property, 'End') }}); ++bitIndex, ++elementIndex)
    {
        if (replicationRecord.m_{{ LowerFirst(AutoComponentMacros.GetNetPropertiesSetName(ReplicateFrom, ReplicateTo)) }}.GetBit(bitIndex){% if Property.attrib['Container'] == 'Vector' %} && elementIndex < m_{{ Property.attrib['Name'] }}.GetSize(){% endif %})
        {
            m_LowerFirst( Property.attrib['Name']) }}Event.Signal(elementIndex, m_{{ LowerFirst(Property.attrib['Name']) }}[elementIndex]);
        }
    }
{%         if Property.attrib['Container'] == 'Vector' %}
    if (replicationRecord.m_{{ LowerFirst(AutoComponentMacros.GetNetPropertiesSetName(ReplicateFrom, ReplicateTo)) }}.GetBit(static_cast<int32_t>({{ AutoComponentMacros.GetNetPropertiesQualifiedPropertyDirtyEnum(Component.attrib['Name'], ReplicateFrom, ReplicateTo, Property, 'Size') }})))
    {
        m_{{ LowerFirst(Property.attrib['Name']) }}SizeChangedEvent.Signal(m_{{ LowerFirst(Property.attrib['Name']) }}.size());
    } */
{%         endif %}
{%     else %}
    if (replicationRecord.m_{{ LowerFirst(AutoComponentMacros.GetNetPropertiesSetName(ReplicateFrom, ReplicateTo)) }}.GetBit(static_cast<int32_t>({{ AutoComponentMacros.GetNetPropertiesQualifiedPropertyDirtyEnum(Component.attrib['Name'], ReplicateFrom, ReplicateTo, Property) }})))
    {
        m_{{ LowerFirst(Property.attrib['Name']) }}Event.Signal(m_{{ LowerFirst(Property.attrib['Name']) }});
    }
{%     endif %}
{% endif %}
{% endcall %}
}
{% endmacro %}
{#

#}
{% macro DefineArchetypePropertyGet(Property, ClassType, ClassName, Prefix = '') %}
{% if ClassType == '' or Property.attrib['ExportTo'] == ClassType or Property.attrib['ExportTo'] == "Common" %}
{%     if Property.attrib['Container'] == 'Array' %}
const AZStd::array<{{ Property.attrib['Type'] }}, {{ Property.attrib['Count'] }}>& {{ ClassName }}::Get{{ UpperFirst(Property.attrib['Name']) }}Array() const
{
    return {{ Prefix }}m_{{ LowerFirst(Property.attrib['Name']) }};
}

const {{ Property.attrib['Type'] }}& {{ ClassName }}::Get{{ UpperFirst(Property.attrib['Name']) }}(int32_t index) const
{
    return {{ Prefix }}m_{{ LowerFirst(Property.attrib['Name']) }}[index];
}

{%     elif Property.attrib['Container'] == 'Vector' %}
const AZStd::fixed_vector<{{ Property.attrib['Type'] }}, {{ Property.attrib['Count'] }}>& {{ ClassName }}::Get{{ UpperFirst(Property.attrib['Name']) }}Vector() const
{
    return {{ Prefix }}m_{{ LowerFirst(Property.attrib['Name']) }};
}

const {{ Property.attrib['Type'] }}& {{ ClassName }}::Get{{ UpperFirst(Property.attrib['Name']) }}(int32_t index) const
{
    return {{ Prefix }}m_{{ LowerFirst(Property.attrib['Name']) }}[index];
}

const {{ Property.attrib['Type'] }}& {{ ClassName }}::{{ UpperFirst(Property.attrib['Name']) }}GetBack() const
{
    return {{ Prefix }}m_{{ LowerFirst(Property.attrib['Name']) }}.back();
}

uint32_t {{ ClassName }}::{{ UpperFirst(Property.attrib['Name']) }}GetSize() const
{
    return {{ Prefix }}m_{{ LowerFirst(Property.attrib['Name']) }}.size();
}

{%     else %}
const {{ Property.attrib['Type'] }}& {{ ClassName }}::Get{{ UpperFirst(Property.attrib['Name']) }}() const
{
    return {{ Prefix }}m_{{ LowerFirst(Property.attrib['Name']) }};
}

{%     endif %}
{% endif %}
{% endmacro %}
{#

#}
{% macro DefineArchetypePropertyGets(Component, ClassType, ClassName, Prefix = '') %}
{% call(Property) AutoComponentMacros.ParseArchetypeProperties(Component) %}
{{ DefineArchetypePropertyGet(Property, ClassType, ClassName, Prefix) }}
{% endcall %}
{% endmacro %}
{#

#}
{% macro DefineRpcBehaviorBinderInvocations(Component, InvokeFrom, HandleOn) %}
{% call(Property) AutoComponentMacros.ParseRemoteProcedures(Component, InvokeFrom, HandleOn) %}
{%    if Property.attrib['IsPublic']|booleanTrue == false %}
{%     set paramNames   = [] %}
{%     set paramTypes   = [] %}
{%     set paramDefines = [] %}
{{     AutoComponentMacros.ParseRpcParams(Property, paramNames, paramTypes, paramDefines) }}
    void {{ UpperFirst(Property.attrib['Name']) }}({{ ', '.join(paramDefines) }})
    {
        GetParent().{{ UpperFirst(Property.attrib['Name']) }}({{ ', '.join(paramNames) }});
    }

{%    endif %}
{% endcall %}
{% endmacro %}
{#

#}
{% macro DeclareRemoteProcedureEnumerations(Component) %}
enum class RemoteProcedure
{
    // Server to Client
{% call(Property) AutoComponentMacros.ParseRemoteProcedures(Component, 'Authority', 'Client') %}
    {{ Property.attrib['Name'] }},
{% endcall %}
    // Server to Autonomous
{% call(Property) AutoComponentMacros.ParseRemoteProcedures(Component, 'Authority', 'Autonomous') %}
    {{ Property.attrib['Name'] }},
{% endcall %}
    // Server to Servers
{% call(Property) AutoComponentMacros.ParseRemoteProcedures(Component, 'Server', 'Authority') %}
    {{ Property.attrib['Name'] }},
{% endcall %}
    // Client to Servers
{% call(Property) AutoComponentMacros.ParseRemoteProcedures(Component, 'Autonomous', 'Authority') %}
    {{ Property.attrib['Name'] }},
{% endcall %}
    MAX
};

{% endmacro %}
{% macro DeclareNetworkPropertyEnumerations(Component) %}
enum class NetworkProperties
{
{% for NetworkProperty in Component.iter('NetworkProperty') %}
    {{ UpperFirst(NetworkProperty.attrib['Name']) }},
{% endfor %}
    MAX
};

{% endmacro %}
{#

#}
{% macro DefineNetworkPropertyBehaviorReflection(Component, ReplicateFrom, ReplicateTo, ClassName) %}
{% call(Property) AutoComponentMacros.ParseNetworkProperties(Component, ReplicateFrom, ReplicateTo) %}
{% if (Property.attrib['IsPublic'] | booleanTrue == true) and (Property.attrib['GenerateEventBindings'] | booleanTrue == true) -%}
    // {{ UpperFirst(Property.attrib['Name']) }}: Replicate from {{ ReplicateFrom }} to {{ ReplicateTo }}
{%  if Property.attrib['Container'] == 'Vector' or Property.attrib['Container'] == 'Array' %}
    ->Method("Get{{ UpperFirst(Property.attrib['Name']) }}", [](AZ::EntityId id, int32_t index) -> {{ Property.attrib['Type'] }}
{%  else %}
    ->Method("Get{{ UpperFirst(Property.attrib['Name']) }}", [](AZ::EntityId id) -> {{ Property.attrib['Type'] }}
{%      endif %}
    {
        AZ::Entity* entity = AZ::Interface<AZ::ComponentApplicationRequests>::Get()->FindEntity(id);
        if (!entity)
        {
            AZ_Warning("Network Property", false, "{{ ClassName }} Get{{ UpperFirst(Property.attrib['Name']) }} failed. The entity with id %s doesn't exist, please provide a valid entity id.", id.ToString().c_str())
            return {{ Property.attrib['Type'] }}();
        }

        {{ ClassName }}* networkComponent = entity->FindComponent<{{ ClassName }}>();
        if (!networkComponent)
        {
            AZ_Warning("Network Property", false, "{{ ClassName }} Get{{ UpperFirst(Property.attrib['Name']) }} failed. Entity '%s' (id: %s) is missing {{ ClassName }}, be sure to add {{ ClassName }} to this entity.", entity->GetName().c_str(), id.ToString().c_str())
            return {{ Property.attrib['Type'] }}();
        }

{%      if Property.attrib['Container'] == 'Vector' or Property.attrib['Container'] == 'Array' %}
        return networkComponent->Get{{ UpperFirst(Property.attrib['Name']) }}(index);
{%      else %}
        return networkComponent->Get{{ UpperFirst(Property.attrib['Name']) }}();
{%      endif %}
    })
{%  if Property.attrib['Container'] == 'Vector' or Property.attrib['Container'] == 'Array' %}
    ->Method("Set{{ UpperFirst(Property.attrib['Name']) }}", [](AZ::EntityId id, int32_t index, const {{ Property.attrib['Type'] }}& value) -> void
{%   else %}
    ->Method("Set{{ UpperFirst(Property.attrib['Name']) }}", [](AZ::EntityId id, const {{ Property.attrib['Type'] }}& {{ LowerFirst(Property.attrib['Name']) }}) -> void
{%  endif %}
    {
        AZ::Entity* entity = AZ::Interface<AZ::ComponentApplicationRequests>::Get()->FindEntity(id);
        if (!entity)
        {
            AZ_Warning("Network Property", false, "{{ ClassName }} Set{{ UpperFirst(Property.attrib['Name']) }} failed. The entity with id %s doesn't exist, please provide a valid entity id.", id.ToString().c_str())
            return;
        }
        
        {{ ClassName }}* networkComponent = entity->FindComponent<{{ ClassName }}>();
        if (!networkComponent)
        {
            AZ_Warning("Network Property", false, "{{ ClassName }} Set{{ UpperFirst(Property.attrib['Name']) }} method failed. Entity '%s' (id: %s) is missing {{ ClassName }}, be sure to add {{ ClassName }} to this entity.", entity->GetName().c_str(), id.ToString().c_str())
            return;
        }

        {{ ClassName }}Controller* controller = static_cast<{{ ClassName }}Controller*>(networkComponent->GetController());
        if (!controller)
        {
            AZ_Warning("Network Property", false, "{{ ClassName }} Set{{ UpperFirst(Property.attrib['Name']) }} method failed. Entity '%s' (id: %s) {{ ClassName }} is missing the network controller. Network controllers only spawn when some form of write access is available; for example, when you're server authoritatively controlling this entity, or you're a client predictively writing to your player entity. Please check your network context before attempting to set {{ UpperFirst(Property.attrib['Name']) }}.", entity->GetName().c_str(), id.ToString().c_str())
            return;
        }

{%      if Property.attrib['Container'] == 'Vector' or Property.attrib['Container'] == 'Array' -%}
        controller->Set{{ UpperFirst(Property.attrib['Name']) }}(index, value);
{%      else %}
        controller->Set{{ UpperFirst(Property.attrib['Name']) }}({{ LowerFirst(Property.attrib['Name']) }});
{%      endif %}
    })
{%  if Property.attrib['Container'] == 'Vector' or Property.attrib['Container'] == 'Array' -%}
    ->Method("GetOn{{ UpperFirst(Property.attrib['Name']) }}ChangedEvent", [](AZ::EntityId id) -> AZ::Event<int32_t, {{ Property.attrib['Type'] }}>*
{%  else %}
    ->Method("GetOn{{ UpperFirst(Property.attrib['Name']) }}ChangedEvent", [](AZ::EntityId id) -> AZ::Event<{{ Property.attrib['Type'] }}>*
{%  endif %}
    {
        AZ::Entity* entity = AZ::Interface<AZ::ComponentApplicationRequests>::Get()->FindEntity(id);
        if (!entity)
        {
            AZ_Warning("Network Property", false, "{{ ClassName }} GetOn{{ UpperFirst(Property.attrib['Name']) }}ChangedEvent failed. The entity with id %s doesn't exist, please provide a valid entity id.", id.ToString().c_str())
            return nullptr;
        }

        {{ ClassName }}* networkComponent = entity->FindComponent<{{ ClassName }}>();
        if (!networkComponent)
        {
            AZ_Warning("Network Property", false, "{{ ClassName }} Get{{ UpperFirst(Property.attrib['Name']) }} failed. Entity '%s' (id: %s) is missing {{ ClassName }}, be sure to add {{ ClassName }} to this entity.", entity->GetName().c_str(), id.ToString().c_str())
            return nullptr;
        }

        return &networkComponent->m_{{ LowerFirst(Property.attrib['Name']) }}Event;
    })
{%  if Property.attrib['Container'] == 'Vector' or Property.attrib['Container'] == 'Array' -%}
        ->Attribute(AZ::Script::Attributes::AzEventDescription, AZ::BehaviorAzEventDescription{ "On {{ UpperFirst(Property.attrib['Name']) }} Changed Event", {"Index", "New {{ Property.attrib['Type'] }}"} })
{%  else %}
        ->Attribute(AZ::Script::Attributes::AzEventDescription, AZ::BehaviorAzEventDescription{ "On {{ UpperFirst(Property.attrib['Name']) }} Changed Event", {"New {{ Property.attrib['Type'] }}"} })
{%  endif %}

{% endif %}
{% endcall %}
{% endmacro %}
{#

#}
{% macro DefineArchetypePropertyBehaviorReflection(Component, ClassType) %}
{% call(Property) AutoComponentMacros.ParseArchetypeProperties(Component) %}
{% if (Property.attrib['ExportTo'] == "Common" or Property.attrib['ExportTo'] == ClassType) %}
{%     if Property.attrib['Container'] == 'Array' %}
->Event("Get{{ Property.attrib['Name'] }}", &{{ ClassType }}Bus::Events::Get{{ Property.attrib['Name'] }})
{%     elif Property.attrib['Container'] == 'Vector' %}
->Event("Get{{ Property.attrib['Name'] }}", &{{ ClassType }}Bus::Events::Get{{ Property.attrib['Name'] }})
->Event("{{ Property.attrib['Name'] }}GetBack", &{{ ClassType }}Bus::Events::{{ Property.attrib['Name'] }}GetBack)
->Event("{{ Property.attrib['Name'] }}GetSize", &{{ ClassType }}Bus::Events::{{ Property.attrib['Name'] }}GetSize)
{%     else %}
->Event("Get{{ Property.attrib['Name'] }}", &{{ ClassType }}Bus::Events::Get{{ Property.attrib['Name'] }})
{%     endif %}
{% endif %}
{% endcall %}
{% endmacro %}
{# 

#}
{% macro ParseComponentServiceIncludes(Component, ClassType) %}
{% for Service in Component.iter('ComponentRelation') %}
{%          if Service.attrib['Constraint'] != 'Incompatible' %}
{{ caller(Service.attrib['Include']) -}}
{%          endif %}
{% endfor %}
{% endmacro %}
{# 

#}
{% macro ParseComponentServiceNames(Component, ClassType, ConstraintType) %}
{% for Service in Component.iter('ComponentRelation') %}
{%      if Service.attrib['Constraint'] == ConstraintType %}
{{ caller(Service.attrib['Name']) -}}
{%      endif %}
{% endfor %}
{% endmacro %}
{#

#}
{% macro DefineComponentServiceProxyGrabs(Component, ClassType, ComponentType) %}
{% for Service in Component.iter('ComponentRelation') %}
{%     if Service.attrib['Constraint'] != 'Incompatible' %}
m_{{ LowerFirst(Service.attrib['Name']) }} = FindComponent<{{ UpperFirst(Service.attrib['Namespace']) }}::{{ UpperFirst(Service.attrib['Name']) }}>();
{%     endif %}
{% endfor %}
{% endmacro %}
{#

#}
{% macro DefineArchetypePropertyConstructors(Component, ClassType) %}
{% call(Property) AutoComponentMacros.ParseArchetypeProperties(Component) %}
{% if Property.attrib['ExportTo'] == "Common" or Property.attrib['ExportTo'] == ClassType %}
{%      if Property.attrib['Container'] == 'Vector' %}
,   m_{{ LowerFirst(Property.attrib['Name']) }}()
{%      else %}
,   m_{{ LowerFirst(Property.attrib['Name']) }}({{ Property.attrib['Init'] }})
{%      endif %}
{% endif %}
{% endcall %}
{% endmacro %}
{#

#}
{% macro DefineNetworkPropertyBehaviorBinderGets(Component, ReplicateFrom, ReplicateTo) %}
{% call(Property) AutoComponentMacros.ParseNetworkProperties(Component, ReplicateFrom, ReplicateTo) %}
{% if (Property.attrib['IsPublic'] | booleanTrue == true) %}
{%     if Property.attrib['Container'] == 'Array' %}
    {{ Property.attrib['Type'] }} Get{{ Property.attrib['Name'] }}(int32_t index)
    {
        return GetParent().Get{{ Property.attrib['Name'] }}(index);
    }

{%     elif Property.attrib['Container'] == 'Vector' %}
    {{ Property.attrib['Type'] }} Get{{ Property.attrib['Name'] }}(int32_t index)
    {
        return GetParent().Get{{ Property.attrib['Name'] }}(index);
    }

    {{ Property.attrib['Type'] }} {{ Property.attrib['Name'] }}GetBack()
    {
        return GetParent().{{ Property.attrib['Name'] }}GetBack();
    }

    uint32_t {{ Property.attrib['Name'] }}GetSize()
    {
        return GetParent().{{ Property.attrib['Name'] }}GetSize();
    }
{%     else %}
    {{ Property.attrib['Type'] }} Get{{ Property.attrib['Name'] }}()
    {
        return GetParent().Get{{ Property.attrib['Name'] }}();
    }

{%     endif %}
{% endif %}
{% endcall %}
{% endmacro %}
{#

#}
{% macro DefineNetworkPropertyReflection(Component, ReplicateFrom, ReplicateTo, ClassName) %}
{% call(Property) AutoComponentMacros.ParseNetworkProperties(Component, ReplicateFrom, ReplicateTo) %}
{%      if Property.attrib['ExposeToEditor'] | booleanTrue %}
{%          if Property.attrib['IsRewindable']|booleanTrue %}
->Field("{{ Property.attrib['Name'] }}", &{{ ClassName }}::m_{{ LowerFirst(Property.attrib['Name']) }}Reflect)
{%          else %}
->Field("{{ Property.attrib['Name'] }}", &{{ ClassName }}::m_{{ LowerFirst(Property.attrib['Name']) }})
{%          endif %}
{%      endif %}
{% endcall -%}
{% endmacro %}
{#

#}
{% macro DefineNetworkPropertyEditReflection(Component, ReplicateFrom, ReplicateTo, ClassName) %}
{% call(Property) AutoComponentMacros.ParseNetworkProperties(Component, ReplicateFrom, ReplicateTo) %}
{%      if Property.attrib['ExposeToEditor'] | booleanTrue %}
{%          if Property.attrib['IsRewindable']|booleanTrue %}
->DataElement(AZ::Edit::UIHandlers::Default, &{{ ClassName }}::m_{{ LowerFirst(Property.attrib['Name']) }}Reflect, "{{ UpperFirst(Property.attrib['Name']) }}", "{{ Property.attrib['Desc'] }}")
{%          else %}
->DataElement(AZ::Edit::UIHandlers::Default, &{{ ClassName }}::m_{{ LowerFirst(Property.attrib['Name']) }}, "{{ UpperFirst(Property.attrib['Name']) }}", "{{ Property.attrib['Desc'] }}")
{%          endif %}
{%      endif %}
{% endcall -%}
{% endmacro %}
{#


#}
{% macro DefineNetworkPropertyEditConstruction(Component, ReplicateFrom, ReplicateTo, ClassName) %}
{% call(Property) AutoComponentMacros.ParseNetworkProperties(Component, ReplicateFrom, ReplicateTo) %}
{%      if Property.attrib['ExposeToEditor'] | booleanTrue %}
{%          if Property.attrib['IsRewindable']|booleanTrue %}
m_{{ LowerFirst(Property.attrib['Name']) }} = m_{{ LowerFirst(Property.attrib['Name']) }}Reflect;
{%          endif %}
{%      endif %}
{% endcall -%}
{% endmacro %}
{#

#}
{% macro DefineArchetypePropertyReflection(Component, ClassName) %}
{% call(Property) AutoComponentMacros.ParseArchetypeProperties(Component) %}
{%      if Property.attrib['ExposeToEditor'] | booleanTrue %}
->Field("{{ Property.attrib['Name'] }}", &{{ ClassName }}::m_{{ LowerFirst(Property.attrib['Name']) }})
{%      endif %}
{% endcall %}
{% endmacro %}
{#

#}
{% macro DefineArchetypePropertyEditReflection(Component, ClassName) %}
{% call(Property) AutoComponentMacros.ParseArchetypeProperties(Component) %}
{%      if Property.attrib['ExposeToEditor'] | booleanTrue %}
->DataElement(AZ::Edit::UIHandlers::Default, &{{ ClassName }}::m_{{ LowerFirst(Property.attrib['Name']) }}, "{{ UpperFirst(Property.attrib['Name']) }}", "{{ Property.attrib['Desc'] }}")
{%      endif %}
{% endcall %}
{% endmacro %}
{#

#}
{% macro DefineNetworkPropertyConstructors(Component, ReplicateFrom, ReplicateTo, ClassType) %}
{% call(Property) AutoComponentMacros.ParseNetworkProperties(Component, ReplicateFrom, ReplicateTo) %}
{%     if Property.attrib['Container'] == 'Array' %}
    , m_{{ LowerFirst(Property.attrib['Name']) }}({% if Property.attrib['IsRewindable']|booleanTrue %}Multiplayer::RewindableObject<{{ Property.attrib['Type'] }}, Multiplayer::RewindHistorySize>({% endif %}{{ Property.attrib['Init'] }}{% if Property.attrib['IsRewindable']|booleanTrue %}, this){% endif %})
{%     elif Property.attrib['Container'] == 'Vector' %}
    , m_{{ LowerFirst(Property.attrib['Name']) }}({{ Property.attrib['Init'] }})
{%     elif Property.attrib['IsRewindable']|booleanTrue %}
    , m_{{ LowerFirst(Property.attrib['Name']) }}({{ Property.attrib['Init'] }}, this)
{%     else %}
    , m_{{ LowerFirst(Property.attrib['Name']) }}({{ Property.attrib['Init'] }})
{%     endif %}
{% endcall %}
{% endmacro %}
{#

#}
{% macro DefineArchetypePropertyConstructors(Component) %}
{% call(Property) ParseArchetypeProperties(Component) %}
{% if Property.attrib['Container'] == 'Vector' %}
    , m_{{ LowerFirst(Property.attrib['Name']) }}({{ Property.attrib['Init'] }}, {{ Property.attrib['Count'] }})
{% else %}
    , m_{{ LowerFirst(Property.attrib['Name']) }}({{ Property.attrib['Init'] }})
{% endif %}
{% endcall %}
{% endmacro %}
{#

#}
{% macro BehaviorContextInterfaceDefineParams(Interface) %}
{%     if Interface.getchildren() | length > 0 %}
{%         set comma = joiner(", ") %}
, {{ '{{' }}
{%         for Param in Interface.iter('Param') %}
    {{ comma() }}{"{{ Param.attrib['Name']}}", "{{ Param.attrib['Description']}}"{% if Param.attrib['DefaultValue'] %}, behaviorContext->MakeDefaultValue({{ Param.attrib['DefaultValue'] }}){% endif %}}
{%         endfor %}
{{ '}}' }}
{%     endif %}
{% endmacro %}
{% set includeFile = "{0}.h".format(((outputFile|basename)|splitext)[0]) %}
{% for Component in dataFiles %}
{% set ComponentName = Component.attrib['Name'] %}
{% set ComponentDerived = Component.attrib['OverrideComponent']|booleanTrue %}
{% set ControllerDerived = Component.attrib['OverrideController']|booleanTrue %}
{% if ComponentDerived %}
{%      set ComponentBaseName = ComponentName + "Base" %}
{% else %}
{%      set ComponentBaseName = ComponentName %}
{% endif %}
{% set ControllerName = ComponentName + "Controller" %}
{% if ControllerDerived %}
{%      set ControllerBaseName = ControllerName + "Base" %}
{% else %}
{%      set ControllerBaseName = ControllerName %}
{% endif %}
{% set NetworkInputCount = Component.findall('NetworkInput') | len %}
{% set NetworkPropertyCount = Component.findall('NetworkProperty') | len %}
{% set RpcCount = Component.findall('RemoteProcedure') | len %}
#include "{{ includeFile }}"
#include <AzCore/Console/IConsole.h>
#include <AzCore/Console/ILogger.h>
#include <AzCore/Serialization/SerializeContext.h>
#include <AzCore/Serialization/EditContext.h>
#include <AzCore/RTTI/BehaviorContext.h>
#include <AzCore/Component/Entity.h>
#include <Multiplayer/Components/NetBindComponent.h>
#include <Multiplayer/NetworkEntity/NetworkEntityRpcMessage.h>
{% if ComponentDerived or ControllerDerived %}
#include <{{ Component.attrib['OverrideInclude'] }}>
{% endif %}
{% for Service in Component.iter('ComponentRelation') %}
{%      if Service.attrib['Constraint'] != 'Incompatible' %}
#include <{{ Service.attrib['Include'] }}>
{%      endif %}
{% endfor %}

namespace {{ Component.attrib['Namespace'] }}
{
    Multiplayer::NetComponentId {{ UpperFirst(ComponentBaseName) }}::s_netComponentId = Multiplayer::InvalidNetComponentId;
{% if NetworkInputCount > 0 %}
    Multiplayer::NetComponentId {{ ComponentName }}NetworkInput::s_netComponentId = Multiplayer::InvalidNetComponentId;
{% endif %}

    namespace {{ UpperFirst(Component.attrib['Name']) }}Internal
    {
        {{ DeclareRemoteProcedureEnumerations(Component)|indent(8) }}
        {{ DeclareNetworkPropertyEnumerations(Component)|indent(8) }}
        {{ DefineNetworkPropertyDirtyEnumeration(Component, ClassType, 'Authority', 'Client')|indent(8) }}
        {{ DefineNetworkPropertyDirtyEnumeration(Component, ClassType, 'Authority', 'Server')|indent(8) }}
        {{ DefineNetworkPropertyDirtyEnumeration(Component, ClassType, 'Authority', 'Autonomous')|indent(8) }}
        {{ DefineNetworkPropertyDirtyEnumeration(Component, ClassType, 'Autonomous', 'Authority')|indent(8) }}
        {{ DefineRemoteProcedureSerializables(Component, 'Server', 'Authority')|indent(8) }}
        {{ DefineRemoteProcedureSerializables(Component, 'Authority', 'Client')|indent(8) }}
        {{ DefineRemoteProcedureSerializables(Component, 'Authority', 'Autonomous')|indent(8) }}
        {{ DefineRemoteProcedureSerializables(Component, 'Autonomous', 'Authority')|indent(8) }}
    }

{% set RecordName = ComponentName + "Record" %}
    {{ RecordName }}::{{ RecordName }}
    (
        [[maybe_unused]] Multiplayer::ReplicationRecord& replicationRecord,
        [[maybe_unused]] uint32_t authorityToClientStartOffset,
        [[maybe_unused]] uint32_t authorityToServerStartOffset,
        [[maybe_unused]] uint32_t authorityToAutonomousStartOffset,
        [[maybe_unused]] uint32_t autonomousToAuthorityStartOffset
    )
{% set comma = joiner("        ,") %}
{% set networkPropertyCount = {'value' : 0} %}
{% call(Property) AutoComponentMacros.ParseNetworkProperties(Component, 'Authority', 'Client') %}
{%-      if networkPropertyCount.update({'value': networkPropertyCount.value + 1}) %}{% endif -%} 
{% endcall %}
{% if networkPropertyCount.value > 0 %}
{{ comma()|default("        :", true) }} m_authorityToClient(replicationRecord.m_authorityToClient, authorityToClientStartOffset, replicationRecord.ContainsAuthorityToClientBits() ? static_cast<int32_t>({{ AutoComponentMacros.GetNetPropertiesDirtyEnumName(ComponentName, 'Authority', 'Client') }}::Count) : 0)
{% endif %}
{% set networkPropertyCount = {'value' : 0} %}
{% call(Property) AutoComponentMacros.ParseNetworkProperties(Component, 'Authority', 'Server') %}
{%-      if networkPropertyCount.update({'value': networkPropertyCount.value + 1}) %}{% endif -%} 
{% endcall %}
{% if networkPropertyCount.value > 0 %}
    {{ comma()|default("        :", true) }} m_authorityToServer(replicationRecord.m_authorityToServer, authorityToServerStartOffset, replicationRecord.ContainsAuthorityToServerBits() ? static_cast<int32_t>({{ AutoComponentMacros.GetNetPropertiesDirtyEnumName(ComponentName, 'Authority', 'Server') }}::Count) : 0)
{% endif %}
{% set networkPropertyCount = {'value' : 0} %}
{% call(Property) AutoComponentMacros.ParseNetworkProperties(Component, 'Authority', 'Autonomous') %}
{%-      if networkPropertyCount.update({'value': networkPropertyCount.value + 1}) %}{% endif -%} 
{% endcall %}
{% if networkPropertyCount.value > 0 %}
    {{ comma()|default("        :", true) }} m_authorityToAutonomous(replicationRecord.m_authorityToAutonomous, authorityToAutonomousStartOffset, replicationRecord.ContainsAuthorityToAutonomousBits() ? static_cast<int32_t>({{ AutoComponentMacros.GetNetPropertiesDirtyEnumName(ComponentName, 'Authority', 'Autonomous') }}::Count) : 0)
{% endif %}
{% set networkPropertyCount = {'value' : 0} %}
{% call(Property) AutoComponentMacros.ParseNetworkProperties(Component, 'Autonomous', 'Authority') %}
{%-      if networkPropertyCount.update({'value': networkPropertyCount.value + 1}) %}{% endif -%} 
{% endcall %}
{% if networkPropertyCount.value > 0 %}
    {{ comma()|default("        :", true) }} m_autonomousToAuthority(replicationRecord.m_autonomousToAuthority, autonomousToAuthorityStartOffset, replicationRecord.ContainsAutonomousToAuthorityBits() ? static_cast<int32_t>({{ AutoComponentMacros.GetNetPropertiesDirtyEnumName(ComponentName, 'Autonomous', 'Authority') }}::Count) : 0)
{% endif %}
    {
        ;
    }

    AZStd::unique_ptr<{{ RecordName }}> {{ RecordName }}::AllocateRecord(Multiplayer::ReplicationRecord& replicationRecord)
    {
        uint32_t authorityToClientStart = replicationRecord.m_authorityToClient.GetSize();
        replicationRecord.m_authorityToClient.Resize(authorityToClientStart + static_cast<uint32_t>({{ AutoComponentMacros.GetNetPropertiesDirtyEnumName(ComponentName, 'Authority', 'Client') }}::Count));

        uint32_t authorityToServerStart = replicationRecord.m_authorityToServer.GetSize();
        replicationRecord.m_authorityToServer.Resize(authorityToServerStart + static_cast<uint32_t>({{ AutoComponentMacros.GetNetPropertiesDirtyEnumName(ComponentName, 'Authority', 'Server') }}::Count));

        uint32_t authorityToAutonomousStart = replicationRecord.m_authorityToAutonomous.GetSize();
        replicationRecord.m_authorityToAutonomous.Resize(authorityToAutonomousStart + static_cast<uint32_t>({{ AutoComponentMacros.GetNetPropertiesDirtyEnumName(ComponentName, 'Authority', 'Autonomous') }}::Count));

        uint32_t autonomousToAuthorityStart = replicationRecord.m_autonomousToAuthority.GetSize();
        replicationRecord.m_autonomousToAuthority.Resize(autonomousToAuthorityStart + static_cast<uint32_t>({{ AutoComponentMacros.GetNetPropertiesDirtyEnumName(ComponentName, 'Autonomous', 'Authority') }}::Count));

        return AZStd::unique_ptr<{{ RecordName }}>(new {{ RecordName }}(replicationRecord,
            authorityToClientStart,
            authorityToServerStart,
            authorityToAutonomousStart,
            autonomousToAuthorityStart));
    }

    bool {{ RecordName }}::CanAttachRecord(Multiplayer::ReplicationRecord& replicationRecord)
    {
        bool canAttach{ true };
        canAttach &= replicationRecord.ContainsAuthorityToClientBits() ? (replicationRecord.GetRemainingAuthorityToClientBits() >= static_cast<uint32_t>({{ AutoComponentMacros.GetNetPropertiesDirtyEnumName(ComponentName, 'Authority', 'Client') }}::Count)) : true;
        canAttach &= replicationRecord.ContainsAuthorityToServerBits() ? (replicationRecord.GetRemainingAuthorityToServerBits() >= static_cast<uint32_t>({{ AutoComponentMacros.GetNetPropertiesDirtyEnumName(ComponentName, 'Authority', 'Server') }}::Count)) : true;
        canAttach &= replicationRecord.ContainsAuthorityToAutonomousBits() ? (replicationRecord.GetRemainingAuthorityToAutonomousBits() >= static_cast<uint32_t>({{ AutoComponentMacros.GetNetPropertiesDirtyEnumName(ComponentName, 'Authority', 'Autonomous') }}::Count)) : true;
        canAttach &= replicationRecord.ContainsAutonomousToAuthorityBits() ? (replicationRecord.GetRemainingAutonomousToAuthorityBits() >= static_cast<uint32_t>({{ AutoComponentMacros.GetNetPropertiesDirtyEnumName(ComponentName, 'Autonomous', 'Authority') }}::Count)) : true;
        return canAttach;
    }

    {{ RecordName }} {{ RecordName }}::AttachRecord(Multiplayer::ReplicationRecord& replicationRecord)
    {
        uint32_t authorityToClientStart = replicationRecord.m_authorityToClientConsumedBits;
        replicationRecord.ConsumeAuthorityToClientBits(static_cast<uint32_t>({{ AutoComponentMacros.GetNetPropertiesDirtyEnumName(ComponentName, 'Authority', 'Client') }}::Count));

        uint32_t authorityToServerStart = replicationRecord.m_authorityToServerConsumedBits;
        replicationRecord.ConsumeAuthorityToServerBits(static_cast<uint32_t>({{ AutoComponentMacros.GetNetPropertiesDirtyEnumName(ComponentName, 'Authority', 'Server') }}::Count));

        uint32_t authorityToAutonomousStart = replicationRecord.m_authorityToAutonomousConsumedBits;
        replicationRecord.ConsumeAuthorityToAutonomousBits(static_cast<uint32_t>({{ AutoComponentMacros.GetNetPropertiesDirtyEnumName(ComponentName, 'Authority', 'Autonomous') }}::Count));

        uint32_t autonomousToAuthorityStart = replicationRecord.m_autonomousToAuthorityConsumedBits;
        replicationRecord.ConsumeAutonomousToAuthorityBits(static_cast<uint32_t>({{ AutoComponentMacros.GetNetPropertiesDirtyEnumName(ComponentName, 'Autonomous', 'Authority') }}::Count));

        return {{ RecordName }}(replicationRecord,
            authorityToClientStart,
            authorityToServerStart,
            authorityToAutonomousStart,
            autonomousToAuthorityStart);
    }

    void {{ RecordName }}::SetPredictableBits()
    {
        {{ GenerateModelReplicationRecordPredictableBits(Component, ClassType, 'Authority', 'Client')|indent(8) -}}
        {{ GenerateModelReplicationRecordPredictableBits(Component, ClassType, 'Authority', 'Server')|indent(8) -}}
        {{ GenerateModelReplicationRecordPredictableBits(Component, ClassType, 'Authority', 'Autonomous')|indent(8) -}}
        {{ GenerateModelReplicationRecordPredictableBits(Component, ClassType, 'Autonomous', 'Authority')|indent(8) }}
    }

{% if NetworkInputCount > 0 %}
    Multiplayer::NetComponentId {{ ComponentName }}NetworkInput::GetNetComponentId() const
    {
        return {{ ComponentName }}NetworkInput::s_netComponentId;
    }

    bool {{ ComponentName }}NetworkInput::Serialize(AzNetworking::ISerializer& serializer)
    {
{% call(Input) AutoComponentMacros.ParseNetworkInputs(Component) %}
        serializer.Serialize(m_{{ LowerFirst(Input.attrib['Name']) }}, "{{ UpperFirst(Input.attrib['Name']) }}");
{% endcall %}
        return serializer.IsValid();
    }

    Multiplayer::IMultiplayerComponentInput& {{ ComponentName }}NetworkInput::operator =([[maybe_unused]] const Multiplayer::IMultiplayerComponentInput& rhs)
    {
        AZ_Assert(s_netComponentId == rhs.GetNetComponentId(), "AttachNetSystemComponent was not called on the owning NetworkInput"); 
        *this = *static_cast<const {{ ComponentName }}NetworkInput*>(&rhs); 
        return *this; 
    }

{% endif %}
    {{ ControllerBaseName }}::{{ ControllerBaseName }}({{ ComponentName }}& parent)
        : MultiplayerController(parent)
    {
        ;
    }

    void {{ ControllerBaseName }}::NetworkAttach([[maybe_unused]] Multiplayer::NetBindComponent* netBindComponent, Multiplayer::ReplicationRecord& predictableEntityRecord)
    {
        // Setup the PredictableRecord
        AZStd::unique_ptr<{{ RecordName }}> predictableRecord = {{ RecordName }}::AllocateRecord(predictableEntityRecord);
        predictableRecord->SetPredictableBits();
    }

    void {{ ControllerBaseName }}::Activate([[maybe_unused]] Multiplayer::EntityIsMigrating entityIsMigrating)
    {
{% if ControllerDerived %}
        OnActivate(entityIsMigrating);
{% endif %}
    }

    void {{ ControllerBaseName }}::Deactivate([[maybe_unused]] Multiplayer::EntityIsMigrating entityIsMigrating)
    {
{% if ControllerDerived %}
        OnDeactivate(entityIsMigrating);
{% endif %}
    }

    const {{ ComponentName }}& {{ ControllerBaseName }}::GetParent() const
    {
        return static_cast<const {{ ComponentName }}&>(GetOwner());
    }

    {{ ComponentName }}& {{ ControllerBaseName }}::GetParent()
    {
        return static_cast<{{ ComponentName }}&>(GetOwner());
    }

<<<<<<< HEAD
    {{ DefineNetworkPropertyAccessors(Component, 'Authority', 'Server', false, ControllerBaseName)|indent(4) -}}
{{ DefineNetworkPropertyAccessors(Component, 'Authority', 'Server', true, ControllerBaseName)|indent(4) -}}
{{ DefineNetworkPropertyAccessors(Component, 'Authority', 'Client', false, ControllerBaseName)|indent(4) -}}
{{ DefineNetworkPropertyAccessors(Component, 'Authority', 'Client', true, ControllerBaseName)|indent(4) -}}
{{ DefineNetworkPropertyAccessors(Component, 'Authority', 'Autonomous', false, ControllerBaseName)|indent(4) -}}
{{ DefineNetworkPropertyAccessors(Component, 'Authority', 'Autonomous', true, ControllerBaseName)|indent(4) -}}
{{ DefineNetworkPropertyAccessors(Component, 'Autonomous', 'Authority', false, ControllerBaseName)|indent(4) -}}
{{ DefineNetworkPropertyAccessors(Component, 'Autonomous', 'Authority', true, ControllerBaseName)|indent(4) }}
=======
    {{ DefineNetworkPropertyAccessors(Component, 'Authority', 'Authority', false, ControllerBaseName)|indent(4) -}}
    {{ DefineNetworkPropertyAccessors(Component, 'Authority', 'Authority', true, ControllerBaseName)|indent(4) -}}
    {{ DefineNetworkPropertyAccessors(Component, 'Authority', 'Server', false, ControllerBaseName)|indent(4) -}}
    {{ DefineNetworkPropertyAccessors(Component, 'Authority', 'Server', true, ControllerBaseName)|indent(4) -}}
    {{ DefineNetworkPropertyAccessors(Component, 'Authority', 'Client', false, ControllerBaseName)|indent(4) -}}
    {{ DefineNetworkPropertyAccessors(Component, 'Authority', 'Client', true, ControllerBaseName)|indent(4) -}}
    {{ DefineNetworkPropertyAccessors(Component, 'Authority', 'Autonomous', false, ControllerBaseName)|indent(4) -}}
    {{ DefineNetworkPropertyAccessors(Component, 'Authority', 'Autonomous', true, ControllerBaseName)|indent(4) -}}
    {{ DefineNetworkPropertyAccessors(Component, 'Autonomous', 'Authority', false, ControllerBaseName)|indent(4) -}}
    {{ DefineNetworkPropertyAccessors(Component, 'Autonomous', 'Authority', true, ControllerBaseName)|indent(4) }}
>>>>>>> 7b525f6a
    {{ DefineArchetypePropertyGets(Component, ClassType, ControllerBaseName, "GetParent().")|indent(4) -}}
    {{ DefineRpcInvocations(Component, ControllerBaseName, 'Autonomous', 'Authority', false)|indent(4) -}}
    {{ DefineRpcInvocations(Component, ControllerBaseName, 'Autonomous', 'Authority', true)|indent(4) -}}
    {{ DefineRpcInvocations(Component, ControllerBaseName, 'Authority', 'Autonomous', false)|indent(4) -}}
    {{ DefineRpcInvocations(Component, ControllerBaseName, 'Authority', 'Autonomous', true)|indent(4) -}}
    {{ DefineRpcInvocations(Component, ControllerBaseName, 'Authority', 'Client', false)|indent(4) -}}
    {{ DefineRpcInvocations(Component, ControllerBaseName, 'Authority', 'Client', true)|indent(4) }}
{% for Service in Component.iter('ComponentRelation') %}
{%      if (Service.attrib['HasController']|booleanTrue) and (Service.attrib['Constraint'] != 'Incompatible') %}
    {{ Service.attrib['Namespace'] }}::{{ Service.attrib['Name'] }}Controller* {{ ControllerBaseName }}::Get{{ Service.attrib['Name'] }}Controller()
    {
        Multiplayer::MultiplayerComponent* controllerComponent = GetParent().Get{{ Service.attrib['Name'] }}();
        return static_cast<{{ Service.attrib['Namespace'] }}::{{ Service.attrib['Name'] }}Controller*>(controllerComponent->GetController());
    }

{%      endif %}
{% endfor %}

    void {{ ComponentBaseName }}::{{ ComponentBaseName }}::Reflect(AZ::ReflectContext* context)
    {
        AZ::SerializeContext* serializeContext = azrtti_cast<AZ::SerializeContext*>(context);
        if (serializeContext)
        {
            serializeContext->Class<{{ ComponentBaseName }}, Multiplayer::MultiplayerComponent>()
                ->Version(1)
<<<<<<< HEAD
                {{ DefineNetworkPropertyReflection(Component, 'Authority', 'Server', ComponentBaseName)|indent(16) -}}
{{ DefineNetworkPropertyReflection(Component, 'Authority', 'Client', ComponentBaseName)|indent(16) -}}
{{ DefineNetworkPropertyReflection(Component, 'Authority', 'Autonomous', ComponentBaseName)|indent(16) -}}
{{ DefineNetworkPropertyReflection(Component, 'Autonomous', 'Authority', ComponentBaseName)|indent(16) }}
=======
                {{ DefineNetworkPropertyReflection(Component, 'Authority', 'Authority', ComponentBaseName)|indent(16) -}}
                {{ DefineNetworkPropertyReflection(Component, 'Authority', 'Server', ComponentBaseName)|indent(16) -}}
                {{ DefineNetworkPropertyReflection(Component, 'Authority', 'Client', ComponentBaseName)|indent(16) -}}
                {{ DefineNetworkPropertyReflection(Component, 'Authority', 'Autonomous', ComponentBaseName)|indent(16) -}}
                {{ DefineNetworkPropertyReflection(Component, 'Autonomous', 'Authority', ComponentBaseName)|indent(16) }}
>>>>>>> 7b525f6a
                {{ DefineArchetypePropertyReflection(Component, ComponentBaseName)|indent(16) }};
        }
        ReflectToEditContext(context);
        ReflectToBehaviorContext(context);
    }

    void {{ ComponentBaseName }}::{{ ComponentBaseName }}::ReflectToEditContext(AZ::ReflectContext* context)
    {
        AZ::SerializeContext* serializeContext = azrtti_cast<AZ::SerializeContext*>(context);
        if (serializeContext)
        {
            AZ::EditContext* editContext = serializeContext->GetEditContext();
            if (editContext)
            {
                editContext->Class<{{ ComponentBaseName }}>("{{ ComponentBaseName }}", "{{ Component.attrib['Description'] }}")
                    ->ClassElement(AZ::Edit::ClassElements::EditorData, "")
                    ->Attribute(AZ::Edit::Attributes::Category, "{{ Component.attrib['Namespace'] }}")
                    ->Attribute(AZ::Edit::Attributes::AppearsInAddComponentMenu, AZ_CRC_CE("Game"))
<<<<<<< HEAD
                    {{ DefineNetworkPropertyEditReflection(Component, 'Authority', 'Server', ComponentBaseName)|indent(20) -}}
{{ DefineNetworkPropertyEditReflection(Component, 'Authority', 'Client', ComponentBaseName)|indent(20) -}}
{{ DefineNetworkPropertyEditReflection(Component, 'Authority', 'Autonomous', ComponentBaseName)|indent(20) -}}
{{ DefineNetworkPropertyEditReflection(Component, 'Autonomous', 'Authority', ComponentBaseName)|indent(20) }}
=======
                    {{ DefineNetworkPropertyEditReflection(Component, 'Authority', 'Authority', ComponentBaseName)|indent(20) -}}
                    {{ DefineNetworkPropertyEditReflection(Component, 'Authority', 'Server', ComponentBaseName)|indent(20) -}}
                    {{ DefineNetworkPropertyEditReflection(Component, 'Authority', 'Client', ComponentBaseName)|indent(20) -}}
                    {{ DefineNetworkPropertyEditReflection(Component, 'Authority', 'Autonomous', ComponentBaseName)|indent(20) -}}
                    {{ DefineNetworkPropertyEditReflection(Component, 'Autonomous', 'Authority', ComponentBaseName)|indent(20) }}
>>>>>>> 7b525f6a
                    {{ DefineArchetypePropertyEditReflection(Component, ComponentBaseName)|indent(20) }};
{% if ComponentDerived %}

                editContext->Class<{{ ComponentName }}>("{{ ComponentName }}", "{{ Component.attrib['Description'] }}")
                    ->ClassElement(AZ::Edit::ClassElements::EditorData, "")
                    ->Attribute(AZ::Edit::Attributes::Category, "{{ Component.attrib['Namespace'] }}")
                    ->Attribute(AZ::Edit::Attributes::AppearsInAddComponentMenu, AZ_CRC_CE("Game"));
{% endif %}
            }
        }
    }

    void {{ ComponentBaseName }}::{{ ComponentBaseName }}::ReflectToBehaviorContext(AZ::ReflectContext* context)
    {
        AZ::BehaviorContext* behaviorContext = azrtti_cast<AZ::BehaviorContext*>(context);
        if (behaviorContext)
        {
<<<<<<< HEAD
            behaviorContext->Class<{{ ComponentName }}>("{{ ComponentName }}")
                ->Attribute(AZ::Script::Attributes::Module, "{{ LowerFirst(Component.attrib['Namespace']) }}")
                ->Attribute(AZ::Script::Attributes::Category, "{{ UpperFirst(Component.attrib['Namespace']) }}")

                // Reflect Network Properties Get, Set, and OnChanged methods
                {{ DefineNetworkPropertyBehaviorReflection(Component, 'Authority', 'Server', ComponentName) | indent(16) -}}
                {{ DefineNetworkPropertyBehaviorReflection(Component, 'Authority', 'Client', ComponentName) | indent(16) -}}
                {{ DefineNetworkPropertyBehaviorReflection(Component, 'Authority', 'Autonomous', ComponentName) | indent(16) -}}
                {{ DefineNetworkPropertyBehaviorReflection(Component, 'Autonomous', 'Authority', ComponentName) | indent(16) -}}
                {{- DefineArchetypePropertyBehaviorReflection(Component, ComponentName) | indent(16) }}
                ;
=======
            {{ ReflectRpcEventDescs(Component, ComponentName, 'Server', 'Authority')|indent(4) -}}
            {{ ReflectRpcEventDescs(Component, ComponentName, 'Autonomous', 'Authority')|indent(4) -}}
            {{ ReflectRpcEventDescs(Component, ComponentName, 'Authority', 'Autonomous')|indent(4) -}}
            {{ ReflectRpcEventDescs(Component, ComponentName, 'Authority', 'Client')|indent(4) }}
        behaviorContext->Class<{{ ComponentName }}>("{{ ComponentName }}")
            ->Attribute(AZ::Script::Attributes::Module, "{{ LowerFirst(Component.attrib['Namespace']) }}")
            ->Attribute(AZ::Script::Attributes::Category, "{{ UpperFirst(Component.attrib['Namespace']) }}")

            // Reflect Network Properties Get, Set, and OnChanged methods
            {{ DefineNetworkPropertyBehaviorReflection(Component, 'Authority', 'Authority', ComponentName) | indent(16) -}}
            {{ DefineNetworkPropertyBehaviorReflection(Component, 'Authority', 'Server', ComponentName) | indent(16) -}}
            {{ DefineNetworkPropertyBehaviorReflection(Component, 'Authority', 'Client', ComponentName) | indent(16) -}}
            {{ DefineNetworkPropertyBehaviorReflection(Component, 'Authority', 'Autonomous', ComponentName) | indent(16) -}}
            {{ DefineNetworkPropertyBehaviorReflection(Component, 'Autonomous', 'Authority', ComponentName) | indent(16) -}}
                
            // Reflect RPCs
            {{ ReflectRpcInvocations(Component, ComponentName, 'Server', 'Authority')|indent(4) -}}
            {{ ReflectRpcInvocations(Component, ComponentName, 'Autonomous', 'Authority')|indent(4) -}}
            {{ ReflectRpcInvocations(Component, ComponentName, 'Authority', 'Autonomous')|indent(4) -}}
            {{ ReflectRpcInvocations(Component, ComponentName, 'Authority', 'Client')|indent(4) -}}
            {{ ReflectRpcEvents(Component, ComponentName, 'Server', 'Authority')|indent(4) -}}
            {{ ReflectRpcEvents(Component, ComponentName, 'Autonomous', 'Authority')|indent(4) -}}
            {{ ReflectRpcEvents(Component, ComponentName, 'Authority', 'Autonomous')|indent(4) -}}
            {{ ReflectRpcEvents(Component, ComponentName, 'Authority', 'Client')|indent(4) -}}

            {{- DefineArchetypePropertyBehaviorReflection(Component, ComponentName) | indent(16) }}
            ;
>>>>>>> 7b525f6a
        }
    }

    void {{ ComponentBaseName }}::{{ ComponentBaseName }}::GetProvidedServices(AZ::ComponentDescriptor::DependencyArrayType& provided)
    {
        provided.push_back(AZ_CRC_CE("{{ ComponentName }}"));
    }

    void {{ ComponentBaseName }}::{{ ComponentBaseName }}::GetRequiredServices(AZ::ComponentDescriptor::DependencyArrayType& required)
    {
        required.push_back(AZ_CRC_CE("NetBindService"));
{% call(ComponentService) ParseComponentServiceNames(Component, ClassType, 'Required') %}
        required.push_back(AZ_CRC_CE("{{ ComponentService }}"));
{% endcall %}
    }

    void {{ ComponentBaseName }}::{{ ComponentBaseName }}::GetDependentServices([[maybe_unused]] AZ::ComponentDescriptor::DependencyArrayType& dependent)
    {
{% call(ComponentService) ParseComponentServiceNames(Component, ClassType, 'Dependent') %}
        dependent.push_back(AZ_CRC_CE("{{ ComponentService }}"));
{% endcall %}
    }

    void {{ ComponentBaseName }}::{{ ComponentBaseName }}::GetIncompatibleServices(AZ::ComponentDescriptor::DependencyArrayType& incompatible)
    {
        incompatible.push_back(AZ_CRC_CE("{{ ComponentName }}"));
{% call(ComponentService) ParseComponentServiceNames(Component, ClassType, 'Incompatible') %}
        incompatible.push_back(AZ_CRC_CE("{{ ComponentService }}"));
{% endcall %}
    }

    AZStd::unique_ptr<Multiplayer::IMultiplayerComponentInput> {{ ComponentBaseName }}::AllocateComponentInput()
    {
{% if NetworkInputCount > 0 %}
        return AZStd::make_unique<{{ ComponentName }}NetworkInput>();
{% else %}
        return nullptr;
{% endif %}
    }

    void {{ ComponentBaseName }}::Init()
    {
        if (m_netBindComponent == nullptr)
        {
            AZLOG_ERROR("NetBindComponent is null, ensure NetworkAttach is called prior to activating a networked entity");
            return;
        }

        {{ DefineComponentServiceProxyGrabs(Component, ClassType, ComponentName)|indent(8) }}
{% if ComponentDerived %}
        OnInit();
{% endif %}
        if (m_netBindComponent->HasController())
        {
            ConstructController();
        }
    }

    void {{ ComponentBaseName }}::Activate()
    {
        Multiplayer::EntityIsMigrating isMigrating = Multiplayer::EntityIsMigrating::False;// m_netBindComponent->IsMigrationDataValid() ? Multiplayer::EntityIsMigrating::e_True : Multiplayer::EntityIsMigrating::False);
{% if ComponentDerived %}
        OnActivate(isMigrating);
{% endif %}
        if (m_controller != nullptr)
        {
            m_controller.get()->Activate(isMigrating);
        }
    }

    void {{ ComponentBaseName }}::Deactivate()
    {
        Multiplayer::EntityIsMigrating isMigrating = Multiplayer::EntityIsMigrating::False;// m_netBindComponent->IsMigrationDataValid() ? Multiplayer::EntityIsMigrating::e_True : Multiplayer::EntityIsMigrating::False);
        if (m_controller != nullptr)
        {
            m_controller.get()->Deactivate(isMigrating);
        }
        m_controller = nullptr;
{% if ComponentDerived %}
        OnDeactivate(isMigrating);
{% endif %}
        m_currentRecord = nullptr;
{% call(Type, Name) AutoComponentMacros.ParseComponentServiceTypeAndName(Component) %}
        {{ Name }} = nullptr;
{% endcall %}
    }

    {{ DefineNetworkPropertyGets(Component, 'Authority', 'Server', false, ComponentBaseName)|indent(4) -}}
{{ DefineNetworkPropertyGets(Component, 'Authority', 'Autonomous', false, ComponentBaseName)|indent(4) -}}
{{ DefineNetworkPropertyGets(Component, 'Autonomous', 'Authority', false, ComponentBaseName)|indent(4) -}}
{{ DefineNetworkPropertyGets(Component, 'Authority', 'Client', false, ComponentBaseName)|indent(4) -}}
{{ DefineNetworkPropertyGets(Component, 'Authority', 'Server', true, ComponentBaseName)|indent(4) -}}
{{ DefineNetworkPropertyGets(Component, 'Authority', 'Autonomous', true, ComponentBaseName)|indent(4) -}}
{{ DefineNetworkPropertyGets(Component, 'Autonomous', 'Authority', true, ComponentBaseName)|indent(4) -}}
{{ DefineNetworkPropertyGets(Component, 'Authority', 'Client', true, ComponentBaseName)|indent(4) }}
{{ DefineArchetypePropertyGets(Component, ClassType, ComponentBaseName)|indent(4) -}}
{{ DefineRpcInvocations(Component, ComponentBaseName, 'Server', 'Authority', false)|indent(4) -}}
{{ DefineRpcInvocations(Component, ComponentBaseName, 'Server', 'Authority', true)|indent(4) }}

    void {{ ComponentBaseName }}::SetOwningConnectionId([[maybe_unused]] AzNetworking::ConnectionId connectionId)
    {
{% for Property in Component.iter('NetworkProperty') %}
{%      if Property.attrib['IsRewindable']|booleanTrue %}
        m_{{ LowerFirst(Property.attrib['Name']) }}.SetOwningConnectionId(connectionId);
{%      endif %}
{% endfor %}
    }

    Multiplayer::NetComponentId {{ ComponentBaseName }}::GetNetComponentId() const
    {
        return s_netComponentId;
    }

#pragma warning(push)
#pragma warning(disable: 4065) // switch statement contains 'default' but no 'case' labels 
    bool {{ ComponentBaseName }}::HandleRpcMessage
    (
        [[maybe_unused]] AzNetworking::IConnection* invokingConnection, 
        [[maybe_unused]] Multiplayer::NetEntityRole remoteRole, 
        Multiplayer::NetworkEntityRpcMessage& message
    )
    {
        const {{ UpperFirst(Component.attrib['Name']) }}Internal::RemoteProcedure rpcType = static_cast<{{ UpperFirst(Component.attrib['Name']) }}Internal::RemoteProcedure>(message.GetRpcIndex());
        switch (rpcType)
        {
        {{ DeclareRpcHandleCases(Component, ComponentDerived, 'Server', 'Authority', "(remoteRole == Multiplayer::NetEntityRole::Authority || remoteRole == Multiplayer::NetEntityRole::Server)" )|indent(8) }}
        {{ DeclareRpcHandleCases(Component, ComponentDerived, 'Autonomous', 'Authority', "(remoteRole == Multiplayer::NetEntityRole::Autonomous)")|indent(8) }}
        {{ DeclareRpcHandleCases(Component, ComponentDerived, 'Authority', 'Client', "(remoteRole == Multiplayer::NetEntityRole::Authority || remoteRole == Multiplayer::NetEntityRole::Server)" )|indent(8) }}
        {{ DeclareRpcHandleCases(Component, ComponentDerived, 'Authority', 'Autonomous', "(remoteRole == Multiplayer::NetEntityRole::Authority || remoteRole == Multiplayer::NetEntityRole::Server)" )|indent(8) }}
        default:
            return false;
        }
        AZ_Assert(0, "Got unhandled RpcType %d in {{ ComponentBaseName }}", static_cast<int32_t>(rpcType));
        return false;
    }
#pragma warning(pop)

    bool {{ ComponentBaseName }}::SerializeStateDeltaMessage(Multiplayer::ReplicationRecord& replicationRecord, AzNetworking::ISerializer& serializer)
    {
        if (!{{ RecordName }}::CanAttachRecord(replicationRecord))
        {
            AZ_Assert(false, "Unable to attach {{ ComponentName }}::{{ RecordName }}, out no remaining available bits in record");
            serializer.Invalidate();
            return serializer.IsValid();
        }

        {{ RecordName }} record = {{ RecordName }}::AttachRecord(replicationRecord);

        if (replicationRecord.ContainsAuthorityToClientBits())
        {
            SerializeAuthorityToClientProperties(record, serializer);
        }
        if (replicationRecord.ContainsAuthorityToServerBits())
        {
            SerializeAuthorityToServerProperties(record, serializer);
        }
        if (replicationRecord.ContainsAuthorityToAutonomousBits())
        {
            SerializeAuthorityToAutonomousProperties(record, serializer);
        }
        if (replicationRecord.ContainsAutonomousToAuthorityBits())
        {
            SerializeAutonomousToAuthorityProperties(record, serializer);
        }
        return serializer.IsValid();
    }

    void {{ ComponentBaseName }}::NotifyStateDeltaChanges(Multiplayer::ReplicationRecord& replicationRecord)
    {
        {{ RecordName }} record = {{ RecordName }}::AttachRecord(replicationRecord);
        if (replicationRecord.ContainsAuthorityToClientBits())
        {
            NotifyChangesAuthorityToClientProperties(record);
        }
        if (replicationRecord.ContainsAuthorityToServerBits())
        {
            NotifyChangesAuthorityToServerProperties(record);
        }
        if (replicationRecord.ContainsAuthorityToAutonomousBits())
        {
            NotifyChangesAuthorityToAutonomousProperties(record);
        }
        if (replicationRecord.ContainsAutonomousToAuthorityBits())
        {
            NotifyChangesAutonomousToAuthorityProperties(record);
        }
    }

    bool {{ ComponentBaseName }}::HasController() const
    {
        return m_controller != nullptr;
    }

    Multiplayer::MultiplayerController* {{ ComponentBaseName }}::GetController()
    {
        return m_controller.get();
    }

    void {{ ComponentBaseName }}::ConstructController()
    {
        AZ_Assert(m_controller == nullptr, "We already have a {{ ControllerName }}...");
        m_controller = AZStd::make_unique<{{ ControllerName }}>(static_cast<{{ ComponentName }}&>(*this));
    }

    void {{ ComponentBaseName }}::DestructController()
    {
        AZ_Assert(m_controller != nullptr, "We don't have a {{ ControllerName }}...");
        m_controller = nullptr;
    }

    void {{ ComponentBaseName }}::ActivateController(Multiplayer::EntityIsMigrating entityIsMigrating)
    {
        m_controller.get()->Activate(entityIsMigrating);
    }

    void {{ ComponentBaseName }}::DeactivateController(Multiplayer::EntityIsMigrating entityIsMigrating)
    {
        m_controller.get()->Deactivate(entityIsMigrating);
    }

    void {{ ComponentBaseName }}::NetworkAttach(Multiplayer::NetBindComponent* netBindComponent, Multiplayer::ReplicationRecord& currentEntityRecord, Multiplayer::ReplicationRecord& predictableEntityRecord)
    {
        m_netBindComponent = netBindComponent;
        {{ DefineNetworkPropertyEditConstruction(Component, 'Authority', 'Server', ComponentBaseName)|indent(8) -}}
{{ DefineNetworkPropertyEditConstruction(Component, 'Authority', 'Client', ComponentBaseName)|indent(8) -}}
{{ DefineNetworkPropertyEditConstruction(Component, 'Authority', 'Autonomous', ComponentBaseName)|indent(8) -}}
{{ DefineNetworkPropertyEditConstruction(Component, 'Autonomous', 'Authority', ComponentBaseName)|indent(8) }}

        // Setup the CurrentRecord
        if (m_currentRecord == nullptr)
        {
            m_currentRecord = {{ RecordName }}::AllocateRecord(currentEntityRecord);
        }
        m_controller.get()->NetworkAttach(netBindComponent, predictableEntityRecord);
    }

    {{ DeclareNetworkPropertySetSerializer(Component, 'Authority', 'Server', ComponentBaseName, RecordName)|indent(4) }}
    {{ DeclareNetworkPropertySetNotifyChanges(Component, 'Authority', 'Server', ComponentBaseName, RecordName)|indent(4) }}
    {{ DeclareNetworkPropertySetSerializer(Component, 'Authority', 'Client', ComponentBaseName, RecordName)|indent(4) }}
    {{ DeclareNetworkPropertySetNotifyChanges(Component, 'Authority', 'Client', ComponentBaseName, RecordName)|indent(4) }}
    {{ DeclareNetworkPropertySetSerializer(Component, 'Authority', 'Autonomous', ComponentBaseName, RecordName)|indent(4) }}
    {{ DeclareNetworkPropertySetNotifyChanges(Component, 'Authority', 'Autonomous', ComponentBaseName, RecordName)|indent(4) }}
    {{ DeclareNetworkPropertySetSerializer(Component, 'Autonomous', 'Authority', ComponentBaseName, RecordName)|indent(4) }}
    {{ DeclareNetworkPropertySetNotifyChanges(Component, 'Autonomous', 'Authority', ComponentBaseName, RecordName)|indent(4) }}

{% for Service in Component.iter('ComponentRelation') %}
{%      if Service.attrib['Constraint'] != 'Incompatible' %}
    const {{ UpperFirst(Service.attrib['Namespace']) }}::{{ UpperFirst(Service.attrib['Name']) }}* {{ ComponentBaseName }}::Get{{ UpperFirst(Service.attrib['Name']) }}() const
    {
        return m_{{ LowerFirst(Service.attrib['Name']) }};
    }

    {{ UpperFirst(Service.attrib['Namespace']) }}::{{ UpperFirst(Service.attrib['Name']) }}* {{ ComponentBaseName }}::Get{{ UpperFirst(Service.attrib['Name']) }}() 
    {
        return m_{{ LowerFirst(Service.attrib['Name']) }};
    }

{%      endif %}
{% endfor %}
    const char* {{ ComponentBaseName }}::GetNetworkPropertyName([[maybe_unused]] Multiplayer::PropertyIndex propertyIndex)
    {
{% if NetworkPropertyCount > 0 %}
        const {{ UpperFirst(Component.attrib['Name']) }}Internal::NetworkProperties propertyId = static_cast<{{ UpperFirst(Component.attrib['Name']) }}Internal::NetworkProperties>(propertyIndex);
        switch (propertyId)
        {
{% for NetworkProperty in Component.iter('NetworkProperty') %}
        case {{ UpperFirst(Component.attrib['Name']) }}Internal::NetworkProperties::{{ UpperFirst(NetworkProperty.attrib['Name']) }}:
            return "{{ UpperFirst(NetworkProperty.attrib['Name']) }}";
{% endfor %}
        }
{% endif %}
        return "Unknown network property";
    }

    const char* {{ ComponentBaseName }}::GetRpcName([[maybe_unused]] Multiplayer::RpcIndex rpcIndex)
    {
{% if RpcCount > 0 %}
        const {{ UpperFirst(Component.attrib['Name']) }}Internal::RemoteProcedure rpcId = static_cast<{{ UpperFirst(Component.attrib['Name']) }}Internal::RemoteProcedure>(rpcIndex);
        switch (rpcId)
        {
{% for RemoteProcedure in Component.iter('RemoteProcedure') %}
        case {{ UpperFirst(Component.attrib['Name']) }}Internal::RemoteProcedure::{{ RemoteProcedure.attrib['Name'] }}:
            return "{{ RemoteProcedure.attrib['Name'] }}";
{% endfor %}
        }
{% endif %}
        return "Unknown Rpc";
    }
}
{% endfor %}<|MERGE_RESOLUTION|>--- conflicted
+++ resolved
@@ -1264,18 +1264,6 @@
         return static_cast<{{ ComponentName }}&>(GetOwner());
     }
 
-<<<<<<< HEAD
-    {{ DefineNetworkPropertyAccessors(Component, 'Authority', 'Server', false, ControllerBaseName)|indent(4) -}}
-{{ DefineNetworkPropertyAccessors(Component, 'Authority', 'Server', true, ControllerBaseName)|indent(4) -}}
-{{ DefineNetworkPropertyAccessors(Component, 'Authority', 'Client', false, ControllerBaseName)|indent(4) -}}
-{{ DefineNetworkPropertyAccessors(Component, 'Authority', 'Client', true, ControllerBaseName)|indent(4) -}}
-{{ DefineNetworkPropertyAccessors(Component, 'Authority', 'Autonomous', false, ControllerBaseName)|indent(4) -}}
-{{ DefineNetworkPropertyAccessors(Component, 'Authority', 'Autonomous', true, ControllerBaseName)|indent(4) -}}
-{{ DefineNetworkPropertyAccessors(Component, 'Autonomous', 'Authority', false, ControllerBaseName)|indent(4) -}}
-{{ DefineNetworkPropertyAccessors(Component, 'Autonomous', 'Authority', true, ControllerBaseName)|indent(4) }}
-=======
-    {{ DefineNetworkPropertyAccessors(Component, 'Authority', 'Authority', false, ControllerBaseName)|indent(4) -}}
-    {{ DefineNetworkPropertyAccessors(Component, 'Authority', 'Authority', true, ControllerBaseName)|indent(4) -}}
     {{ DefineNetworkPropertyAccessors(Component, 'Authority', 'Server', false, ControllerBaseName)|indent(4) -}}
     {{ DefineNetworkPropertyAccessors(Component, 'Authority', 'Server', true, ControllerBaseName)|indent(4) -}}
     {{ DefineNetworkPropertyAccessors(Component, 'Authority', 'Client', false, ControllerBaseName)|indent(4) -}}
@@ -1284,7 +1272,6 @@
     {{ DefineNetworkPropertyAccessors(Component, 'Authority', 'Autonomous', true, ControllerBaseName)|indent(4) -}}
     {{ DefineNetworkPropertyAccessors(Component, 'Autonomous', 'Authority', false, ControllerBaseName)|indent(4) -}}
     {{ DefineNetworkPropertyAccessors(Component, 'Autonomous', 'Authority', true, ControllerBaseName)|indent(4) }}
->>>>>>> 7b525f6a
     {{ DefineArchetypePropertyGets(Component, ClassType, ControllerBaseName, "GetParent().")|indent(4) -}}
     {{ DefineRpcInvocations(Component, ControllerBaseName, 'Autonomous', 'Authority', false)|indent(4) -}}
     {{ DefineRpcInvocations(Component, ControllerBaseName, 'Autonomous', 'Authority', true)|indent(4) -}}
@@ -1292,6 +1279,7 @@
     {{ DefineRpcInvocations(Component, ControllerBaseName, 'Authority', 'Autonomous', true)|indent(4) -}}
     {{ DefineRpcInvocations(Component, ControllerBaseName, 'Authority', 'Client', false)|indent(4) -}}
     {{ DefineRpcInvocations(Component, ControllerBaseName, 'Authority', 'Client', true)|indent(4) }}
+
 {% for Service in Component.iter('ComponentRelation') %}
 {%      if (Service.attrib['HasController']|booleanTrue) and (Service.attrib['Constraint'] != 'Incompatible') %}
     {{ Service.attrib['Namespace'] }}::{{ Service.attrib['Name'] }}Controller* {{ ControllerBaseName }}::Get{{ Service.attrib['Name'] }}Controller()
@@ -1310,18 +1298,10 @@
         {
             serializeContext->Class<{{ ComponentBaseName }}, Multiplayer::MultiplayerComponent>()
                 ->Version(1)
-<<<<<<< HEAD
-                {{ DefineNetworkPropertyReflection(Component, 'Authority', 'Server', ComponentBaseName)|indent(16) -}}
-{{ DefineNetworkPropertyReflection(Component, 'Authority', 'Client', ComponentBaseName)|indent(16) -}}
-{{ DefineNetworkPropertyReflection(Component, 'Authority', 'Autonomous', ComponentBaseName)|indent(16) -}}
-{{ DefineNetworkPropertyReflection(Component, 'Autonomous', 'Authority', ComponentBaseName)|indent(16) }}
-=======
-                {{ DefineNetworkPropertyReflection(Component, 'Authority', 'Authority', ComponentBaseName)|indent(16) -}}
                 {{ DefineNetworkPropertyReflection(Component, 'Authority', 'Server', ComponentBaseName)|indent(16) -}}
                 {{ DefineNetworkPropertyReflection(Component, 'Authority', 'Client', ComponentBaseName)|indent(16) -}}
                 {{ DefineNetworkPropertyReflection(Component, 'Authority', 'Autonomous', ComponentBaseName)|indent(16) -}}
                 {{ DefineNetworkPropertyReflection(Component, 'Autonomous', 'Authority', ComponentBaseName)|indent(16) }}
->>>>>>> 7b525f6a
                 {{ DefineArchetypePropertyReflection(Component, ComponentBaseName)|indent(16) }};
         }
         ReflectToEditContext(context);
@@ -1340,18 +1320,10 @@
                     ->ClassElement(AZ::Edit::ClassElements::EditorData, "")
                     ->Attribute(AZ::Edit::Attributes::Category, "{{ Component.attrib['Namespace'] }}")
                     ->Attribute(AZ::Edit::Attributes::AppearsInAddComponentMenu, AZ_CRC_CE("Game"))
-<<<<<<< HEAD
-                    {{ DefineNetworkPropertyEditReflection(Component, 'Authority', 'Server', ComponentBaseName)|indent(20) -}}
-{{ DefineNetworkPropertyEditReflection(Component, 'Authority', 'Client', ComponentBaseName)|indent(20) -}}
-{{ DefineNetworkPropertyEditReflection(Component, 'Authority', 'Autonomous', ComponentBaseName)|indent(20) -}}
-{{ DefineNetworkPropertyEditReflection(Component, 'Autonomous', 'Authority', ComponentBaseName)|indent(20) }}
-=======
-                    {{ DefineNetworkPropertyEditReflection(Component, 'Authority', 'Authority', ComponentBaseName)|indent(20) -}}
                     {{ DefineNetworkPropertyEditReflection(Component, 'Authority', 'Server', ComponentBaseName)|indent(20) -}}
                     {{ DefineNetworkPropertyEditReflection(Component, 'Authority', 'Client', ComponentBaseName)|indent(20) -}}
                     {{ DefineNetworkPropertyEditReflection(Component, 'Authority', 'Autonomous', ComponentBaseName)|indent(20) -}}
                     {{ DefineNetworkPropertyEditReflection(Component, 'Autonomous', 'Authority', ComponentBaseName)|indent(20) }}
->>>>>>> 7b525f6a
                     {{ DefineArchetypePropertyEditReflection(Component, ComponentBaseName)|indent(20) }};
 {% if ComponentDerived %}
 
@@ -1369,26 +1341,14 @@
         AZ::BehaviorContext* behaviorContext = azrtti_cast<AZ::BehaviorContext*>(context);
         if (behaviorContext)
         {
-<<<<<<< HEAD
-            behaviorContext->Class<{{ ComponentName }}>("{{ ComponentName }}")
-                ->Attribute(AZ::Script::Attributes::Module, "{{ LowerFirst(Component.attrib['Namespace']) }}")
-                ->Attribute(AZ::Script::Attributes::Category, "{{ UpperFirst(Component.attrib['Namespace']) }}")
-
-                // Reflect Network Properties Get, Set, and OnChanged methods
-                {{ DefineNetworkPropertyBehaviorReflection(Component, 'Authority', 'Server', ComponentName) | indent(16) -}}
-                {{ DefineNetworkPropertyBehaviorReflection(Component, 'Authority', 'Client', ComponentName) | indent(16) -}}
-                {{ DefineNetworkPropertyBehaviorReflection(Component, 'Authority', 'Autonomous', ComponentName) | indent(16) -}}
-                {{ DefineNetworkPropertyBehaviorReflection(Component, 'Autonomous', 'Authority', ComponentName) | indent(16) -}}
-                {{- DefineArchetypePropertyBehaviorReflection(Component, ComponentName) | indent(16) }}
-                ;
-=======
             {{ ReflectRpcEventDescs(Component, ComponentName, 'Server', 'Authority')|indent(4) -}}
             {{ ReflectRpcEventDescs(Component, ComponentName, 'Autonomous', 'Authority')|indent(4) -}}
             {{ ReflectRpcEventDescs(Component, ComponentName, 'Authority', 'Autonomous')|indent(4) -}}
             {{ ReflectRpcEventDescs(Component, ComponentName, 'Authority', 'Client')|indent(4) }}
-        behaviorContext->Class<{{ ComponentName }}>("{{ ComponentName }}")
-            ->Attribute(AZ::Script::Attributes::Module, "{{ LowerFirst(Component.attrib['Namespace']) }}")
-            ->Attribute(AZ::Script::Attributes::Category, "{{ UpperFirst(Component.attrib['Namespace']) }}")
+
+            behaviorContext->Class<{{ ComponentName }}>("{{ ComponentName }}")
+                ->Attribute(AZ::Script::Attributes::Module, "{{ LowerFirst(Component.attrib['Namespace']) }}")
+                ->Attribute(AZ::Script::Attributes::Category, "{{ UpperFirst(Component.attrib['Namespace']) }}")
 
             // Reflect Network Properties Get, Set, and OnChanged methods
             {{ DefineNetworkPropertyBehaviorReflection(Component, 'Authority', 'Authority', ComponentName) | indent(16) -}}
@@ -1409,7 +1369,6 @@
 
             {{- DefineArchetypePropertyBehaviorReflection(Component, ComponentName) | indent(16) }}
             ;
->>>>>>> 7b525f6a
         }
     }
 
