/*
* All or portions of this file Copyright (c) Amazon.com, Inc. or its affiliates or
* its licensors.
*
* For complete copyright and license terms please see the LICENSE at the root of this
* distribution (the "License"). All use of this software is governed by the License,
* or, if provided, by the license below or the license accompanying this file. Do not
* remove or modify any license notices. This file is distributed on an "AS IS" BASIS,
* WITHOUT WARRANTIES OR CONDITIONS OF ANY KIND, either express or implied.
*
*/

#include <Multiplayer/Components/NetworkTransformComponent.h>
#include <AzCore/Serialization/SerializeContext.h>
#include <AzCore/Serialization/EditContext.h>
#include <AzCore/EBus/IEventScheduler.h>
#include <AzFramework/Components/TransformComponent.h>

namespace Multiplayer
{
    void NetworkTransformComponent::NetworkTransformComponent::Reflect(AZ::ReflectContext* context)
    {
        AZ::SerializeContext* serializeContext = azrtti_cast<AZ::SerializeContext*>(context);
        if (serializeContext)
        {
            serializeContext->Class<NetworkTransformComponent, NetworkTransformComponentBase>()
                ->Version(1);
        }
        NetworkTransformComponentBase::Reflect(context);
    }

    NetworkTransformComponent::NetworkTransformComponent()
        : m_rotationEventHandler([this](const AZ::Quaternion& rotation) { OnRotationChangedEvent(rotation); })
        , m_translationEventHandler([this](const AZ::Vector3& translation) { OnTranslationChangedEvent(translation); })
<<<<<<< HEAD
        , m_scaleEventHandler([this](const AZ::Vector3& scale) { OnScaleChangedEvent(scale); })
        , m_resetCountEventHandler([this](const uint8_t&) { OnResetCountChangedEvent(); })
        , m_entityPreRenderEventHandler([this](float deltaTime, float blendFactor) { OnPreRender(deltaTime, blendFactor); })
=======
        , m_scaleEventHandler([this](float scale) { OnScaleChangedEvent(scale); })
>>>>>>> 25dc42e2
    {
        ;
    }

    void NetworkTransformComponent::OnInit()
    {
        ;
    }

    void NetworkTransformComponent::OnActivate([[maybe_unused]] Multiplayer::EntityIsMigrating entityIsMigrating)
    {
        RotationAddEvent(m_rotationEventHandler);
        TranslationAddEvent(m_translationEventHandler);
        ScaleAddEvent(m_scaleEventHandler);
        ResetCountAddEvent(m_resetCountEventHandler);
        GetNetBindComponent()->AddEntityPreRenderEventHandler(m_entityPreRenderEventHandler);

        // When coming into relevance, reset all blending factors so we don't interpolate to our start position
        OnResetCountChangedEvent();
    }

    void NetworkTransformComponent::OnDeactivate([[maybe_unused]] Multiplayer::EntityIsMigrating entityIsMigrating)
    {
        ;
    }

    void NetworkTransformComponent::OnRotationChangedEvent(const AZ::Quaternion& rotation)
    {
        m_previousTransform.SetRotation(m_targetTransform.GetRotation());
        m_targetTransform.SetRotation(rotation);
    }

    void NetworkTransformComponent::OnTranslationChangedEvent(const AZ::Vector3& translation)
    {
        m_previousTransform.SetTranslation(m_targetTransform.GetTranslation());
        m_targetTransform.SetTranslation(translation);
    }

    void NetworkTransformComponent::OnScaleChangedEvent(float scale)
    {
<<<<<<< HEAD
        m_previousTransform.SetScale(m_targetTransform.GetScale());
        m_targetTransform.SetScale(scale);
    }

    void NetworkTransformComponent::OnResetCountChangedEvent()
    {
        m_previousTransform = m_targetTransform;
    }

    void NetworkTransformComponent::OnPreRender([[maybe_unused]] float deltaTime, float blendFactor)
    {
        if (!HasController())
        {
            AZ::Transform blendTransform;
            blendTransform.SetRotation(m_previousTransform.GetRotation().Slerp(m_targetTransform.GetRotation(), blendFactor));
            blendTransform.SetTranslation(m_previousTransform.GetTranslation().Lerp(m_targetTransform.GetTranslation(), blendFactor));
            blendTransform.SetScale(m_previousTransform.GetScale().Lerp(m_targetTransform.GetScale(), blendFactor));
            GetTransformComponent()->SetWorldTM(blendTransform);
        }
=======
        AZ::Transform worldTm = GetTransformComponent()->GetWorldTM();
        worldTm.SetUniformScale(scale);
        GetTransformComponent()->SetWorldTM(worldTm);
>>>>>>> 25dc42e2
    }


    NetworkTransformComponentController::NetworkTransformComponentController(NetworkTransformComponent& parent)
        : NetworkTransformComponentControllerBase(parent)
        , m_transformChangedHandler([this](const AZ::Transform&, const AZ::Transform& worldTm) { OnTransformChangedEvent(worldTm); })
    {
        ;
    }

    void NetworkTransformComponentController::OnActivate([[maybe_unused]] Multiplayer::EntityIsMigrating entityIsMigrating)
    {
        GetParent().GetTransformComponent()->BindTransformChangedEventHandler(m_transformChangedHandler);
        OnTransformChangedEvent(GetParent().GetTransformComponent()->GetWorldTM());
    }

    void NetworkTransformComponentController::OnDeactivate([[maybe_unused]] Multiplayer::EntityIsMigrating entityIsMigrating)
    {
        ;
    }

    void NetworkTransformComponentController::OnTransformChangedEvent(const AZ::Transform& worldTm)
    {
<<<<<<< HEAD
        SetRotation(worldTm.GetRotation());
        SetTranslation(worldTm.GetTranslation());
        SetScale(worldTm.GetScale());
=======
        if (IsAuthority())
        {
            SetRotation(worldTm.GetRotation());
            SetTranslation(worldTm.GetTranslation());
            SetScale(worldTm.GetUniformScale());
        }
>>>>>>> 25dc42e2
    }
}<|MERGE_RESOLUTION|>--- conflicted
+++ resolved
@@ -32,13 +32,9 @@
     NetworkTransformComponent::NetworkTransformComponent()
         : m_rotationEventHandler([this](const AZ::Quaternion& rotation) { OnRotationChangedEvent(rotation); })
         , m_translationEventHandler([this](const AZ::Vector3& translation) { OnTranslationChangedEvent(translation); })
-<<<<<<< HEAD
-        , m_scaleEventHandler([this](const AZ::Vector3& scale) { OnScaleChangedEvent(scale); })
+        , m_scaleEventHandler([this](float scale) { OnScaleChangedEvent(scale); })
         , m_resetCountEventHandler([this](const uint8_t&) { OnResetCountChangedEvent(); })
         , m_entityPreRenderEventHandler([this](float deltaTime, float blendFactor) { OnPreRender(deltaTime, blendFactor); })
-=======
-        , m_scaleEventHandler([this](float scale) { OnScaleChangedEvent(scale); })
->>>>>>> 25dc42e2
     {
         ;
     }
@@ -79,9 +75,8 @@
 
     void NetworkTransformComponent::OnScaleChangedEvent(float scale)
     {
-<<<<<<< HEAD
-        m_previousTransform.SetScale(m_targetTransform.GetScale());
-        m_targetTransform.SetScale(scale);
+        m_previousTransform.SetUniformScale(m_targetTransform.GetUniformScale());
+        m_targetTransform.SetUniformScale(scale);
     }
 
     void NetworkTransformComponent::OnResetCountChangedEvent()
@@ -99,11 +94,6 @@
             blendTransform.SetScale(m_previousTransform.GetScale().Lerp(m_targetTransform.GetScale(), blendFactor));
             GetTransformComponent()->SetWorldTM(blendTransform);
         }
-=======
-        AZ::Transform worldTm = GetTransformComponent()->GetWorldTM();
-        worldTm.SetUniformScale(scale);
-        GetTransformComponent()->SetWorldTM(worldTm);
->>>>>>> 25dc42e2
     }
 
 
@@ -127,17 +117,8 @@
 
     void NetworkTransformComponentController::OnTransformChangedEvent(const AZ::Transform& worldTm)
     {
-<<<<<<< HEAD
         SetRotation(worldTm.GetRotation());
         SetTranslation(worldTm.GetTranslation());
-        SetScale(worldTm.GetScale());
-=======
-        if (IsAuthority())
-        {
-            SetRotation(worldTm.GetRotation());
-            SetTranslation(worldTm.GetTranslation());
-            SetScale(worldTm.GetUniformScale());
-        }
->>>>>>> 25dc42e2
+        SetScale(worldTm.GetUniformScale());
     }
 }