--- conflicted
+++ resolved
@@ -37,11 +37,11 @@
         {
             uint16_t editorsv_port = DefaultServerEditorPort;
             const auto console = AZ::Interface<AZ::IConsole>::Get();
-<<<<<<< HEAD
-
-            AZ_Warning(
-                "MultiplayerEditorConnection", console->GetCvarValue("editorsv_port", editorsv_port) == AZ::GetValueResult::Success,
-                "MultiplayerEditorConnection failed! Could not find the editorsv_port cvar; we may not be able to connect to the editor's port!")
+            if (console->GetCvarValue("editorsv_port", editorsv_port) != AZ::GetValueResult::Success)
+            {
+                AZ_Assert( false,
+                    "MultiplayerEditorConnection failed! Could not find the editorsv_port cvar; we may not be able to connect to the editor's port! Please update this code to use a valid cvar!")
+            }
 
             AZ_Assert(m_networkEditorInterface, "MP Editor Network Interface was unregistered before Editor Server could start listening.")
 
@@ -55,28 +55,7 @@
             }
             else
             {
-                m_networkEditorInterface->SendReliablePacket(editorServerToEditorConnectionId, MultiplayerEditorPackets::EditorServerReadyForInit());
-=======
-            if (console->GetCvarValue("editorsv_port", editorsv_port) != AZ::GetValueResult::Success)
-            {
-                AZ_Assert( false,
-                    "MultiplayerEditorConnection failed! Could not find the editorsv_port cvar; we may not be able to connect to the editor's port! Please update this code to use a valid cvar!")
-            }
-
-            AZ_Assert(m_networkEditorInterface, "MP Editor Network Interface was unregistered before Editor Server could start listening.")
-
-            // Check if there's already an Editor out there waiting to connect
-            const ConnectionId editorServerToEditorConnectionId = m_networkEditorInterface->Connect(IpAddress(LocalHost.data(), editorsv_port, ProtocolType::Tcp));
-            
-            // If there wasn't an Editor waiting for this server to start, then assume this is an editor-server launched by hand... listen and wait for the editor to request a connection
-            if (editorServerToEditorConnectionId == InvalidConnectionId)
-            {
-                m_networkEditorInterface->Listen(editorsv_port);
-            }
-            else
-            {
                 m_networkEditorInterface->SendReliablePacket(editorServerToEditorConnectionId, MultiplayerEditorPackets::EditorServerReadyForLevelData());
->>>>>>> e4df621f
             }
         }
     }
@@ -149,17 +128,12 @@
             INetworkInterface* networkInterface = AZ::Interface<INetworking>::Get()->RetrieveNetworkInterface(AZ::Name(MpNetworkInterfaceName));
 
             uint16_t sv_port = DefaultServerPort;
-<<<<<<< HEAD
-            AZ_Warning("MultiplayerEditorConnection", console->GetCvarValue("sv_port", sv_port) == AZ::GetValueResult::Success,
-                "MultiplayerEditorConnection::HandleRequest for EditorServerInit failed! Could not find the sv_port cvar; we won't be able to listen on the correct port for incoming network messages!")
-=======
             if (console->GetCvarValue("sv_port", sv_port) != AZ::GetValueResult::Success)
             {
                 AZ_Assert(false,
                     "MultiplayerEditorConnection::HandleRequest for EditorServerLevelData failed! Could not find the sv_port cvar; we won't be able to listen on the correct port for incoming network messages! Please update this code to use a valid cvar!")
             }
             
->>>>>>> e4df621f
             networkInterface->Listen(sv_port);
 
             AZLOG_INFO("Editor Server completed asset receive, responding to Editor...");
@@ -172,15 +146,9 @@
     bool MultiplayerEditorConnection::HandleRequest(
         [[maybe_unused]] AzNetworking::IConnection* connection,
         [[maybe_unused]] const AzNetworking::IPacketHeader& packetHeader,
-<<<<<<< HEAD
-        [[maybe_unused]] MultiplayerEditorPackets::EditorServerReadyForInit& packet)
-    {
-        MultiplayerEditorServerRequestBus::Broadcast(&MultiplayerEditorServerRequestBus::Events::SendEditorServerInitPacket, connection);
-=======
         [[maybe_unused]] MultiplayerEditorPackets::EditorServerReadyForLevelData& packet)
     {
         MultiplayerEditorServerRequestBus::Broadcast(&MultiplayerEditorServerRequestBus::Events::SendEditorServerLevelDataPacket, connection);
->>>>>>> e4df621f
         return true;
     }
 
@@ -197,39 +165,23 @@
         AZ::CVarFixedString editorsv_serveraddr = AZ::CVarFixedString(LocalHost);
         uint16_t sv_port = DefaultServerEditorPort;
 
-<<<<<<< HEAD
-        AZ_Warning(
-            "MultiplayerEditorConnection", console->GetCvarValue("sv_port", sv_port) == AZ::GetValueResult::Success,
-            "MultiplayerEditorConnection::HandleRequest for EditorServerReady failed! Could not find the sv_port cvar; we may not be able to "
-            "connect to the correct port for incoming network messages!")
-
-        AZ_Warning(
-            "MultiplayerEditorConnection", console->GetCvarValue("editorsv_serveraddr", editorsv_serveraddr) == AZ::GetValueResult::Success,
-            "MultiplayerEditorConnection::HandleRequest for EditorServerReady failed! Could not find the editorsv_serveraddr cvar; we may not be able to "
-            "connect to the correct port for incoming network messages!")
+        if (console->GetCvarValue("sv_port", sv_port) != AZ::GetValueResult::Success)
+        {
+            AZ_Assert(false,
+                "MultiplayerEditorConnection::HandleRequest for EditorServerReady failed! Could not find the sv_port cvar; we may not be able to "
+                "connect to the correct port for incoming network messages! Please update this code to use a valid cvar!")
+        }
+
+        if (console->GetCvarValue("editorsv_serveraddr", editorsv_serveraddr) != AZ::GetValueResult::Success)
+        {
+            AZ_Assert(false,
+                "MultiplayerEditorConnection::HandleRequest for EditorServerReady failed! Could not find the editorsv_serveraddr cvar; we may not be able to "
+                "connect to the correct port for incoming network messages! Please update this code to use a valid cvar!")
+        }
         
         // Connect the Editor to the editor server for Multiplayer simulation
         AZ::Interface<IMultiplayer>::Get()->Connect(editorsv_serveraddr.c_str(), sv_port);
 
-=======
-        if (console->GetCvarValue("sv_port", sv_port) != AZ::GetValueResult::Success)
-        {
-            AZ_Assert(false,
-                "MultiplayerEditorConnection::HandleRequest for EditorServerReady failed! Could not find the sv_port cvar; we may not be able to "
-                "connect to the correct port for incoming network messages! Please update this code to use a valid cvar!")
-        }
-
-        if (console->GetCvarValue("editorsv_serveraddr", editorsv_serveraddr) != AZ::GetValueResult::Success)
-        {
-            AZ_Assert(false,
-                "MultiplayerEditorConnection::HandleRequest for EditorServerReady failed! Could not find the editorsv_serveraddr cvar; we may not be able to "
-                "connect to the correct port for incoming network messages! Please update this code to use a valid cvar!")
-        }
-        
-        // Connect the Editor to the editor server for Multiplayer simulation
-        AZ::Interface<IMultiplayer>::Get()->Connect(editorsv_serveraddr.c_str(), sv_port);
-
->>>>>>> e4df621f
         return true;
     }
 
@@ -252,30 +204,5 @@
     {
         return MultiplayerEditorPackets::DispatchPacket(connection, packetHeader, serializer, *this);
     }
-<<<<<<< HEAD
-
-    void MultiplayerEditorConnection::OnPacketLost([[maybe_unused]] IConnection* connection, [[maybe_unused]] PacketId packetId)
-    {
-        ;
-    }
-
-    void MultiplayerEditorConnection::OnDisconnect([[maybe_unused]] AzNetworking::IConnection* connection, [[maybe_unused]] DisconnectReason reason, [[maybe_unused]] TerminationEndpoint endpoint)
-    {
-        const auto console = AZ::Interface<AZ::IConsole>::Get();
-        bool editorsv_launch = false;
-        AZ_Warning(
-            "MultiplayerEditorConnection", console->GetCvarValue("editorsv_launch", editorsv_launch) == AZ::GetValueResult::Success,
-            "MultiplayerEditorConnection::OnDisconnect failed! Could not find the editorsv_launch cvar.")
-
-        if (editorsv_isDedicated && editorsv_launch && m_networkEditorInterface->GetConnectionSet().GetConnectionCount() == 1)
-        {
-            if (m_networkEditorInterface->GetPort() != 0)
-            {
-                m_networkEditorInterface->StopListening();
-            }
-        }
-    }
-=======
     
->>>>>>> e4df621f
 }