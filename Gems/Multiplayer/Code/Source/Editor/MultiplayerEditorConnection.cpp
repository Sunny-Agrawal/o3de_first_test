--- conflicted
+++ resolved
@@ -23,11 +23,8 @@
 #include <AzNetworking/Framework/INetworking.h>
 #include <AzCore/Console/IConsole.h>
 #include <AzCore/Component/ComponentApplicationLifecycle.h>
-<<<<<<< HEAD
 #include <AzFramework/Spawnable/InMemorySpawnableAssetContainer.h>
-=======
 #include <Multiplayer/IMultiplayerEditorConnectionViewportMessage.h>
->>>>>>> b292acea
 
 namespace Multiplayer
 {
@@ -72,15 +69,13 @@
 
     MultiplayerEditorConnection::~MultiplayerEditorConnection()
     {
-<<<<<<< HEAD
-        if (m_inMemorySpawnableAssetContainer != nullptr)
-        {
-            m_inMemorySpawnableAssetContainer->ClearAllInMemorySpawnableAssets();
-        }
-=======
         const AZ::Name editorInterfaceName = AZ::Name(MpEditorInterfaceName);
         AZ::Interface<INetworking>::Get()->DestroyNetworkInterface(editorInterfaceName);
->>>>>>> b292acea
+        
+        if (m_inMemorySpawnableAssetContainer != nullptr)
+        {
+            m_inMemorySpawnableAssetContainer->ClearAllInMemorySpawnableAssets();
+        }    
     }
 
     void MultiplayerEditorConnection::ActivateDedicatedEditorServer() const
@@ -169,18 +164,11 @@
             return false;
         }
 
-<<<<<<< HEAD
         // Setup the normal multiplayer connection.
         // This needs to be done before in-memory spawnable creation and level loading
         // because the entity alias resolution is dependent on connection type
         AZ::Interface<IMultiplayer>::Get()->InitializeMultiplayer(MultiplayerAgentType::DedicatedServer);
         INetworkInterface* networkInterface = AZ::Interface<INetworking>::Get()->RetrieveNetworkInterface(AZ::Name(MpNetworkInterfaceName));
-=======
-            // Setup the normal multiplayer connection
-            AZ::Interface<IMultiplayer>::Get()->InitializeMultiplayer(MultiplayerAgentType::DedicatedServer);
-            const AZ::Name mpNetworkInterfaceName = AZ::Name(MpNetworkInterfaceName);
-            INetworkInterface* networkInterface = AZ::Interface<INetworking>::Get()->RetrieveNetworkInterface(mpNetworkInterfaceName);
->>>>>>> b292acea
 
         // Create in-memory spawnables and load dependent assets. This ensures dependent spawnables are loaded
         // when the level is loaded by path. Otherwise the dependent spawnables may not load because they will
