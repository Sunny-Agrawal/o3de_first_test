/*
 * Copyright (c) Contributors to the Open 3D Engine Project.
 * For complete copyright and license terms please see the LICENSE at the root of this distribution.
 *
 * SPDX-License-Identifier: Apache-2.0 OR MIT
 *
 */

#pragma once

#include <Source/AutoGen/MultiplayerEditor.AutoPacketDispatcher.h>

#include <AzCore/Console/IConsole.h>
#include <AzCore/Console/ILogger.h>
#include <AzCore/IO/ByteContainerStream.h>
#include <AzCore/std/string/string.h>
#include <AzNetworking/ConnectionLayer/IConnectionListener.h>

namespace AzNetworking
{
    class INetworkInterface;
}

namespace Multiplayer
{
    //! MultiplayerEditorConnection is a connection listener to synchronize the Editor and a local server it launches
    class MultiplayerEditorConnection final
        : public AzNetworking::IConnectionListener
    {
    public:
        MultiplayerEditorConnection();
        ~MultiplayerEditorConnection() = default;

<<<<<<< HEAD
        bool HandleRequest(AzNetworking::IConnection* connection, const AzNetworking::IPacketHeader& packetHeader, MultiplayerEditorPackets::EditorServerReadyForInit& packet);
        bool HandleRequest(AzNetworking::IConnection* connection, const AzNetworking::IPacketHeader& packetHeader, MultiplayerEditorPackets::EditorServerInit& packet);
=======
        bool HandleRequest(AzNetworking::IConnection* connection, const AzNetworking::IPacketHeader& packetHeader, MultiplayerEditorPackets::EditorServerReadyForLevelData& packet);
        bool HandleRequest(AzNetworking::IConnection* connection, const AzNetworking::IPacketHeader& packetHeader, MultiplayerEditorPackets::EditorServerLevelData& packet);
>>>>>>> e4df621f
        bool HandleRequest(AzNetworking::IConnection* connection, const AzNetworking::IPacketHeader& packetHeader, MultiplayerEditorPackets::EditorServerReady& packet);
        
        //! IConnectionListener interface
        //! @{
        AzNetworking::ConnectResult ValidateConnect(const AzNetworking::IpAddress& remoteAddress, const AzNetworking::IPacketHeader& packetHeader, AzNetworking::ISerializer& serializer) override;
        void OnConnect(AzNetworking::IConnection* connection) override;
        AzNetworking::PacketDispatchResult OnPacketReceived(AzNetworking::IConnection* connection, const AzNetworking::IPacketHeader& packetHeader, AzNetworking::ISerializer& serializer) override;
        void OnPacketLost([[maybe_unused]]AzNetworking::IConnection* connection, [[maybe_unused]]AzNetworking::PacketId packetId) override {}
        void OnDisconnect([[maybe_unused]]AzNetworking::IConnection* connection, [[maybe_unused]]AzNetworking::DisconnectReason reason, [[maybe_unused]]AzNetworking::TerminationEndpoint endpoint) override {}
        //! @}

    private:

        AzNetworking::INetworkInterface* m_networkEditorInterface = nullptr;
        AZStd::vector<uint8_t> m_buffer;
        AZ::IO::ByteContainerStream<AZStd::vector<uint8_t>> m_byteStream;
    };
}<|MERGE_RESOLUTION|>--- conflicted
+++ resolved
@@ -31,13 +31,8 @@
         MultiplayerEditorConnection();
         ~MultiplayerEditorConnection() = default;
 
-<<<<<<< HEAD
-        bool HandleRequest(AzNetworking::IConnection* connection, const AzNetworking::IPacketHeader& packetHeader, MultiplayerEditorPackets::EditorServerReadyForInit& packet);
-        bool HandleRequest(AzNetworking::IConnection* connection, const AzNetworking::IPacketHeader& packetHeader, MultiplayerEditorPackets::EditorServerInit& packet);
-=======
         bool HandleRequest(AzNetworking::IConnection* connection, const AzNetworking::IPacketHeader& packetHeader, MultiplayerEditorPackets::EditorServerReadyForLevelData& packet);
         bool HandleRequest(AzNetworking::IConnection* connection, const AzNetworking::IPacketHeader& packetHeader, MultiplayerEditorPackets::EditorServerLevelData& packet);
->>>>>>> e4df621f
         bool HandleRequest(AzNetworking::IConnection* connection, const AzNetworking::IPacketHeader& packetHeader, MultiplayerEditorPackets::EditorServerReady& packet);
         
         //! IConnectionListener interface
