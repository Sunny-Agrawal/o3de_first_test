--- conflicted
+++ resolved
@@ -119,12 +119,8 @@
         void AddConnectionAcquiredHandler(ConnectionAcquiredEvent::Handler& handler) override;
         void AddSessionInitHandler(SessionInitEvent::Handler& handler) override;
         void AddSessionShutdownHandler(SessionShutdownEvent::Handler& handler) override;
-<<<<<<< HEAD
+        void AddServerAcceptanceReceivedHandler(ServerAcceptanceReceivedEvent::Handler& handler) override;
         void SendNotifyClientMigrationEvent(AzNetworking::ConnectionId connectionId, const HostId& hostId, uint64_t userIdentifier, ClientInputId lastClientInputId, NetEntityId controlledEntityId) override;
-=======
-        void AddServerAcceptanceReceivedHandler(ServerAcceptanceReceivedEvent::Handler& handler) override;
-        void SendNotifyClientMigrationEvent(const HostId& hostId, uint64_t userIdentifier, ClientInputId lastClientInputId) override;
->>>>>>> 16e60a94
         void SendNotifyEntityMigrationEvent(const ConstNetworkEntityHandle& entityHandle, const HostId& remoteHostId) override;
         void SendReadyForEntityUpdates(bool readyForEntityUpdates) override;
         AZ::TimeMs GetCurrentHostTimeMs() const override;
