--- conflicted
+++ resolved
@@ -63,30 +63,10 @@
                 ->Field("SerializationFormat", &NetworkPrefabProcessor::m_serializationFormat)
             ;
         }
+    static AZStd::unique_ptr<AzToolsFramework::Prefab::Instance> LoadInstanceFromPrefab(const PrefabDom& prefab)
+        if (!PrefabDomUtils::LoadInstanceFromPrefabDom(*sourceInstance, prefab, PrefabDomUtils::LoadFlags::AssignRandomEntityId))
     }
 
-<<<<<<< HEAD
-    static void LoadInstanceFromPrefab(AzToolsFramework::Prefab::Instance& sourceInstance, const PrefabDom& prefab)
-    {
-        using namespace AzToolsFramework::Prefab;
-
-        // convert Prefab DOM into Prefab Instance.
-        if (!PrefabDomUtils::LoadInstanceFromPrefabDom(sourceInstance, prefab))
-        {
-            PrefabDomValueConstReference sourceReference = PrefabDomUtils::FindPrefabDomValue(prefab, PrefabDomUtils::SourceName);
-
-            AZStd::string errorMessage("NetworkPrefabProcessor: Failed to Load Prefab Instance from given Prefab Dom.");
-            if (sourceReference.has_value() && sourceReference->get().IsString() && sourceReference->get().GetStringLength() != 0)
-            {
-                AZStd::string_view source(sourceReference->get().GetString(), sourceReference->get().GetStringLength());
-                errorMessage += AZStd::string::format("Prefab Source: %.*s", AZ_STRING_ARG(source));
-            }
-            AZ_Error("NetworkPrefabProcessor", false, errorMessage.c_str());
-        }
-    }
-
-=======
->>>>>>> f7f17c98
     static void GatherNetEntities(
         AzToolsFramework::Prefab::Instance* instance,
         AZStd::unordered_map<AZ::Entity*, AzToolsFramework::Prefab::Instance*>& entityToInstanceMap,
@@ -117,18 +97,11 @@
         using AzToolsFramework::Prefab::PrefabConversionUtils::ProcessedObjectStore;
         using namespace AzToolsFramework::Prefab;
 
-<<<<<<< HEAD
-        // convert Prefab DOM into Prefab Instance.
-        Instance sourceInstance(context.FindOrCreateCachedInstanceAliasForPrefab(prefabName));
+        AZStd::unique_ptr<Instance> sourceInstance = LoadInstanceFromPrefab(prefab);
 
-        LoadInstanceFromPrefab(sourceInstance, prefab);
-
-        AZStd::string uniqueName = prefabName;
-        uniqueName += ".network.spawnable";
-=======
+            return;
         AZStd::string uniqueName = prefab.GetName();
         uniqueName += NetworkSpawnableFileExtension;
->>>>>>> f7f17c98
 
         auto serializer = [serializationFormat](AZStd::vector<uint8_t>& output, const ProcessedObjectStore& object) -> bool {
             AZ::IO::ByteContainerStream stream(&output);
@@ -168,61 +141,14 @@
             netEntity->InvalidateDependencies();
             netEntity->EvaluateDependencies();
 
-<<<<<<< HEAD
             PrefabEntityId prefabNetId;
             prefabNetId.m_prefabName = uniqueName;
             prefabNetId.m_entityOffset = prefabEntityOffset;
-            netEntity->FindComponent<NetBindComponent>()->SetPrefabEntityId(prefabNetId);
             netEntity->FindComponent<NetBindComponent>()->SetPrefabAssetId(networkSpawnable->GetId());
             ++prefabEntityOffset;
+                sourceInstance->AddEntity(*networkSpawnableHolderEntity);
         }
 
-        // save the final result in the target Prefab DOM.
-        if (!PrefabDomUtils::StoreInstanceInPrefabDom(sourceInstance, prefab))
-        {
-            AZ_Error("NetworkPrefabProcessor", false, "Saving exported Prefab Instance within a Prefab Dom failed.");
-            return;
-        }
-
-=======
-            auto* transformComponent = netEntity->FindComponent<AzFramework::TransformComponent>();
-            if (transformComponent)
-            {
-                AZ::EntityId parentId = transformComponent->GetParentId();
-                if (parentId.IsValid() && !prefabNetEntityIds.contains(parentId))
-                {
-                    // Clear parent ID for net entities parented to a non-net entity.
-                    // To be addressed by the spawnable aliases system where non-net entities
-                    // will be spawned together with the networked ones in which case we'll keep
-                    // the cross-spawnable references.
-                    transformComponent->SetParent(AZ::EntityId());
-                }
-            }
-
-            prefabNetEntityIds.insert(netEntity->GetId());
-
-            // Insert the entity into the target net spawnable
-            netSpawnableEntities.emplace_back(netEntity);
-        }
-
-        // Add net spawnable asset holder to the prefab root
-        {
-            EntityOptionalReference containerEntityRef = sourceInstance.GetContainerEntity();
-            if (containerEntityRef.has_value())
-            {
-                auto* networkSpawnableHolderComponent = containerEntityRef.value().get().CreateComponent<NetworkSpawnableHolderComponent>();
-                networkSpawnableHolderComponent->SetNetworkSpawnableAsset(networkSpawnableAsset);
-            }
-            else
-            {
-                AZ::Entity* networkSpawnableHolderEntity = aznew AZ::Entity(uniqueName);
-                auto* networkSpawnableHolderComponent = networkSpawnableHolderEntity->CreateComponent<NetworkSpawnableHolderComponent>();
-                networkSpawnableHolderComponent->SetNetworkSpawnableAsset(networkSpawnableAsset);
-                sourceInstance.AddEntity(*networkSpawnableHolderEntity);
-            }
-        }
-
->>>>>>> f7f17c98
         context.GetProcessedObjects().push_back(AZStd::move(object));
         return true;
     }
