/*
 * Copyright (c) Contributors to the Open 3D Engine Project.
 * For complete copyright and license terms please see the LICENSE at the root of this distribution.
 *
 * SPDX-License-Identifier: Apache-2.0 OR MIT
 *
 */
#pragma once

#if !defined(Q_MOC_RUN)
#include <QMainWindow>
#include <QLabel>
#include <QVBoxLayout>
#include <QTimer>
#include <QTranslator>
#include <QMimeData>
#include <QToolButton>
#include <QWidget>

#include <AzCore/Component/ComponentApplicationBus.h>
#include <AzCore/Component/EntityId.h>
#include <AzCore/Asset/AssetCommon.h>
#include <AzCore/Asset/AssetManagerBus.h>

#include <AzFramework/Asset/AssetCatalogBus.h>

#include <AzToolsFramework/AssetBrowser/AssetBrowserFilterModel.h>

#include <AzQtComponents/Components/WindowDecorationWrapper.h>
#include <AzQtComponents/Components/ToastNotification.h>

#include <GraphCanvas/Components/Connections/ConnectionBus.h>
#include <GraphCanvas/Components/SceneBus.h>
#include <GraphCanvas/Editor/AssetEditorBus.h>
#include <GraphCanvas/Editor/EditorTypes.h>
#include <GraphCanvas/Widgets/Bookmarks/BookmarkDockWidget.h>
#include <GraphCanvas/Widgets/ConstructPresetDialog/ConstructPresetDialog.h>
#include <GraphCanvas/Styling/StyleManager.h>

#include <Core/Core.h>

#include <ScriptCanvas/Bus/RequestBus.h>
#include <ScriptCanvas/Bus/EditorScriptCanvasBus.h>
#include <ScriptCanvas/Core/ScriptCanvasBus.h>
#include <ScriptCanvas/Debugger/ClientTransceiver.h>
#include <Editor/Assets/ScriptCanvasAssetHolder.h>
#include <Editor/Undo/ScriptCanvasGraphCommand.h>
#include <Editor/Utilities/RecentFiles.h>
#include <Editor/View/Dialogs/SettingsDialog.h>
#include <Editor/View/Widgets/NodePalette/NodePaletteModel.h>

#include <Editor/View/Widgets/AssetGraphSceneDataBus.h>
#include <Editor/View/Windows/Tools/UpgradeTool/Controller.h>
#include <Editor/View/Windows/Tools/UpgradeTool/FileSaver.h>

#if SCRIPTCANVAS_EDITOR
#include <Include/EditorCoreAPI.h>
#endif

#include <Editor/Assets/ScriptCanvasAssetTrackerBus.h>
#include <Editor/Assets/ScriptCanvasAssetTrackerDefinitions.h>

#include <ScriptCanvas/Asset/ScriptCanvasAssetBase.h>
#endif

namespace GraphCanvas
{
    class AssetEditorToolbar;
    class GraphCanvasMimeEvent;
    class GraphCanvasEditorEmptyDockWidget;
    class MiniMapDockWidget;

    namespace Styling
    {
        class StyleSheet;
    }
}

namespace Ui
{
    class MainWindow;
}

namespace AzQtComponents
{
    class TabWidget;
}

class QDir;
class QFile;
class QProgressDialog;
namespace ScriptCanvas { class ScriptCanvasAssetBase; }

namespace ScriptCanvasEditor
{
    class MainWindow;


    class ScriptCanvasAssetBrowserModel
        : public AzToolsFramework::AssetBrowser::AssetBrowserFilterModel
        , private UpgradeNotificationsBus::Handler
    {
    public:

        explicit ScriptCanvasAssetBrowserModel(QObject* parent = nullptr)
            : AzToolsFramework::AssetBrowser::AssetBrowserFilterModel(parent)
        {
            UpgradeNotificationsBus::Handler::BusConnect();
        }

        ~ScriptCanvasAssetBrowserModel() override
        {
            UpgradeNotificationsBus::Handler::BusDisconnect();
        }

        void OnUpgradeStart() override
        {
            AzToolsFramework::AssetBrowser::AssetBrowserComponentNotificationBus::Handler::BusDisconnect();
        }
    };

    class OnSaveToast
    {
    public:
        OnSaveToast(AZStd::string_view tabName, AZ::EntityId graphCanvasGraphId, bool saveSuccessful)
        {
            AzQtComponents::ToastType toastType = AzQtComponents::ToastType::Information;
            AZStd::string titleLabel = "Notification";

            AZStd::string description;

            if (saveSuccessful)
            {
                description = AZStd::string::format("%s Saved", tabName.data());
            }
            else
            {
                description = AZStd::string::format("Failed to save %s", tabName.data());
                toastType = AzQtComponents::ToastType::Error;
            }

            AzQtComponents::ToastConfiguration toastConfiguration(toastType, titleLabel.c_str(), description.c_str());

            AzToolsFramework::ToastId validationToastId;

            GraphCanvas::ViewId viewId;
            GraphCanvas::SceneRequestBus::EventResult(viewId, graphCanvasGraphId, &GraphCanvas::SceneRequests::GetViewId);
            if (viewId.IsValid())
            {
                GraphCanvas::ViewRequestBus::EventResult(validationToastId, viewId, &GraphCanvas::ViewRequests::ShowToastNotification, toastConfiguration);
            }
        }
    };

    //! Manages the Save/Restore operations of the user's last opened and focused graphs
    class Workspace
        : AssetTrackerNotificationBus::MultiHandler
    {
    public:

        Workspace(MainWindow* mainWindow)
            : m_mainWindow(mainWindow)
        {
            auto userSettings = AZ::UserSettings::CreateFind<EditorSettings::ScriptCanvasEditorSettings>(AZ_CRC("ScriptCanvasPreviewSettings", 0x1c5a2965), AZ::UserSettings::CT_LOCAL);
            m_rememberOpenCanvases = (userSettings && userSettings->m_rememberOpenCanvases);
        }

        //! Saves the current state of the workspace (which assets are open, which asset is in focus)
        void Save();

        //! Restores the workspace to the previously saved state (opens all previously opened assets and sets focus on what was in focus)
        void Restore();

    private:

        void OnAssetReady(const ScriptCanvasMemoryAsset::pointer asset) override;
        void SignalAssetComplete(const ScriptCanvasEditor::SourceHandle& fileAssetId);

        ScriptCanvasEditor::SourceHandle GetSourceAssetId(const ScriptCanvasEditor::SourceHandle& memoryAssetId) const;

        bool m_rememberOpenCanvases;
        MainWindow* m_mainWindow;

        //! Setting focus is problematic unless it is done until after all currently loading graphs have finished loading
        //! This vector is used to track the list of graphs being opened to restore the workspace and as assets are fully
        //! ready and activated they are removed from this list.
        AZStd::vector<ScriptCanvasEditor::SourceHandle> m_loadingAssets;

        //! During restore we queue the asset Id to focus in order to do it last
        ScriptCanvasEditor::SourceHandle m_queuedAssetFocus;
    };

    enum class UnsavedChangesOptions;
    namespace Widget
    {
        class BusSenderTree;
        class CommandLine;
        class GraphTabBar;
        class NodePaletteDockWidget;
        class NodeProperties;
        class PropertyGrid;
        class LogPanelWidget;
    }

    class EBusHandlerActionMenu;
    class VariableDockWidget;
    class UnitTestDockWidget;
    class BatchOperatorTool;
    class ScriptCanvasBatchConverter;    
    class LoggingWindow;
    class GraphValidationDockWidget;
    class MainWindowStatusWidget;
    class StatisticsDialog;
    class SlotTypeSelectorWidget;

    // Custom Context Menus
    class SceneContextMenu;
    class ConnectionContextMenu;
    class RenameFunctionDefinitionNodeAction;

    class MainWindow
        : public QMainWindow
        , private UIRequestBus::Handler
        , private GeneralRequestBus::Handler
        , private UndoNotificationBus::Handler
        , private GraphCanvas::SceneNotificationBus::MultiHandler
        , private GraphCanvas::AssetEditorSettingsRequestBus::Handler
        , private GraphCanvas::AssetEditorRequestBus::Handler
        , private VariablePaletteRequestBus::Handler
        , private ScriptCanvas::BatchOperationNotificationBus::Handler
        , private AssetGraphSceneBus::Handler
#if SCRIPTCANVAS_EDITOR
        //, public IEditorNotifyListener
#endif
        , private AutomationRequestBus::Handler
        , private GraphCanvas::AssetEditorAutomationRequestBus::Handler
        , private GraphCanvas::ViewNotificationBus::Handler
        , public AZ::SystemTickBus::Handler
        , private AzToolsFramework::ToolsApplicationNotificationBus::Handler
        , private AzToolsFramework::AssetSystemBus::Handler
        , private ScriptCanvas::ScriptCanvasSettingsRequestBus::Handler
    {
        Q_OBJECT
    private:
        friend class BatchOperatorTool;
        friend class ScriptCanvasBatchConverter;
        friend class Workspace;

        enum SystemTickActionFlag
        {
            RefreshPropertyGrid = 1,
            CloseWindow = 1 << 1,
            UpdateSaveMenuState = 1 << 2,
            CloseCurrentGraph = 1 << 3,
            CloseNextTabAction = 1 << 4
        };

    public:

        explicit MainWindow(QWidget* parent = nullptr);
        ~MainWindow() override;

    private:
        // UIRequestBus
        QMainWindow* GetMainWindow() override { return qobject_cast<QMainWindow*>(this); }
        void OpenValidationPanel() override;
        //

        // Undo Handlers
        void PostUndoPoint(ScriptCanvas::ScriptCanvasId scriptCanvasId) override;
        void SignalSceneDirty(ScriptCanvasEditor::SourceHandle assetId) override;

        void PushPreventUndoStateUpdate() override;
        void PopPreventUndoStateUpdate() override;
        void ClearPreventUndoStateUpdate() override;
        void TriggerUndo() override;
        void TriggerRedo() override;

        // VariablePaletteRequestBus
        void RegisterVariableType(const ScriptCanvas::Data::Type& variableType) override;
        bool IsValidVariableType(const ScriptCanvas::Data::Type& dataType) const override;
        bool ShowSlotTypeSelector(ScriptCanvas::Slot* slot, const QPoint& scenePosition, VariablePaletteRequests::SlotSetup&) override;
        ////

        // GraphCanvas::AssetEditorRequestBus
        void OnSelectionManipulationBegin() override;
        void OnSelectionManipulationEnd() override;

        AZ::EntityId CreateNewGraph() override;
        bool ContainsGraph(const GraphCanvas::GraphId& graphId) const override;
        bool CloseGraph(const GraphCanvas::GraphId& graphId) override;

        void CustomizeConnectionEntity(AZ::Entity* connectionEntity) override;

        void ShowAssetPresetsMenu(GraphCanvas::ConstructType constructType) override;

        GraphCanvas::ContextMenuAction::SceneReaction ShowSceneContextMenuWithGroup(const QPoint& screenPoint, const QPointF& scenePoint, AZ::EntityId groupTarget) override;

        GraphCanvas::ContextMenuAction::SceneReaction ShowNodeContextMenu(const AZ::EntityId& nodeId, const QPoint& screenPoint, const QPointF& scenePoint) override;

        GraphCanvas::ContextMenuAction::SceneReaction ShowCommentContextMenu(const AZ::EntityId& nodeId, const QPoint& screenPoint, const QPointF& scenePoint) override;

        GraphCanvas::ContextMenuAction::SceneReaction ShowNodeGroupContextMenu(const AZ::EntityId& groupId, const QPoint& screenPoint, const QPointF& scenePoint) override;
        GraphCanvas::ContextMenuAction::SceneReaction ShowCollapsedNodeGroupContextMenu(const AZ::EntityId& nodeId, const QPoint& screenPoint, const QPointF& scenePoint) override;

        GraphCanvas::ContextMenuAction::SceneReaction ShowBookmarkContextMenu(const AZ::EntityId& bookmarkId, const QPoint& screenPoint, const QPointF& scenePoint) override;

        GraphCanvas::ContextMenuAction::SceneReaction ShowConnectionContextMenuWithGroup(const AZ::EntityId& connectionId, const QPoint& screenPoint, const QPointF& scenePoint, AZ::EntityId groupTarget) override;

        GraphCanvas::ContextMenuAction::SceneReaction ShowSlotContextMenu(const AZ::EntityId& slotId, const QPoint& screenPoint, const QPointF& scenePoint) override;

        GraphCanvas::Endpoint CreateNodeForProposalWithGroup(const AZ::EntityId& connectionId, const GraphCanvas::Endpoint& endpoint, const QPointF& scenePoint, const QPoint& screenPoint, AZ::EntityId groupTarget) override;
        void OnWrapperNodeActionWidgetClicked(const AZ::EntityId& wrapperNode, const QRect& actionWidgetBoundingRect, const QPointF& scenePoint, const QPoint& screenPoint) override;
        ////

        // SystemTickBus
        void OnSystemTick() override;
        ////

        //! ScriptCanvas::BatchOperationsNotificationBus
        void OnCommandStarted(AZ::Crc32 commandTag) override;
        void OnCommandFinished(AZ::Crc32 commandTag) override;

        // File menu
        void OnFileNew();

        bool OnFileSave();
        bool OnFileSaveAs();
        bool OnFileSaveCaller(){return OnFileSave();};
        bool OnFileSaveAsCaller(){return OnFileSaveAs();};        
        bool SaveAssetImpl_OLD(const ScriptCanvasEditor::SourceHandle& assetId, const Callbacks::OnSave& saveCB);
        enum class Save
        {
            InPlace,
            As
        };
        bool SaveAssetImpl(const ScriptCanvasEditor::SourceHandle& assetId, Save save);
        void OnFileOpen();        

        // Edit menu
        void SetupEditMenu();
        void OnEditMenuShow();
        void RefreshPasteAction();
        void RefreshGraphPreferencesAction();
        void OnEditCut();
        void OnEditCopy();
        void OnEditPaste();
        void OnEditDuplicate();
        void OnEditDelete();
        void OnRemoveUnusedVariables();
        void OnRemoveUnusedNodes();
        void OnRemoveUnusedElements();
        void OnScreenshot();
        void OnSelectAll();
        void OnSelectInputs();
        void OnSelectOutputs();
        void OnSelectConnected();
        void OnClearSelection();
        void OnEnableSelection();
        void OnDisableSelection();
        void OnAlignTop();
        void OnAlignBottom();
        void OnAlignLeft();
        void OnAlignRight();

        void AlignSelected(const GraphCanvas::AlignConfig& alignConfig);

        // View Menu
        void OnShowEntireGraph();
        void OnZoomIn();
        void OnZoomOut();
        void OnZoomToSelection();

        void OnGotoStartOfChain();
        void OnGotoEndOfChain();

        // Tools menu
        void OnViewNodePalette();
        void OnViewProperties();
        void OnViewDebugger();
        void OnViewCommandLine();
        void OnViewLog();
        void OnBookmarks();
        void OnVariableManager();        
        void OnViewMiniMap();
        void OnViewLogWindow();
        void OnViewGraphValidation();
        void OnViewDebuggingWindow();
        void OnViewUnitTestManager();
        void OnViewStatisticsPanel();
        void OnViewPresetsEditor();
        void OnRestoreDefaultLayout();

        void UpdateViewMenu();
        /////////////////////////////////////////////////////////////////////////////////////////////

        //SceneNotificationBus
        void OnNodeAdded(const AZ::EntityId& nodeId, bool isPaste) override;
        void OnSelectionChanged() override;
        /////////////////////////////////////////////////////////////////////////////////////////////
        
        void OnVariableSelectionChanged(const AZStd::vector<AZ::EntityId>& variablePropertyIds);
        void QueuePropertyGridUpdate();
        void DequeuePropertyGridUpdate();

        void SetDefaultLayout();

        void RefreshSelection();
        void Clear();

        void OnTabCloseRequest(int index);
        void OnTabCloseButtonPressed(int index);

        void SaveTab(int index);
        void CloseAllTabs();
        void CloseAllTabsBut(int index);
        void CopyPathToClipboard(int index);
        void OnActiveFileStateChanged();

        void CloseNextTab();

        bool IsTabOpen(const SourceHandle& assetId, int& outTabIndex) const;
        QVariant GetTabData(const SourceHandle& assetId);

        //! GeneralRequestBus
        AZ::Outcome<int, AZStd::string> OpenScriptCanvasAssetId(const SourceHandle& assetId, Tracker::ScriptCanvasFileState fileState) override;
        AZ::Outcome<int, AZStd::string> OpenScriptCanvasAsset(SourceHandle scriptCanvasAssetId, Tracker::ScriptCanvasFileState fileState, int tabIndex = -1) override;
        AZ::Outcome<int, AZStd::string> OpenScriptCanvasAssetImplementation(const SourceHandle& sourceHandle, Tracker::ScriptCanvasFileState fileState, int tabIndex = -1);
        int CloseScriptCanvasAsset(const SourceHandle& assetId) override;
        bool CreateScriptCanvasAssetFor(const TypeDefs::EntityComponentId& requestingEntityId) override;

        bool IsScriptCanvasAssetOpen(const SourceHandle& assetId) const override;

        const CategoryInformation* FindNodePaletteCategoryInformation(AZStd::string_view categoryPath) const override;
        const NodePaletteModelInformation* FindNodePaletteModelInformation(const ScriptCanvas::NodeTypeIdentifier& nodeType) const override;
        ////

        AZ::Outcome<int, AZStd::string> CreateScriptCanvasAsset(AZStd::string_view assetPath, int tabIndex = -1);
        
        //! Removes the assetId -> ScriptCanvasAsset mapping and disconnects from the asset tracker
        void RemoveScriptCanvasAsset(const ScriptCanvasEditor::SourceHandle& assetId);
        void OnChangeActiveGraphTab(ScriptCanvasEditor::SourceHandle) override;

        void CreateNewRuntimeAsset() override { OnFileNew(); }

        GraphCanvas::GraphId GetActiveGraphCanvasGraphId() const override;
        ScriptCanvas::ScriptCanvasId GetScriptCanvasId(const GraphCanvas::GraphId& graphCanvasGraphId) const override;
        ScriptCanvas::ScriptCanvasId GetActiveScriptCanvasId() const override;

        GraphCanvas::GraphId GetGraphCanvasGraphId(const ScriptCanvas::ScriptCanvasId& scriptCanvasId) const override;

        GraphCanvas::GraphId FindGraphCanvasGraphIdByAssetId(const ScriptCanvasEditor::SourceHandle& assetId) const override;
        ScriptCanvas::ScriptCanvasId FindScriptCanvasIdByAssetId(const ScriptCanvasEditor::SourceHandle& assetId) const override;

        bool IsInUndoRedo(const AZ::EntityId& graphCanvasGraphId) const override;
        bool IsScriptCanvasInUndoRedo(const ScriptCanvas::ScriptCanvasId& scriptCanvasId) const override;
        bool IsActiveGraphInUndoRedo() const override;
        ////////////////////////////

        // GraphCanvasSettingsRequestBus
        double GetSnapDistance() const override;

        bool IsGroupDoubleClickCollapseEnabled() const override;

        bool IsBookmarkViewportControlEnabled() const override;

        bool IsDragNodeCouplingEnabled() const override;
        AZStd::chrono::milliseconds GetDragCouplingTime() const override;

        bool IsDragConnectionSpliceEnabled() const override;
        AZStd::chrono::milliseconds GetDragConnectionSpliceTime() const override;

        bool IsDropConnectionSpliceEnabled() const override;
        AZStd::chrono::milliseconds GetDropConnectionSpliceTime() const override;

        bool IsNodeNudgingEnabled() const override;

        bool IsShakeToDespliceEnabled() const override;
        int GetShakesToDesplice() const override;
        float GetMinimumShakePercent() const override;
        float GetShakeDeadZonePercent() const override;
        float GetShakeStraightnessPercent() const override;
        AZStd::chrono::milliseconds GetMaximumShakeDuration() const override;

        AZStd::chrono::milliseconds GetAlignmentTime() const override;

        float GetMaxZoom() const override;

        float GetEdgePanningPercentage() const override;
        float GetEdgePanningScrollSpeed() const override;        

        GraphCanvas::EditorConstructPresets* GetConstructPresets() const override;
        const GraphCanvas::ConstructTypePresetBucket* GetConstructTypePresetBucket(GraphCanvas::ConstructType constructType) const override;

        GraphCanvas::Styling::ConnectionCurveType GetConnectionCurveType() const override;
        GraphCanvas::Styling::ConnectionCurveType GetDataConnectionCurveType() const override;

        bool AllowNodeDisabling() const override;
        bool AllowDataReferenceSlots() const override;
        ////

        // AutomationRequestBus
        NodeIdPair ProcessCreateNodeMimeEvent(GraphCanvas::GraphCanvasMimeEvent* mimeEvent, const AZ::EntityId& graphCanvasGraphId, AZ::Vector2 nodeCreationPos) override;
        const GraphCanvas::GraphCanvasTreeItem* GetNodePaletteRoot() const override;

        void SignalAutomationBegin() override;
        void SignalAutomationEnd() override;

        void ForceCloseActiveAsset() override;        
        ////

        // AssetEditorAutomationRequestBus
        bool RegisterObject(AZ::Crc32 elementId, QObject* object) override;
        bool UnregisterObject(AZ::Crc32 elementId) override;

        QObject* FindObject(AZ::Crc32 elementId) override;

        QObject* FindElementByName(QString elementName) override;
        ////

        AZ::EntityId FindEditorNodeIdByAssetNodeId(const ScriptCanvasEditor::SourceHandle& assetId, AZ::EntityId assetNodeId) const override;
        AZ::EntityId FindAssetNodeIdByEditorNodeId(const ScriptCanvasEditor::SourceHandle& assetId, AZ::EntityId editorNodeId) const override;
        
    private:
        void SourceFileChanged(AZStd::string relativePath, AZStd::string scanFolder, AZ::Uuid fileAssetId) override;
        void SourceFileRemoved(AZStd::string relativePath, AZStd::string scanFolder, AZ::Uuid fileAssetId) override;
        
        void DeleteNodes(const AZ::EntityId& sceneId, const AZStd::vector<AZ::EntityId>& nodes) override;
        void DeleteConnections(const AZ::EntityId& sceneId, const AZStd::vector<AZ::EntityId>& connections) override;
        void DisconnectEndpoints(const AZ::EntityId& sceneId, const AZStd::vector<GraphCanvas::Endpoint>& endpoints) override;
        /////////////////////////////////////////////////////////////////////////////////////////////        

        GraphCanvas::Endpoint HandleProposedConnection(const GraphCanvas::GraphId& graphId, const GraphCanvas::ConnectionId& connectionId, const GraphCanvas::Endpoint& endpoint, const GraphCanvas::NodeId& proposedNode, const QPoint& screenPoint);

        //! UndoNotificationBus
        void OnCanUndoChanged(bool canUndo) override;
        void OnCanRedoChanged(bool canRedo) override;
        ////

        //! ScriptCanvasSettingsRequestBus
        bool CanShowNetworkSettings() override;
        ////

        GraphCanvas::ContextMenuAction::SceneReaction HandleContextMenu(GraphCanvas::EditorContextMenu& editorContextMenu, const AZ::EntityId& memberId, const QPoint& screenPoint, const QPointF& scenePoint) const;

        void OnAutoSave();

        void UpdateFileState(const ScriptCanvasEditor::SourceHandle& assetId, Tracker::ScriptCanvasFileState fileState);

        // QMainWindow
        void closeEvent(QCloseEvent *event) override;
        UnsavedChangesOptions ShowSaveDialog(const QString& filename);
        
        bool ActivateAndSaveAsset(const ScriptCanvasEditor::SourceHandle& unsavedAssetId);

        void SaveAs(AZStd::string_view path, ScriptCanvasEditor::SourceHandle assetId);

        void OpenFile(const char* fullPath);
        void CreateMenus();

        void SignalActiveSceneChanged(const ScriptCanvasEditor::SourceHandle assetId);

        void RunUpgradeTool();

        void OnShowValidationErrors();
        void OnShowValidationWarnings();
        void OnValidateCurrentGraph();

        void RunGraphValidation(bool displayToastNotification);

        // ViewNotificationBus
        void OnViewParamsChanged(const GraphCanvas::ViewParams& viewParams) override;
        void OnZoomChanged(qreal zoomLevel) override;
        ////

        // ToolsNotificationBus
        void AfterEntitySelectionChanged(const AzToolsFramework::EntityIdList& newlySelectedEntities, const AzToolsFramework::EntityIdList& newlyDeselectedEntities) override;
        ////

    public slots:
        void UpdateRecentMenu();
        void OnViewVisibilityChanged(bool visibility);

    private:

        void UpdateMenuState(bool enabledState);

        void OnWorkspaceRestoreStart();
        void OnWorkspaceRestoreEnd(ScriptCanvasEditor::SourceHandle lastFocusAsset);

        void UpdateAssignToSelectionState();
        void UpdateUndoRedoState();
        void UpdateSaveState(bool enabled);

        void CreateFunctionInput();
        void CreateFunctionOutput();

        void CreateFunctionDefinitionNode(int positionOffset);

        int CreateAssetTab(const ScriptCanvasEditor::SourceHandle& assetId, Tracker::ScriptCanvasFileState fileState, int tabIndex = -1);

        //! \param asset The AssetId of the ScriptCanvas Asset.
        void SetActiveAsset(const ScriptCanvasEditor::SourceHandle& assetId);
        void RefreshActiveAsset();

        void ReconnectSceneBuses(ScriptCanvasEditor::SourceHandle previousAssetId, ScriptCanvasEditor::SourceHandle nextAssetId);

        void PrepareActiveAssetForSave();
        void PrepareAssetForSave(const ScriptCanvasEditor::SourceHandle& asssetId);

        void RestartAutoTimerSave(bool forceTimer = false);

        // Assign to selected entities Menus
        void OnSelectedEntitiesAboutToShow();
        void OnAssignToSelectedEntities();
        void OnAssignToEntity(const AZ::EntityId& entityId);
        void AssignGraphToEntityImpl(const AZ::EntityId& entityId);
        ////

        Tracker::ScriptCanvasFileState GetAssetFileState(ScriptCanvasEditor::SourceHandle assetId) const;

        ScriptCanvasEditor::SourceHandle GetSourceAssetId(const ScriptCanvasEditor::SourceHandle& memoryAssetId) const
        {
            return memoryAssetId;
        }

        int InsertTabForAsset(AZStd::string_view assetPath, ScriptCanvasEditor::SourceHandle assetId, int tabIndex = -1);

        void UpdateUndoCache(ScriptCanvasEditor::SourceHandle assetId);


        bool HasSystemTickAction(SystemTickActionFlag action);
        void RemoveSystemTickAction(SystemTickActionFlag action);
        void AddSystemTickAction(SystemTickActionFlag action);

        void BlockCloseRequests();
        void UnblockCloseRequests();

        void OpenNextFile();


        void DisableAssetView(const ScriptCanvasEditor::SourceHandle& memoryAssetId);
        void EnableAssetView(const ScriptCanvasEditor::SourceHandle& memoryAssetId);


        QWidget* m_host = nullptr;

        ScriptCanvasAssetBrowserModel*      m_scriptEventsAssetModel;
        ScriptCanvasAssetBrowserModel*      m_scriptCanvasAssetModel;

        AzQtComponents::TabWidget*          m_tabWidget = nullptr;
        Widget::GraphTabBar*                m_tabBar = nullptr;
        GraphCanvas::AssetEditorToolbar*    m_editorToolbar = nullptr;

        QToolButton*                        m_validateGraphToolButton = nullptr;
        QToolButton*                        m_assignToSelectedEntity = nullptr;

        QToolButton*                        m_createFunctionInput = nullptr;
        QToolButton*                        m_createFunctionOutput = nullptr;

        QToolButton*                        m_createScriptCanvas = nullptr;

        QMenu*                              m_selectedEntityMenu = nullptr;

        VariableDockWidget*                 m_variableDockWidget = nullptr;
        GraphValidationDockWidget*          m_validationDockWidget = nullptr;
        UnitTestDockWidget*                 m_unitTestDockWidget = nullptr;
        StatisticsDialog*                   m_statisticsDialog = nullptr;
        Widget::NodePaletteDockWidget*      m_nodePalette = nullptr;
        Widget::LogPanelWidget*             m_logPanel = nullptr;
        Widget::PropertyGrid*               m_propertyGrid = nullptr;
        Widget::CommandLine*                m_commandLine = nullptr;
        GraphCanvas::BookmarkDockWidget*    m_bookmarkDockWidget = nullptr;
        GraphCanvas::MiniMapDockWidget*     m_minimap = nullptr;
        LoggingWindow*                      m_loggingWindow = nullptr;
        SlotTypeSelectorWidget*             m_slotTypeSelector = nullptr;


        AzQtComponents::WindowDecorationWrapper*    m_presetWrapper = nullptr;
        GraphCanvas::ConstructPresetDialog*         m_presetEditor = nullptr;

        MainWindowStatusWidget*             m_statusWidget = nullptr;

        NodePaletteModel                    m_nodePaletteModel;

        QStringList                         m_filesToOpen;

        void CreateUnitTestWidget();

        // Reusable context menu for the context menu's that have a node palette.
        SceneContextMenu* m_sceneContextMenu;
        ConnectionContextMenu* m_connectionContextMenu;

        AZ::EntityId m_entityMimeDelegateId;

        // Reusable context menu for adding/removing ebus events from a wrapper node
        EBusHandlerActionMenu* m_ebusHandlerActionMenu;

        GraphCanvas::GraphCanvasEditorEmptyDockWidget* m_emptyCanvas; // Displayed when there is no open graph
        QVBoxLayout* m_layout;

        ScriptCanvasEditor::SourceHandle m_activeGraph;
        
        bool                  m_loadingNewlySavedFile;
        AZStd::string         m_newlySavedFile;

        AZStd::string         m_errorFilePath;

        bool m_isClosingTabs;
        ScriptCanvasEditor::SourceHandle m_skipTabOnClose;

        bool m_enterState;
        bool m_ignoreSelection;
        AZ::s32 m_preventUndoStateUpdateCount;

        bool m_isRestoringWorkspace;
        ScriptCanvasEditor::SourceHandle m_queuedFocusOverride;

        Ui::MainWindow* ui;
        AZStd::array<AZStd::pair<QAction*, QMetaObject::Connection>, c_scriptCanvasEditorSettingsRecentFilesCountMax> m_recentActions;

        AZStd::intrusive_ptr<EditorSettings::ScriptCanvasEditorSettings> m_userSettings;

        bool m_queueCloseRequest;
        bool m_hasQueuedClose;

        bool m_isInAutomation;

        bool m_allowAutoSave;
        bool m_showUpgradeTool;
        QTimer m_autoSaveTimer;

        QByteArray m_defaultLayout;
        QTranslator m_translator;
        
        AZStd::vector<AZ::EntityId> m_selectedVariableIds;

        AZ::u32                                   m_systemTickActions;
        AZStd::unordered_set< ScriptCanvasEditor::SourceHandle > m_processedClosedAssetIds;

        AZStd::unordered_set< ScriptCanvasEditor::SourceHandle > m_loadingWorkspaceAssets;
        AZStd::unordered_set< ScriptCanvasEditor::SourceHandle > m_loadingAssets;
        AZStd::unordered_set< AZ::Uuid > m_variablePaletteTypes;

        AZStd::unordered_map< AZ::Crc32, QObject* > m_automationLookUpMap;

        bool m_closeCurrentGraphAfterSave;

        AZStd::unordered_map< ScriptCanvasEditor::SourceHandle, TypeDefs::EntityComponentId > m_assetCreationRequests;

        ScriptCanvas::Debugger::ClientTransceiver m_clientTRX;
        GraphCanvas::StyleManager m_styleManager;

        //! The workspace stores in the user settings which assets were open and which asset was in focus
        //! this object manages the Save/Restore operations
        Workspace* m_workspace;

<<<<<<< HEAD
        void OnSaveCallback(bool saveSuccess, AZ::Data::AssetPtr, AZ::Data::AssetId previousFileAssetId);

        bool m_saveAttemptInProgress = false;
        bool m_forceCloseInProgress = false;
        AZStd::chrono::system_clock::time_point m_saveAttemptTime;
        void ClearSaveAttempt();
        bool EvaluateSaveAttempt();
        void MarkSaveAttempt();
        void WarnOnFailedSaveAttempt();
=======
        AZStd::unique_ptr<VersionExplorer::FileSaver> m_fileSaver;
        VersionExplorer::FileSaveResult m_fileSaveResult;
        void OnSaveCallBack(const VersionExplorer::FileSaveResult& result);

        void ClearStaleSaves();
        bool IsRecentSave(const SourceHandle& handle) const;
        void MarkRecentSave(const SourceHandle& handle);
        AZStd::recursive_mutex m_mutex; 
        AZStd::unordered_map <AZStd::string, AZStd::chrono::system_clock::time_point> m_saves;
>>>>>>> 6e6845db
    };
}<|MERGE_RESOLUTION|>--- conflicted
+++ resolved
@@ -50,6 +50,7 @@
 #include <Editor/View/Widgets/NodePalette/NodePaletteModel.h>
 
 #include <Editor/View/Widgets/AssetGraphSceneDataBus.h>
+
 #include <Editor/View/Windows/Tools/UpgradeTool/Controller.h>
 #include <Editor/View/Windows/Tools/UpgradeTool/FileSaver.h>
 
@@ -755,17 +756,6 @@
         //! this object manages the Save/Restore operations
         Workspace* m_workspace;
 
-<<<<<<< HEAD
-        void OnSaveCallback(bool saveSuccess, AZ::Data::AssetPtr, AZ::Data::AssetId previousFileAssetId);
-
-        bool m_saveAttemptInProgress = false;
-        bool m_forceCloseInProgress = false;
-        AZStd::chrono::system_clock::time_point m_saveAttemptTime;
-        void ClearSaveAttempt();
-        bool EvaluateSaveAttempt();
-        void MarkSaveAttempt();
-        void WarnOnFailedSaveAttempt();
-=======
         AZStd::unique_ptr<VersionExplorer::FileSaver> m_fileSaver;
         VersionExplorer::FileSaveResult m_fileSaveResult;
         void OnSaveCallBack(const VersionExplorer::FileSaveResult& result);
@@ -775,6 +765,5 @@
         void MarkRecentSave(const SourceHandle& handle);
         AZStd::recursive_mutex m_mutex; 
         AZStd::unordered_map <AZStd::string, AZStd::chrono::system_clock::time_point> m_saves;
->>>>>>> 6e6845db
     };
 }