/*
 * Copyright (c) Contributors to the Open 3D Engine Project.
 * For complete copyright and license terms please see the LICENSE at the root of this distribution.
 *
 * SPDX-License-Identifier: Apache-2.0 OR MIT
 *
 */

#pragma once

#include <AzCore/base.h>
#include <AzCore/std/containers/array.h>
#include <Atom/Feature/Utils/GpuBufferHandler.h>
#include <Atom/RHI/FrameGraphAttachmentInterface.h>
#include <Atom/RHI/FrameGraphInterface.h>
#include <Atom/RPI.Public/Image/AttachmentImage.h>
#include <Atom/RPI.Public/Scene.h>
#include <Atom/RPI.Public/Shader/ShaderResourceGroup.h>
#include <TerrainRenderer/ClipmapBounds.h>

namespace Terrain
{
    //! Clipmap configuration to set basic properties of the clipmaps.
    //! Derived properties will be automatically calculated based on the given data, including:
    //! Precision of each clipmap level, depth of the clipmap stack.
    struct ClipmapConfiguration
    {
        AZ_CLASS_ALLOCATOR(ClipmapConfiguration, AZ::SystemAllocator, 0);
        AZ_RTTI(ClipmapConfiguration, "{5CC8A81E-B850-46BA-A577-E21530D9ED04}");

        ClipmapConfiguration() = default;
        virtual ~ClipmapConfiguration() = default;

        //! Max clipmap number that can have. Used to initialize fixed arrays.
        static constexpr uint32_t MacroClipmapStackSizeMax = 16;
        static constexpr uint32_t DetailClipmapStackSizeMax = 16;
<<<<<<< HEAD
=======
        static constexpr uint32_t SharedClipmapStackSizeMax = AZStd::max(ClipmapConfiguration::MacroClipmapStackSizeMax, ClipmapConfiguration::DetailClipmapStackSizeMax);
>>>>>>> c4a317d1

        //! The size of the clipmap image in each layer.
        uint32_t m_clipmapSize = 1024u;

        //! Max render radius that the lowest resolution clipmap can cover.
        //! Radius in: meters.
        float m_macroClipmapMaxRenderRadius = 2048.0f;
        float m_detailClipmapMaxRenderRadius = 256.0f;

        //! Max resolution of the clipmap stack.
        //! The actual max resolution may be bigger due to rounding.
        //! Resolution in: texels per meter.
        float m_macroClipmapMaxResolution = 2.0f;
<<<<<<< HEAD
        float m_detailClipmapMaxResolution = 64.0f;
=======
        float m_detailClipmapMaxResolution = 2048.0f;
>>>>>>> c4a317d1

        //! The scale base between two adjacent clipmap layers.
        //! For example, 3 means the (n+1)th clipmap covers 3^2 = 9 times
        //! to what is covered by the nth clipmap.
        float m_macroClipmapScaleBase = 2.0f;
        float m_detailClipmapScaleBase = 2.0f;

<<<<<<< HEAD
=======
        //! The margin of the clipmap where the data won't be used.
        //! This is used to reduce the update frequency. Size in texels.
        uint32_t m_macroClipmapMarginSize = 4;
        uint32_t m_detailClipmapMarginSize = 4;
        //! In addition to the above margin size used for updating,
        //! this margin is a safety margin to avoid edge cases when blending or sampling.
        //! For example, due to toroidal addressing, 2 physical adjacent texels can locate
        //! on the opposite edges in the clipmap in logical space. They may be accidentally blended
        //! by float rounding errors. Size in texels.
        uint32_t m_extendedClipmapMarginSize = 2;

        //! The size of the blending area between each clipmap level.
        //! Size in texels.
        uint32_t m_clipmapBlendSize = 256;

>>>>>>> c4a317d1
        //! Calculate how many layers of clipmap is needed.
        //! Final result must be less or equal than the MacroClipmapStackSizeMax/DetailClipmapStackSizeMax.
        uint32_t CalculateMacroClipmapStackSize() const;
        uint32_t CalculateDetailClipmapStackSize() const;
    };

    //! This class manages all terrain clipmaps' creation and update.
    //! It should be owned by the TerrianFeature Processor and provide data and images
    //! for the ClipmapGenerationPass and terrain forward rendering pass.
    class TerrainClipmapManager
    {
        friend class TerrainClipmapGenerationPass;
    public:
        AZ_RTTI(TerrainClipmapManager, "{5892AEE6-F3FA-4DFC-BBEC-77E1B91506A2}");
        AZ_DISABLE_COPY_MOVE(TerrainClipmapManager);

        TerrainClipmapManager();
        virtual ~TerrainClipmapManager() = default;

        //! Name for each clipmap image.
        enum ClipmapName : uint32_t
        {
            MacroColor = 0,
            MacroNormal,
            DetailColor,
            DetailNormal,
            DetailHeight,
            DetailRoughness,
            DetailSpecularF0,
            DetailMetalness,
            DetailOcclusion,

            Count
        };

        //! Shader input names
        static constexpr const char* ClipmapDataShaderInput = "m_clipmapData";
        static constexpr const char* ClipmapImageShaderInput[ClipmapName::Count] = {
            "m_macroColorClipmaps",
            "m_macroNormalClipmaps",
            "m_detailColorClipmaps",
            "m_detailNormalClipmaps",
            "m_detailHeightClipmaps",
            "m_detailRoughnessClipmaps",
            "m_detailSpecularF0Clipmaps",
            "m_detailMetalnessClipmaps",
            "m_detailOcclusionClipmaps",
        };

        void Initialize(AZ::Data::Instance<AZ::RPI::ShaderResourceGroup>& terrainSrg);
        bool IsInitialized() const;
        void Reset();
        bool UpdateSrgIndices(AZ::Data::Instance<AZ::RPI::ShaderResourceGroup>& srg);

        void Update(const AZ::Vector3& cameraPosition, const AZ::RPI::Scene* scene, AZ::Data::Instance<AZ::RPI::ShaderResourceGroup>& terrainSrg);

        //! Import the clipmap to the frame graph and set scope attachment access,
        //! so that the compute pass can build dependencies accordingly.
        void ImportClipmap(ClipmapName clipmapName, AZ::RHI::FrameGraphAttachmentInterface attachmentDatabase) const;
        void UseClipmap(ClipmapName clipmapName, AZ::RHI::ScopeAttachmentAccess access, AZ::RHI::FrameGraphInterface frameGraph) const;

        //! Get the clipmap images for passes using them.
        AZ::Data::Instance<AZ::RPI::AttachmentImage> GetClipmapImage(ClipmapName clipmapName) const;

        //! Get the dispatch thread num for the clipmap compute shader based on the current frame.
        void GetMacroDispatchThreadNum(uint32_t& outThreadX, uint32_t& outThreadY, uint32_t& outThreadZ) const;
        void GetDetailDispatchThreadNum(uint32_t& outThreadX, uint32_t& outThreadY, uint32_t& outThreadZ) const;

        //! Get the size of the clipmap from config.
        uint32_t GetClipmapSize() const;

        //! Returns if there are clipmap regions requiring update.
        bool HasMacroClipmapUpdate() const;
        bool HasDetailClipmapUpdate() const;
    private:
        //! Update the C++ copy of the clipmap data. And will later be bound to the terrain SRG.
<<<<<<< HEAD
        void UpdateClipmapData(const AZ::Vector3& cameraPosition, const AZ::RPI::Scene* scene);
=======
        void UpdateClipmapData(
            const AZ::Vector3& cameraPosition,
            const AZ::RPI::Scene* scene,
            AZ::Data::Instance<AZ::RPI::ShaderResourceGroup>& terrainSrg);
>>>>>>> c4a317d1

        //! Initialzation functions.
        void InitializeClipmapBounds(const AZ::Vector2& center);
        void InitializeClipmapData();
        void InitializeClipmapImages();

<<<<<<< HEAD
=======
        using RawVector2f = AZStd::array<float, 2>;
        using RawVector4f = AZStd::array<float, 4>;
        using RawVector2u = AZStd::array<uint32_t, 2>;
        using RawVector4u = AZStd::array<uint32_t, 4>;

>>>>>>> c4a317d1
        //! Data to be passed to shaders
        struct ClipmapData
        {
            // Current viewport size.
            RawVector2f m_viewportSize;

            //! The max range that the clipmap is covering.
            float m_macroClipmapMaxRenderRadius;
            float m_detailClipmapMaxRenderRadius;
<<<<<<< HEAD

            //! The scale base between two adjacent clipmap layers.
            //! For example, 3 means the (n+1)th clipmap covers 3^2 = 9 times
            //! to what is covered by the nth clipmap.
            float m_macroClipmapScaleBase;
            float m_detailClipmapScaleBase;

            //! Size of the clipmap stack.
            uint32_t m_macroClipmapStackSize;
            uint32_t m_detailClipmapStackSize;

=======

            //! The scale base between two adjacent clipmap layers.
            //! For example, 3 means the (n+1)th clipmap covers 3^2 = 9 times
            //! to what is covered by the nth clipmap.
            float m_macroClipmapScaleBase;
            float m_detailClipmapScaleBase;

            //! Size of the clipmap stack.
            uint32_t m_macroClipmapStackSize;
            uint32_t m_detailClipmapStackSize;

            //! The margin size of the edge of the clipmap where the data won't be used.
            //! Use float to reduce frequent casting in shaders.
            float m_macroClipmapMarginSize;
            float m_detailClipmapMarginSize;

            //! In addition to the above margin size used for updating,
            //! this margin is a safety margin to avoid edge cases when blending or sampling.
            float m_extendedClipmapMarginSize;

>>>>>>> c4a317d1
            //! The size of the clipmap image in each layer.
            //! Given 2 copies in different types to save casting.
            float m_clipmapSizeFloat;
            uint32_t m_clipmapSizeUint;
<<<<<<< HEAD

            //! Clipmap centers in texel coordinates ranging [0, size).
            //! 0,1: previous clipmap centers; 2,3: current clipmap centers.
            //! They are used for toroidal addressing and may move each frame based on the view point movement.
            //! The move distance is scaled differently in each layer.
            AZStd::array<AZStd::array<uint32_t, 4>, ClipmapConfiguration::MacroClipmapStackSizeMax> m_macroClipmapCenters;
            AZStd::array<AZStd::array<uint32_t, 4>, ClipmapConfiguration::DetailClipmapStackSizeMax> m_detailClipmapCenters;

            //! A list of reciprocal the clipmap scale [s],
            //! where 1 pixel in the current layer of clipmap represents s meters.
            //! Fast lookup list to avoid redundant calculation in shaders.
            //! x: macro; y: detail
            AZStd::array<AZStd::array<float, 4>, AZStd::max(ClipmapConfiguration::MacroClipmapStackSizeMax, ClipmapConfiguration::DetailClipmapStackSizeMax)> m_clipmapScaleInv;

            //! The region of the clipmap that needs update.
            //! Each clipmap can have 0-6 regions to update each frame.
            AZStd::array<AZStd::array<uint32_t, 4>, ClipmapConfiguration::MacroClipmapStackSizeMax * ClipmapBounds::MaxUpdateRegions> m_macroClipmapBoundsRegions;
            AZStd::array<AZStd::array<uint32_t, 4>, ClipmapConfiguration::DetailClipmapStackSizeMax * ClipmapBounds::MaxUpdateRegions> m_detailClipmapBoundsRegions;
=======

            //! The texel position where blending to the next level should start. Equivalent to:
            //! m_clipmapSizeFloat / 2.0 - m_macroClipmapMarginSize - m_extendedClipmapMarginSize
            //! Cached for frequent access.
            float m_validMacroClipmapRadius;
            //! Same as above, equivalent to:
            //! m_clipmapSizeFloat / 2.0 - m_detailClipmapMarginSize - m_extendedClipmapMarginSize
            float m_validDetailClipmapRadius;

            //! The size of the blending area between each clipmap level.
            float m_clipmapBlendSize;

            //! The number of regions to be updated during the current frame.
            uint32_t m_macroClipmapUpdateRegionCount = 0;
            uint32_t m_detailClipmapUpdateRegionCount = 0;
>>>>>>> c4a317d1

            //! Numbers match the compute shader invoking call dispatch(X, Y, 1).
            uint32_t m_macroDispatchGroupCountX = 1;
            uint32_t m_macroDispatchGroupCountY = 1;
            uint32_t m_detailDispatchGroupCountX = 1;
            uint32_t m_detailDispatchGroupCountY = 1;

            //! Debug data
            //! Enables debug overlay to indicate clipmap levels.
            float m_macroClipmapOverlayFactor = 0.0f;
            float m_detailClipmapOverlayFactor = 0.0f;

            // 0: macro color clipmap
            // 1: macro normal clipmap
            // 2: detail color clipmap
            // 3: detail normal clipmap
            // 4: detail height clipmap
            // 5: detail roughness clipmap
            // 6: detail specularF0 clipmap
            // 7: detail metalness clipmap
            // 8: detail occlusion clipmap
<<<<<<< HEAD
            uint32_t m_debugClipmapId;

            // Which clipmap level to sample from, or texture array index.
            float m_debugClipmapLevel; // cast to float in CPU

            // Current viewport size.
            AZStd::array<float, 2> m_viewportSize;

            // How big the clipmap should appear on the screen.
            float m_debugScale;

            // Multiplier adjustment for final color output.
            float m_debugBrightness;
=======
            uint32_t m_debugClipmapId = 0;

            // Which clipmap level to sample from, or texture array index.
            float m_debugClipmapLevel = 0; // cast to float in CPU

            // How big the clipmap should appear on the screen.
            float m_debugScale = 0.5f;

            // Multiplier adjustment for final color output.
            float m_debugBrightness = 1.0f;

            //! Clipmap centers in texel coordinates ranging [0, size).
            //! Clipmap centers are the logical center of the texture, based on toroidal addressing.
            struct ClipmapCenter
            {
                RawVector2u m_macro;
                RawVector2u m_detail;
            };
            AZStd::array<ClipmapCenter, ClipmapConfiguration::SharedClipmapStackSizeMax> m_clipmapCenters;

            //! Clipmap centers in world coordinates.
            struct ClipmapWorldCenter
            {
                RawVector2f m_macro;
                RawVector2f m_detail;
            };
            AZStd::array<ClipmapWorldCenter, ClipmapConfiguration::SharedClipmapStackSizeMax> m_clipmapWorldCenters;

            //! A scale converting the length from the texture space to the world space.
            //! For example: given texel (u0, v0) and (u1, v1), dtexel = sqrt((u0 - u1)^2, (v0 - v1)^2)
            //!              dworld = dtexel * clipmapToWorldScale.
            struct ClipmapToWorldScale
            {
                float m_macro;
                float m_detail;
                RawVector2f m_padding;
            };
            AZStd::array<RawVector4f, ClipmapConfiguration::SharedClipmapStackSizeMax> m_clipmapToWorldScale;
>>>>>>> c4a317d1
        };

        ClipmapData m_clipmapData;

        //! They describe how clipmaps are initilized and updated.
        //! Data will be gathered from them when camera moves.
        AZStd::vector<ClipmapBounds> m_macroClipmapBounds;
        AZStd::vector<ClipmapBounds> m_detailClipmapBounds;

<<<<<<< HEAD
=======
        //! GPU buffer containing the region aabbs to be updated during this frame.
        AZ::Render::GpuBufferHandler m_macroClipmapUpdateRegionsBuffer;
        AZ::Render::GpuBufferHandler m_detailClipmapUpdateRegionsBuffer;

        struct ClipmapUpdateRegion
        {
            RawVector4u m_updateRegion;
            uint32_t m_clipmapLevel;
            // 16 bytes alignment padding
            AZStd::array<uint32_t, 3> m_padding;

            ClipmapUpdateRegion(uint32_t clipmapLevel, RawVector4u updateRegion)
                : m_clipmapLevel(clipmapLevel)
                , m_updateRegion(updateRegion)
            {
            }
        };
        AZStd::vector<ClipmapUpdateRegion> m_macroClipmapUpdateRegions;
        AZStd::vector<ClipmapUpdateRegion> m_detailClipmapUpdateRegions;

>>>>>>> c4a317d1
        //! Terrain SRG input.
        AZ::RHI::ShaderInputNameIndex m_terrainSrgClipmapDataIndex = ClipmapDataShaderInput;
        AZ::RHI::ShaderInputNameIndex m_terrainSrgClipmapImageIndex[ClipmapName::Count];

        //! Clipmap images.
        AZ::Data::Instance<AZ::RPI::AttachmentImage> m_clipmaps[ClipmapName::Count];

        //! The actual stack size calculated from the configuration.
        uint32_t m_macroClipmapStackSize;
        uint32_t m_detailClipmapStackSize;

        //! Clipmap config that sets basic properties of the clipmaps.
        ClipmapConfiguration m_config;

        //! Flag used to refresh the class and prevent doule initialization.
        bool m_isInitialized = false;
        bool m_firstTimeUpdate = true;

        //! Dispatch threads for the compute pass.
        uint32_t m_macroTotalDispatchThreadX = 0;
        uint32_t m_macroTotalDispatchThreadY = 0;
        uint32_t m_detailTotalDispatchThreadX = 0;
        uint32_t m_detailTotalDispatchThreadY = 0;

        //! Group threads defined in the compute shader.
        static constexpr uint32_t MacroGroupThreadX = 8;
        static constexpr uint32_t MacroGroupThreadY = 8;
        static constexpr uint32_t DetailGroupThreadX = 8;
        static constexpr uint32_t DetailGroupThreadY = 8;
    };
}<|MERGE_RESOLUTION|>--- conflicted
+++ resolved
@@ -34,10 +34,7 @@
         //! Max clipmap number that can have. Used to initialize fixed arrays.
         static constexpr uint32_t MacroClipmapStackSizeMax = 16;
         static constexpr uint32_t DetailClipmapStackSizeMax = 16;
-<<<<<<< HEAD
-=======
         static constexpr uint32_t SharedClipmapStackSizeMax = AZStd::max(ClipmapConfiguration::MacroClipmapStackSizeMax, ClipmapConfiguration::DetailClipmapStackSizeMax);
->>>>>>> c4a317d1
 
         //! The size of the clipmap image in each layer.
         uint32_t m_clipmapSize = 1024u;
@@ -51,11 +48,7 @@
         //! The actual max resolution may be bigger due to rounding.
         //! Resolution in: texels per meter.
         float m_macroClipmapMaxResolution = 2.0f;
-<<<<<<< HEAD
-        float m_detailClipmapMaxResolution = 64.0f;
-=======
         float m_detailClipmapMaxResolution = 2048.0f;
->>>>>>> c4a317d1
 
         //! The scale base between two adjacent clipmap layers.
         //! For example, 3 means the (n+1)th clipmap covers 3^2 = 9 times
@@ -63,8 +56,6 @@
         float m_macroClipmapScaleBase = 2.0f;
         float m_detailClipmapScaleBase = 2.0f;
 
-<<<<<<< HEAD
-=======
         //! The margin of the clipmap where the data won't be used.
         //! This is used to reduce the update frequency. Size in texels.
         uint32_t m_macroClipmapMarginSize = 4;
@@ -80,7 +71,6 @@
         //! Size in texels.
         uint32_t m_clipmapBlendSize = 256;
 
->>>>>>> c4a317d1
         //! Calculate how many layers of clipmap is needed.
         //! Final result must be less or equal than the MacroClipmapStackSizeMax/DetailClipmapStackSizeMax.
         uint32_t CalculateMacroClipmapStackSize() const;
@@ -157,28 +147,21 @@
         bool HasDetailClipmapUpdate() const;
     private:
         //! Update the C++ copy of the clipmap data. And will later be bound to the terrain SRG.
-<<<<<<< HEAD
-        void UpdateClipmapData(const AZ::Vector3& cameraPosition, const AZ::RPI::Scene* scene);
-=======
         void UpdateClipmapData(
             const AZ::Vector3& cameraPosition,
             const AZ::RPI::Scene* scene,
             AZ::Data::Instance<AZ::RPI::ShaderResourceGroup>& terrainSrg);
->>>>>>> c4a317d1
 
         //! Initialzation functions.
         void InitializeClipmapBounds(const AZ::Vector2& center);
         void InitializeClipmapData();
         void InitializeClipmapImages();
 
-<<<<<<< HEAD
-=======
         using RawVector2f = AZStd::array<float, 2>;
         using RawVector4f = AZStd::array<float, 4>;
         using RawVector2u = AZStd::array<uint32_t, 2>;
         using RawVector4u = AZStd::array<uint32_t, 4>;
 
->>>>>>> c4a317d1
         //! Data to be passed to shaders
         struct ClipmapData
         {
@@ -188,7 +171,6 @@
             //! The max range that the clipmap is covering.
             float m_macroClipmapMaxRenderRadius;
             float m_detailClipmapMaxRenderRadius;
-<<<<<<< HEAD
 
             //! The scale base between two adjacent clipmap layers.
             //! For example, 3 means the (n+1)th clipmap covers 3^2 = 9 times
@@ -200,18 +182,6 @@
             uint32_t m_macroClipmapStackSize;
             uint32_t m_detailClipmapStackSize;
 
-=======
-
-            //! The scale base between two adjacent clipmap layers.
-            //! For example, 3 means the (n+1)th clipmap covers 3^2 = 9 times
-            //! to what is covered by the nth clipmap.
-            float m_macroClipmapScaleBase;
-            float m_detailClipmapScaleBase;
-
-            //! Size of the clipmap stack.
-            uint32_t m_macroClipmapStackSize;
-            uint32_t m_detailClipmapStackSize;
-
             //! The margin size of the edge of the clipmap where the data won't be used.
             //! Use float to reduce frequent casting in shaders.
             float m_macroClipmapMarginSize;
@@ -221,31 +191,10 @@
             //! this margin is a safety margin to avoid edge cases when blending or sampling.
             float m_extendedClipmapMarginSize;
 
->>>>>>> c4a317d1
             //! The size of the clipmap image in each layer.
             //! Given 2 copies in different types to save casting.
             float m_clipmapSizeFloat;
             uint32_t m_clipmapSizeUint;
-<<<<<<< HEAD
-
-            //! Clipmap centers in texel coordinates ranging [0, size).
-            //! 0,1: previous clipmap centers; 2,3: current clipmap centers.
-            //! They are used for toroidal addressing and may move each frame based on the view point movement.
-            //! The move distance is scaled differently in each layer.
-            AZStd::array<AZStd::array<uint32_t, 4>, ClipmapConfiguration::MacroClipmapStackSizeMax> m_macroClipmapCenters;
-            AZStd::array<AZStd::array<uint32_t, 4>, ClipmapConfiguration::DetailClipmapStackSizeMax> m_detailClipmapCenters;
-
-            //! A list of reciprocal the clipmap scale [s],
-            //! where 1 pixel in the current layer of clipmap represents s meters.
-            //! Fast lookup list to avoid redundant calculation in shaders.
-            //! x: macro; y: detail
-            AZStd::array<AZStd::array<float, 4>, AZStd::max(ClipmapConfiguration::MacroClipmapStackSizeMax, ClipmapConfiguration::DetailClipmapStackSizeMax)> m_clipmapScaleInv;
-
-            //! The region of the clipmap that needs update.
-            //! Each clipmap can have 0-6 regions to update each frame.
-            AZStd::array<AZStd::array<uint32_t, 4>, ClipmapConfiguration::MacroClipmapStackSizeMax * ClipmapBounds::MaxUpdateRegions> m_macroClipmapBoundsRegions;
-            AZStd::array<AZStd::array<uint32_t, 4>, ClipmapConfiguration::DetailClipmapStackSizeMax * ClipmapBounds::MaxUpdateRegions> m_detailClipmapBoundsRegions;
-=======
 
             //! The texel position where blending to the next level should start. Equivalent to:
             //! m_clipmapSizeFloat / 2.0 - m_macroClipmapMarginSize - m_extendedClipmapMarginSize
@@ -261,7 +210,6 @@
             //! The number of regions to be updated during the current frame.
             uint32_t m_macroClipmapUpdateRegionCount = 0;
             uint32_t m_detailClipmapUpdateRegionCount = 0;
->>>>>>> c4a317d1
 
             //! Numbers match the compute shader invoking call dispatch(X, Y, 1).
             uint32_t m_macroDispatchGroupCountX = 1;
@@ -283,21 +231,6 @@
             // 6: detail specularF0 clipmap
             // 7: detail metalness clipmap
             // 8: detail occlusion clipmap
-<<<<<<< HEAD
-            uint32_t m_debugClipmapId;
-
-            // Which clipmap level to sample from, or texture array index.
-            float m_debugClipmapLevel; // cast to float in CPU
-
-            // Current viewport size.
-            AZStd::array<float, 2> m_viewportSize;
-
-            // How big the clipmap should appear on the screen.
-            float m_debugScale;
-
-            // Multiplier adjustment for final color output.
-            float m_debugBrightness;
-=======
             uint32_t m_debugClipmapId = 0;
 
             // Which clipmap level to sample from, or texture array index.
@@ -336,7 +269,6 @@
                 RawVector2f m_padding;
             };
             AZStd::array<RawVector4f, ClipmapConfiguration::SharedClipmapStackSizeMax> m_clipmapToWorldScale;
->>>>>>> c4a317d1
         };
 
         ClipmapData m_clipmapData;
@@ -346,8 +278,6 @@
         AZStd::vector<ClipmapBounds> m_macroClipmapBounds;
         AZStd::vector<ClipmapBounds> m_detailClipmapBounds;
 
-<<<<<<< HEAD
-=======
         //! GPU buffer containing the region aabbs to be updated during this frame.
         AZ::Render::GpuBufferHandler m_macroClipmapUpdateRegionsBuffer;
         AZ::Render::GpuBufferHandler m_detailClipmapUpdateRegionsBuffer;
@@ -368,7 +298,6 @@
         AZStd::vector<ClipmapUpdateRegion> m_macroClipmapUpdateRegions;
         AZStd::vector<ClipmapUpdateRegion> m_detailClipmapUpdateRegions;
 
->>>>>>> c4a317d1
         //! Terrain SRG input.
         AZ::RHI::ShaderInputNameIndex m_terrainSrgClipmapDataIndex = ClipmapDataShaderInput;
         AZ::RHI::ShaderInputNameIndex m_terrainSrgClipmapImageIndex[ClipmapName::Count];
