/*
 * Copyright (c) Contributors to the Open 3D Engine Project.
 * For complete copyright and license terms please see the LICENSE at the root of this distribution.
 *
 * SPDX-License-Identifier: Apache-2.0 OR MIT
 *
 */

#include <AzCore/Casting/lossy_cast.h>
#include <AzCore/Component/ComponentApplication.h>
#include <AzCore/Component/TransformBus.h>
#include <AzCore/Memory/MemoryComponent.h>

#include <AzFramework/Terrain/TerrainDataRequestBus.h>
#include <AzFramework/Physics/Mocks/MockHeightfieldProviderBus.h>

#include <Components/TerrainPhysicsColliderComponent.h>
#include <LmbrCentral/Shape/ShapeComponentBus.h>
#include <LmbrCentral/Shape/BoxShapeComponentBus.h>
#include <LmbrCentral/Shape/MockShapes.h>
#include <AzTest/AzTest.h>

#include <MockAxisAlignedBoxShapeComponent.h>
#include <Tests/Mocks/Terrain/MockTerrainDataRequestBus.h>
#include <TerrainTestFixtures.h>

using ::testing::NiceMock;
using ::testing::AtLeast;
using ::testing::_;
using ::testing::Return;

class TerrainPhysicsColliderComponentTest
    : public UnitTest::TerrainTestFixture
{
protected:
    AZStd::unique_ptr<AZ::Entity> m_entity;
    Terrain::TerrainPhysicsColliderComponent* m_colliderComponent;
    UnitTest::MockAxisAlignedBoxShapeComponent* m_boxComponent;

    void SetUp() override
    {
        UnitTest::TerrainTestFixture::SetUp();

        m_entity = CreateEntity();
        m_boxComponent = m_entity->CreateComponent<UnitTest::MockAxisAlignedBoxShapeComponent>();
    }

    void TearDown() override
    {
        m_entity.reset();
    }

    void AddTerrainPhysicsColliderToEntity(const Terrain::TerrainPhysicsColliderConfig& configuration)
    {
        m_colliderComponent = m_entity->CreateComponent<Terrain::TerrainPhysicsColliderComponent>(configuration);
    }

    void ProcessRegionLoop(const AZ::Aabb& inRegion, const AZ::Vector2& stepSize,
        AzFramework::Terrain::SurfacePointRegionFillCallback perPositionCallback,
        AzFramework::SurfaceData::SurfaceTagWeightList* surfaceTags,
        const AZStd::function<float(size_t, size_t)>& heightGenerator)
    {
        if (!perPositionCallback)
        {
            return;
        }

        const size_t numSamplesX = aznumeric_cast<size_t>(ceil(inRegion.GetExtents().GetX() / stepSize.GetX()));
        const size_t numSamplesY = aznumeric_cast<size_t>(ceil(inRegion.GetExtents().GetY() / stepSize.GetY()));

        AzFramework::SurfaceData::SurfacePoint surfacePoint;
        for (size_t y = 0; y < numSamplesY; y++)
        {
            float fy = aznumeric_cast<float>(inRegion.GetMin().GetY() + (y * stepSize.GetY()));
            for (size_t x = 0; x < numSamplesX; x++)
            {
                bool terrainExists = false;
                float fx = aznumeric_cast<float>(inRegion.GetMin().GetX() + (x * stepSize.GetX()));
                surfacePoint.m_position.Set(fx, fy, heightGenerator(x, y));
                if (surfaceTags)
                {
                    surfacePoint.m_surfaceTags.clear();
                    if (fy < 128.0)
                    {
                        surfacePoint.m_surfaceTags.push_back(surfaceTags->at(0));
                    }
                    else
                    {
                        surfacePoint.m_surfaceTags.push_back(surfaceTags->at(1));
                    }
                }
                perPositionCallback(x, y, surfacePoint, terrainExists);
            }
        }
    }
};

TEST_F(TerrainPhysicsColliderComponentTest, ActivateEntityActivateSuccess)
{
    // Check that the entity activates with a collider and the required shape attached.
    AddTerrainPhysicsColliderToEntity(Terrain::TerrainPhysicsColliderConfig());
    ActivateEntity(m_entity.get());
    EXPECT_EQ(m_entity->GetState(), AZ::Entity::State::Active);
     
}

TEST_F(TerrainPhysicsColliderComponentTest, TerrainPhysicsColliderTransformChangedNotifiesHeightfieldBus)
{
    // Check that the HeightfieldBus is notified when the transform of the entity changes.
    AddTerrainPhysicsColliderToEntity(Terrain::TerrainPhysicsColliderConfig());
    ActivateEntity(m_entity.get());

    NiceMock<UnitTest::MockHeightfieldProviderNotificationBusListener> heightfieldListener(m_entity->GetId());
    EXPECT_CALL(heightfieldListener, OnHeightfieldDataChanged(_,_)).Times(1);

    // The component gets transform change notifications via the shape bus.
    LmbrCentral::ShapeComponentNotificationsBus::Event(
        m_entity->GetId(), &LmbrCentral::ShapeComponentNotificationsBus::Events::OnShapeChanged,
        LmbrCentral::ShapeComponentNotifications::ShapeChangeReasons::TransformChanged);
}

TEST_F(TerrainPhysicsColliderComponentTest, TerrainPhysicsColliderShapeChangedNotifiesHeightfieldBus)
{
    // Check that the Heightfield bus is notified when the shape component changes.
    AddTerrainPhysicsColliderToEntity(Terrain::TerrainPhysicsColliderConfig());
    ActivateEntity(m_entity.get());

    NiceMock<UnitTest::MockHeightfieldProviderNotificationBusListener> heightfieldListener(m_entity->GetId());
    EXPECT_CALL(heightfieldListener, OnHeightfieldDataChanged(_,_)).Times(1);

    LmbrCentral::ShapeComponentNotificationsBus::Event(
        m_entity->GetId(), &LmbrCentral::ShapeComponentNotificationsBus::Events::OnShapeChanged,
        LmbrCentral::ShapeComponentNotifications::ShapeChangeReasons::ShapeChanged);
}

TEST_F(TerrainPhysicsColliderComponentTest, TerrainPhysicsColliderReturnsAlignedRowBoundsCorrectly)
{
    // Check that the heightfield grid size is correct when the shape bounds match the grid resolution.
    AddTerrainPhysicsColliderToEntity(Terrain::TerrainPhysicsColliderConfig());
    ActivateEntity(m_entity.get());

    const float boundsMin = 0.0f;
    const float boundsMax = 1024.0f;

    NiceMock<UnitTest::MockShapeComponentRequests> boxShape(m_entity->GetId());
    const AZ::Aabb bounds = AZ::Aabb::CreateFromMinMax(AZ::Vector3(boundsMin), AZ::Vector3(boundsMax));
    ON_CALL(boxShape, GetEncompassingAabb).WillByDefault(Return(bounds));

    float mockHeightResolution = 1.0f;
    NiceMock<UnitTest::MockTerrainDataRequests> terrainListener;
    ON_CALL(terrainListener, GetTerrainHeightQueryResolution).WillByDefault(Return(mockHeightResolution));

    int32_t cols, rows;
    Physics::HeightfieldProviderRequestsBus::Event(
        m_entity->GetId(), &Physics::HeightfieldProviderRequestsBus::Events::GetHeightfieldGridSize, cols, rows);

    // With the bounds set at 0-1024 and a resolution of 1.0, the heightfield grid should be 1024x1024.
    EXPECT_EQ(cols, 1024);
    EXPECT_EQ(rows, 1024);
}

TEST_F(TerrainPhysicsColliderComponentTest, TerrainPhysicsColliderExpandsMinBoundsCorrectly)
{
    // Check that the heightfield grid is correctly expanded if the minimum value of the bounds needs expanding
    // to correctly encompass it.
    AddTerrainPhysicsColliderToEntity(Terrain::TerrainPhysicsColliderConfig());
    ActivateEntity(m_entity.get());

    const float boundsMin = 0.1f;
    const float boundsMax = 1024.0f;

    NiceMock<UnitTest::MockShapeComponentRequests> boxShape(m_entity->GetId());
    const AZ::Aabb bounds = AZ::Aabb::CreateFromMinMax(AZ::Vector3(boundsMin), AZ::Vector3(boundsMax));
    ON_CALL(boxShape, GetEncompassingAabb).WillByDefault(Return(bounds));

    float mockHeightResolution = 1.0f;
    NiceMock<UnitTest::MockTerrainDataRequests> terrainListener;
    ON_CALL(terrainListener, GetTerrainHeightQueryResolution).WillByDefault(Return(mockHeightResolution));

    int32_t cols, rows;
    Physics::HeightfieldProviderRequestsBus::Event(
        m_entity->GetId(), &Physics::HeightfieldProviderRequestsBus::Events::GetHeightfieldGridSize, cols, rows);

    // If the heightfield is not expanded to ensure it encompasses the shape bounds,
    // the values returned would be 1023.
    EXPECT_EQ(cols, 1024);
    EXPECT_EQ(rows, 1024);
}

TEST_F(TerrainPhysicsColliderComponentTest, TerrainPhysicsColliderExpandsMaxBoundsCorrectly)
{
    // Check that the heightfield grid is correctly expanded if the maximum value of the bounds needs expanding
    // to correctly encompass it.
    AddTerrainPhysicsColliderToEntity(Terrain::TerrainPhysicsColliderConfig());
    ActivateEntity(m_entity.get());

    const float boundsMin = 0.0f;
    const float boundsMax = 1023.5f;

    NiceMock<UnitTest::MockShapeComponentRequests> boxShape(m_entity->GetId());
    const AZ::Aabb bounds = AZ::Aabb::CreateFromMinMax(AZ::Vector3(boundsMin), AZ::Vector3(boundsMax));
    ON_CALL(boxShape, GetEncompassingAabb).WillByDefault(Return(bounds));

    float mockHeightResolution = 1.0f;
    NiceMock<UnitTest::MockTerrainDataRequests> terrainListener;
    ON_CALL(terrainListener, GetTerrainHeightQueryResolution).WillByDefault(Return(mockHeightResolution));

    int32_t cols, rows;
    Physics::HeightfieldProviderRequestsBus::Event(
        m_entity->GetId(), &Physics::HeightfieldProviderRequestsBus::Events::GetHeightfieldGridSize, cols, rows);

    // If the heightfield is not expanded to ensure it encompasses the shape bounds,
    // the values returned would be 1023.
    EXPECT_EQ(cols, 1024);
    EXPECT_EQ(rows, 1024);
}

TEST_F(TerrainPhysicsColliderComponentTest, TerrainPhysicsColliderGetHeightsReturnsHeights)
{
    // Check that the TerrainPhysicsCollider returns a heightfield of the expected size.
    AddTerrainPhysicsColliderToEntity(Terrain::TerrainPhysicsColliderConfig());
    ActivateEntity(m_entity.get());

    const float boundsMin = 0.0f;
    const float boundsMax = 1024.0f;

    NiceMock<UnitTest::MockShapeComponentRequests> boxShape(m_entity->GetId());
    const AZ::Aabb bounds = AZ::Aabb::CreateFromMinMax(AZ::Vector3(boundsMin), AZ::Vector3(boundsMax));
    ON_CALL(boxShape, GetEncompassingAabb).WillByDefault(Return(bounds));

    float mockHeightResolution = 1.0f;
    NiceMock<UnitTest::MockTerrainDataRequests> terrainListener;
    ON_CALL(terrainListener, GetTerrainHeightQueryResolution).WillByDefault(Return(mockHeightResolution));
    ON_CALL(terrainListener, ProcessHeightsFromRegion).WillByDefault(
        [this](const AZ::Aabb& inRegion, const AZ::Vector2& stepSize,
            AzFramework::Terrain::SurfacePointRegionFillCallback perPositionCallback,
            [[maybe_unused]] AzFramework::Terrain::TerrainDataRequests::Sampler sampleFilter)
        {
            ProcessRegionLoop(inRegion, stepSize, perPositionCallback, nullptr,
                []([[maybe_unused]]size_t x, [[maybe_unused]]size_t y){ return 0.0f; });
        }
    );

    int32_t cols, rows;
    Physics::HeightfieldProviderRequestsBus::Event(
        m_entity->GetId(), &Physics::HeightfieldProviderRequestsBus::Events::GetHeightfieldGridSize, cols, rows);

    AZStd::vector<float> heights;

    Physics::HeightfieldProviderRequestsBus::EventResult(
        heights, m_entity->GetId(), &Physics::HeightfieldProviderRequestsBus::Events::GetHeights);

    EXPECT_EQ(cols, 1024);
    EXPECT_EQ(rows, 1024);
    EXPECT_EQ(heights.size(), cols * rows);
}

TEST_F(TerrainPhysicsColliderComponentTest, TerrainPhysicsColliderReturnsRelativeHeightsCorrectly)
{
    // Check that the values stored in the heightfield returned by the TerrainPhysicsCollider are correct.
    AddTerrainPhysicsColliderToEntity(Terrain::TerrainPhysicsColliderConfig());
    ActivateEntity(m_entity.get());

    const AZ::Vector3 boundsMin = AZ::Vector3(0.0f);
    const AZ::Vector3 boundsMax = AZ::Vector3(256.0f, 256.0f, 32768.0f);

    const float mockHeight = 32768.0f;
    float mockHeightResolution = 1.0f;

    NiceMock<UnitTest::MockTerrainDataRequests> terrainListener;
    ON_CALL(terrainListener, GetTerrainHeightQueryResolution).WillByDefault(Return(mockHeightResolution));
    ON_CALL(terrainListener, ProcessHeightsFromRegion).WillByDefault(
        [this, mockHeight](const AZ::Aabb& inRegion, const AZ::Vector2& stepSize,
            AzFramework::Terrain::SurfacePointRegionFillCallback perPositionCallback,
            [[maybe_unused]]  AzFramework::Terrain::TerrainDataRequests::Sampler sampleFilter)
        {
            ProcessRegionLoop(inRegion, stepSize, perPositionCallback, nullptr,
                [mockHeight]([[maybe_unused]]size_t x, [[maybe_unused]]size_t y){ return mockHeight; });
        }
    );

    // Just return the bounds as setup. This is equivalent to the box being at the origin.
    NiceMock<UnitTest::MockShapeComponentRequests> boxShape(m_entity->GetId());
    const AZ::Aabb bounds = AZ::Aabb::CreateFromMinMax(AZ::Vector3(boundsMin), AZ::Vector3(boundsMax));
    ON_CALL(boxShape, GetEncompassingAabb).WillByDefault(Return(bounds));

    AZStd::vector<float> heights;

    Physics::HeightfieldProviderRequestsBus::EventResult(heights, m_entity->GetId(), &Physics::HeightfieldProviderRequestsBus::Events::GetHeights);

    ASSERT_FALSE(heights.empty());

    const float expectedHeightValue = 16384.0f;
    EXPECT_NEAR(heights[0], expectedHeightValue, 0.01f);
}

TEST_F(TerrainPhysicsColliderComponentTest, TerrainPhysicsColliderReturnsMaterials)
{
    // Check that the TerrainPhysicsCollider returns all the assigned materials.
    // Create two SurfaceTag/Material mappings and add them to the collider.
    Terrain::TerrainPhysicsColliderConfig config;

    const Physics::MaterialId mat1 = Physics::MaterialId::Create();
    const Physics::MaterialId mat2 = Physics::MaterialId::Create();

    const SurfaceData::SurfaceTag tag1 = SurfaceData::SurfaceTag("tag1");
    const SurfaceData::SurfaceTag tag2 = SurfaceData::SurfaceTag("tag2");

    Terrain::TerrainPhysicsSurfaceMaterialMapping mapping1;
    mapping1.m_materialId = mat1;
    mapping1.m_surfaceTag = tag1;
    config.m_surfaceMaterialMappings.emplace_back(mapping1);

    Terrain::TerrainPhysicsSurfaceMaterialMapping mapping2;
    mapping2.m_materialId = mat2;
    mapping2.m_surfaceTag = tag2;
    config.m_surfaceMaterialMappings.emplace_back(mapping2);

    AddTerrainPhysicsColliderToEntity(config);
    ActivateEntity(m_entity.get());

    AZStd::vector<Physics::MaterialId> materialList;
    Physics::HeightfieldProviderRequestsBus::EventResult(
        materialList, m_entity->GetId(), &Physics::HeightfieldProviderRequestsBus::Events::GetMaterialList);

    // The materialList should be 3 items long: the two materials we've added, plus a default material.
    EXPECT_EQ(materialList.size(), 3);

    Physics::MaterialId defaultMaterial = Physics::MaterialId();
    EXPECT_EQ(materialList[0], defaultMaterial);
    EXPECT_EQ(materialList[1], mat1);
    EXPECT_EQ(materialList[2], mat2);
}

TEST_F(TerrainPhysicsColliderComponentTest, TerrainPhysicsColliderReturnsMaterialsWhenNotMapped)
{
    // Check that the TerrainPhysicsCollider returns a default material when no surfaces are mapped.
    AddTerrainPhysicsColliderToEntity(Terrain::TerrainPhysicsColliderConfig());
    ActivateEntity(m_entity.get());

    AZStd::vector<Physics::MaterialId> materialList;
    Physics::HeightfieldProviderRequestsBus::EventResult(
        materialList, m_entity->GetId(), &Physics::HeightfieldProviderRequestsBus::Events::GetMaterialList);

    // The materialList should be 1 items long: which should be the default material.
    EXPECT_EQ(materialList.size(), 1);

    Physics::MaterialId defaultMaterial = Physics::MaterialId();
    EXPECT_EQ(materialList[0], defaultMaterial);
}

TEST_F(TerrainPhysicsColliderComponentTest, TerrainPhysicsColliderGetHeightsAndMaterialsReturnsCorrectly)
{
    // Check that the TerrainPhysicsCollider returns a heightfield of the expected size.
    // Create two SurfaceTag/Material mappings and add them to the collider.
    Terrain::TerrainPhysicsColliderConfig config;

    const Physics::MaterialId mat1 = Physics::MaterialId::Create();
    const Physics::MaterialId mat2 = Physics::MaterialId::Create();

    const SurfaceData::SurfaceTag tag1 = SurfaceData::SurfaceTag("tag1");
    const SurfaceData::SurfaceTag tag2 = SurfaceData::SurfaceTag("tag2");

    Terrain::TerrainPhysicsSurfaceMaterialMapping mapping1;
    mapping1.m_materialId = mat1;
    mapping1.m_surfaceTag = tag1;
    config.m_surfaceMaterialMappings.emplace_back(mapping1);

    Terrain::TerrainPhysicsSurfaceMaterialMapping mapping2;
    mapping2.m_materialId = mat2;
    mapping2.m_surfaceTag = tag2;
    config.m_surfaceMaterialMappings.emplace_back(mapping2);

    AddTerrainPhysicsColliderToEntity(config);
<<<<<<< HEAD

=======
    ActivateEntity(m_entity.get());
>>>>>>> 54ecb020

    const AZ::Vector3 boundsMin = AZ::Vector3(0.0f);
    const AZ::Vector3 boundsMax = AZ::Vector3(256.0f, 256.0f, 32768.0f);

    NiceMock<UnitTest::MockShapeComponentRequests> boxShape(m_entity->GetId());
    const AZ::Aabb bounds = AZ::Aabb::CreateFromMinMax(boundsMin, boundsMax);
    ON_CALL(boxShape, GetEncompassingAabb).WillByDefault(Return(bounds));

    const float mockHeight = 32768.0f;
    float mockHeightResolution = 1.0f;

    AzFramework::SurfaceData::SurfaceTagWeight tagWeight1(tag1, 1.0f);
    AzFramework::SurfaceData::SurfaceTagWeight tagWeight2(tag2, 1.0f);

    AzFramework::SurfaceData::SurfaceTagWeightList surfaceTags = { tagWeight1, tagWeight2 };

    NiceMock<UnitTest::MockTerrainDataRequests> terrainListener;
    ON_CALL(terrainListener, GetTerrainHeightQueryResolution).WillByDefault(Return(mockHeightResolution));
    ON_CALL(terrainListener, ProcessSurfacePointsFromRegion).WillByDefault(
        [this, mockHeight, &surfaceTags](const AZ::Aabb& inRegion, const AZ::Vector2& stepSize,
            AzFramework::Terrain::SurfacePointRegionFillCallback perPositionCallback,
            [[maybe_unused]] AzFramework::Terrain::TerrainDataRequests::Sampler sampleFilter)
        {
            ProcessRegionLoop(inRegion, stepSize, perPositionCallback, &surfaceTags,
                [mockHeight]([[maybe_unused]]size_t x, [[maybe_unused]]size_t y){ return mockHeight; });
        }
    );

    m_entity->Activate();

    AZStd::vector<Physics::HeightMaterialPoint> heightsAndMaterials;

    Physics::HeightfieldProviderRequestsBus::EventResult(
        heightsAndMaterials, m_entity->GetId(), &Physics::HeightfieldProviderRequestsBus::Events::GetHeightsAndMaterials);

    // We set the bounds to 256, so check that the correct number of entries are present.
    EXPECT_EQ(heightsAndMaterials.size(), 256 * 256);

    const float expectedHeightValue = 16384.0f;

    // 
    // Check an entry from the first half of the returned list.
    EXPECT_EQ(heightsAndMaterials[0].m_materialIndex, 1);
    EXPECT_NEAR(heightsAndMaterials[0].m_height, expectedHeightValue, 0.01f);

    // Check an entry from the second half of the list
    EXPECT_EQ(heightsAndMaterials[256 * 128].m_materialIndex, 2);
    EXPECT_NEAR(heightsAndMaterials[256 * 128].m_height, expectedHeightValue, 0.01f);
}

TEST_F(TerrainPhysicsColliderComponentTest, TerrainPhysicsColliderDefaultMaterialAssignedWhenTagHasNoMapping)
{
    // Create two SurfaceTag/Material mappings and add them to the collider.
    Terrain::TerrainPhysicsColliderConfig config;

    const Physics::MaterialId defaultSurfaceMaterial = Physics::MaterialId::Create();
    const Physics::MaterialId mat1 = Physics::MaterialId::Create();

    const SurfaceData::SurfaceTag tag1 = SurfaceData::SurfaceTag("tag1");
    const SurfaceData::SurfaceTag tag2 = SurfaceData::SurfaceTag("tag2");

    Terrain::TerrainPhysicsSurfaceMaterialMapping mapping1;
    mapping1.m_materialId = mat1;
    mapping1.m_surfaceTag = tag1;
    config.m_surfaceMaterialMappings.emplace_back(mapping1);
    config.m_defaultMaterialSelection.SetMaterialId(defaultSurfaceMaterial);

    // Intentionally don't set the mapping for "tag2". It's expected the default material will substitute.
    AddTerrainPhysicsColliderToEntity(config);
    ActivateEntity(m_entity.get());

    // Validate material list is generated with the default material
    {
        AZStd::vector<Physics::MaterialId> materialList;
        Physics::HeightfieldProviderRequestsBus::EventResult(
            materialList, m_entity->GetId(), &Physics::HeightfieldProviderRequestsBus::Events::GetMaterialList);

        // The materialList should be 2 items long: the default material and mat1.
        EXPECT_EQ(materialList.size(), 2);
        EXPECT_EQ(materialList[0], defaultSurfaceMaterial);
        EXPECT_EQ(materialList[1], mat1);
    }

    const AZ::Vector3 boundsMin = AZ::Vector3(0.0f);
    const AZ::Vector3 boundsMax = AZ::Vector3(256.0f, 256.0f, 32768.0f);

    NiceMock<UnitTest::MockShapeComponentRequests> boxShape(m_entity->GetId());
    const AZ::Aabb bounds = AZ::Aabb::CreateFromMinMax(boundsMin, boundsMax);
    ON_CALL(boxShape, GetEncompassingAabb).WillByDefault(Return(bounds));

    const float mockHeight = 32768.0f;
    float mockHeightResolution = 1.0f;

    AzFramework::SurfaceData::SurfaceTagWeight tagWeight1(tag1, 1.0f);
    AzFramework::SurfaceData::SurfaceTagWeight tagWeight2(tag2, 1.0f);

    AzFramework::SurfaceData::SurfaceTagWeightList surfaceTags = { tagWeight1, tagWeight2 };

    NiceMock<UnitTest::MockTerrainDataRequests> terrainListener;
    ON_CALL(terrainListener, GetTerrainHeightQueryResolution).WillByDefault(Return(mockHeightResolution));
    ON_CALL(terrainListener, ProcessSurfacePointsFromRegion).WillByDefault(
        [this, mockHeight, &surfaceTags](const AZ::Aabb& inRegion, const AZ::Vector2& stepSize,
            AzFramework::Terrain::SurfacePointRegionFillCallback perPositionCallback,
            [[maybe_unused]] AzFramework::Terrain::TerrainDataRequests::Sampler sampleFilter)
    {
        ProcessRegionLoop(inRegion, stepSize, perPositionCallback, &surfaceTags,
            [mockHeight]([[maybe_unused]]size_t x, [[maybe_unused]]size_t y){ return mockHeight; });
    }
    );

    // Validate material indices 
    {
        AZStd::vector<Physics::HeightMaterialPoint> heightsAndMaterials;
        Physics::HeightfieldProviderRequestsBus::EventResult(
            heightsAndMaterials, m_entity->GetId(), &Physics::HeightfieldProviderRequestsBus::Events::GetHeightsAndMaterials);

        // We set the bounds to 256, so check that the correct number of entries are present.
        EXPECT_EQ(heightsAndMaterials.size(), 256 * 256);

        // Check an entry from the first half of the returned list.
        EXPECT_EQ(heightsAndMaterials[0].m_materialIndex, 1);

        // Check an entry from the second half of the list.
        // This should point to the default material (0) since we don't have a mapping for "tag2"
        EXPECT_EQ(heightsAndMaterials[256 * 128].m_materialIndex, 0);
    }
}

TEST_F(TerrainPhysicsColliderComponentTest, TerrainPhysicsColliderDefaultMaterialAssignedWhenNoMappingsExist)
{
    // Create only the default material with no mapping for the tags. It's expected the default material will be assigned to both tags.
    Terrain::TerrainPhysicsColliderConfig config;    
    const Physics::MaterialId defaultSurfaceMaterial = Physics::MaterialId::Create();
    config.m_defaultMaterialSelection.SetMaterialId(defaultSurfaceMaterial);
    AddTerrainPhysicsColliderToEntity(config);
    ActivateEntity(m_entity.get());

    // Validate material list is generated with the default material
    {
        AZStd::vector<Physics::MaterialId> materialList;
        Physics::HeightfieldProviderRequestsBus::EventResult(
            materialList, m_entity->GetId(), &Physics::HeightfieldProviderRequestsBus::Events::GetMaterialList);

        EXPECT_EQ(materialList.size(), 1);
        EXPECT_EQ(materialList[0], defaultSurfaceMaterial);
    }

    const AZ::Vector3 boundsMin = AZ::Vector3(0.0f);
    const AZ::Vector3 boundsMax = AZ::Vector3(256.0f, 256.0f, 32768.0f);

    NiceMock<UnitTest::MockShapeComponentRequests> boxShape(m_entity->GetId());
    const AZ::Aabb bounds = AZ::Aabb::CreateFromMinMax(boundsMin, boundsMax);
    ON_CALL(boxShape, GetEncompassingAabb).WillByDefault(Return(bounds));

    const float mockHeight = 32768.0f;
    float mockHeightResolution = 1.0f;

    const SurfaceData::SurfaceTag tag1 = SurfaceData::SurfaceTag("tag1");
    AzFramework::SurfaceData::SurfaceTagWeight tagWeight1(tag1, 1.0f);

    const SurfaceData::SurfaceTag tag2 = SurfaceData::SurfaceTag("tag2");
    AzFramework::SurfaceData::SurfaceTagWeight tagWeight2(tag2, 1.0f);

    AzFramework::SurfaceData::SurfaceTagWeightList surfaceTags = { tagWeight1, tagWeight2 };

    NiceMock<UnitTest::MockTerrainDataRequests> terrainListener;
    ON_CALL(terrainListener, GetTerrainHeightQueryResolution).WillByDefault(Return(mockHeightResolution));
    ON_CALL(terrainListener, ProcessSurfacePointsFromRegion).WillByDefault(
        [this, mockHeight, &surfaceTags](const AZ::Aabb& inRegion, const AZ::Vector2& stepSize,
            AzFramework::Terrain::SurfacePointRegionFillCallback perPositionCallback,
            [[maybe_unused]] AzFramework::Terrain::TerrainDataRequests::Sampler sampleFilter)
    {
        ProcessRegionLoop(inRegion, stepSize, perPositionCallback, &surfaceTags,
            [mockHeight]([[maybe_unused]]size_t x, [[maybe_unused]]size_t y){ return mockHeight; });
    }
    );

    // Validate material indices 
    {
        AZStd::vector<Physics::HeightMaterialPoint> heightsAndMaterials;
        Physics::HeightfieldProviderRequestsBus::EventResult(
            heightsAndMaterials, m_entity->GetId(), &Physics::HeightfieldProviderRequestsBus::Events::GetHeightsAndMaterials);

        // We set the bounds to 256, so check that the correct number of entries are present.
        EXPECT_EQ(heightsAndMaterials.size(), 256 * 256);

        // Check an entry from the first half of the returned list. Should be the default material index 0.
        EXPECT_EQ(heightsAndMaterials[0].m_materialIndex, 0);

        // Check an entry from the second half of the list. Should be the default material index 0.
        EXPECT_EQ(heightsAndMaterials[256 * 128].m_materialIndex, 0);
    }
}

TEST_F(TerrainPhysicsColliderComponentTest, TerrainPhysicsColliderRequestSubpartForDirtyRegion)
{
    // The test validates the requested sub-part of terrain collider matches the source data
    AddTerrainPhysicsColliderToEntity(Terrain::TerrainPhysicsColliderConfig());

    const int32_t terrainSize = 256;

    const AZ::Vector3 boundsMin = AZ::Vector3(0.0f);
    const AZ::Vector3 boundsMax = AZ::Vector3(terrainSize, terrainSize, 512.0f);

    NiceMock<UnitTest::MockShapeComponentRequests> boxShape(m_entity->GetId());
    const AZ::Aabb bounds = AZ::Aabb::CreateFromMinMax(boundsMin, boundsMax);
    ON_CALL(boxShape, GetEncompassingAabb).WillByDefault(Return(bounds));

    AzFramework::SurfaceData::SurfaceTagWeight tagWeight1(AZ::Crc32("tag1"), 1.0f);
    AzFramework::SurfaceData::SurfaceTagWeight tagWeight2(AZ::Crc32("tag2"), 1.0f);

    AzFramework::SurfaceData::SurfaceTagWeightList surfaceTags = { tagWeight1, tagWeight2 };
    float mockHeightResolution = 1.0f;

    NiceMock<UnitTest::MockTerrainDataRequests> terrainListener;
    ON_CALL(terrainListener, GetTerrainHeightQueryResolution).WillByDefault(Return(mockHeightResolution));
    ON_CALL(terrainListener, ProcessSurfacePointsFromRegion).WillByDefault(
        [this, &surfaceTags](const AZ::Aabb& inRegion, const AZ::Vector2& stepSize,
            AzFramework::Terrain::SurfacePointRegionFillCallback perPositionCallback,
            [[maybe_unused]] AzFramework::Terrain::TerrainDataRequests::Sampler sampleFilter)
    {
        // Assign a variety of heights across the terrain
        ProcessRegionLoop(inRegion, stepSize, perPositionCallback, &surfaceTags,
            [](size_t x, size_t y){ return float(x + y); });
    }
    );

    m_entity->Activate();

    // Get the entire array of points
    AZStd::vector<Physics::HeightMaterialPoint> heightsMaterials = m_colliderComponent->GetHeightsAndMaterials();
    EXPECT_EQ(heightsMaterials.size(), terrainSize * terrainSize);

    // Request a sub-part of the terrain and validate the points match the original data
    int32_t callCounter = 0;
    Physics::UpdateHeightfieldSampleFunction validateDataCallback = [&callCounter, &heightsMaterials](int32_t row,
        int32_t column, const Physics::HeightMaterialPoint& dataPoint)
    {
        size_t lookUpIndex = row * terrainSize + column;
        EXPECT_LT(lookUpIndex, heightsMaterials.size());
        EXPECT_EQ(heightsMaterials[lookUpIndex].m_height, dataPoint.m_height);
        ++callCounter;
    };

    AZ::Vector3 regionMin(AZ::Vector3(10.0f));
    AZ::Vector3 regionMax(AZ::Vector3(200.0f));
    int32_t dx = int32_t(regionMax.GetX() - regionMin.GetX());
    int32_t dy = int32_t(regionMax.GetY() - regionMin.GetY());
            
    m_colliderComponent->UpdateHeightsAndMaterials(validateDataCallback, AZ::Aabb::CreateFromMinMax(regionMin, regionMax));

    // Validate update heightfield callback was called the exact amount of times required for the region
    EXPECT_EQ(dx * dy, callCounter);
}<|MERGE_RESOLUTION|>--- conflicted
+++ resolved
@@ -372,11 +372,6 @@
     config.m_surfaceMaterialMappings.emplace_back(mapping2);
 
     AddTerrainPhysicsColliderToEntity(config);
-<<<<<<< HEAD
-
-=======
-    ActivateEntity(m_entity.get());
->>>>>>> 54ecb020
 
     const AZ::Vector3 boundsMin = AZ::Vector3(0.0f);
     const AZ::Vector3 boundsMax = AZ::Vector3(256.0f, 256.0f, 32768.0f);
@@ -405,7 +400,7 @@
         }
     );
 
-    m_entity->Activate();
+    ActivateEntity(m_entity.get());
 
     AZStd::vector<Physics::HeightMaterialPoint> heightsAndMaterials;
 
