#
# All or portions of this file Copyright (c) Amazon.com, Inc. or its affiliates or
# its licensors.
#
# For complete copyright and license terms please see the LICENSE at the root of this
# distribution (the "License"). All use of this software is governed by the License,
# or, if provided, by the license below or the license accompanying this file. Do not
# remove or modify any license notices. This file is distributed on an "AS IS" BASIS,
# WITHOUT WARRANTIES OR CONDITIONS OF ANY KIND, either express or implied.
#

# shared by other platforms:
ly_associate_package(PACKAGE_NAME zlib-1.2.8-rev2-multiplatform                          TARGETS zlib                       PACKAGE_HASH e6f34b8ac16acf881e3d666ef9fd0c1aee94c3f69283fb6524d35d6f858eebbb)
ly_associate_package(PACKAGE_NAME ilmbase-2.3.0-rev4-multiplatform                       TARGETS ilmbase                    PACKAGE_HASH 97547fdf1fbc4d81b8ccf382261f8c25514ed3b3c4f8fd493f0a4fa873bba348)
ly_associate_package(PACKAGE_NAME hdf5-1.0.11-rev2-multiplatform                         TARGETS hdf5                       PACKAGE_HASH 11d5e04df8a93f8c52a5684a4cacbf0d9003056360983ce34f8d7b601082c6bd)
ly_associate_package(PACKAGE_NAME alembic-1.7.11-rev3-multiplatform                      TARGETS alembic                    PACKAGE_HASH ba7a7d4943dd752f5a662374f6c48b93493df1d8e2c5f6a8d101f3b50700dd25)
ly_associate_package(PACKAGE_NAME assimp-5.0.1-rev7-multiplatform                        TARGETS assimplib                  PACKAGE_HASH def855c89d8210db3040f1cb6ec837141ab9b8e74c158eae7c03d50160fcf30b)
ly_associate_package(PACKAGE_NAME squish-ccr-20150601-rev3-multiplatform                 TARGETS squish-ccr                 PACKAGE_HASH c878c6c0c705e78403c397d03f5aa7bc87e5978298710e14d09c9daf951a83b3)
ly_associate_package(PACKAGE_NAME ASTCEncoder-2017_11_14-rev2-multiplatform              TARGETS ASTCEncoder                PACKAGE_HASH c240ffc12083ee39a5ce9dc241de44d116e513e1e3e4cc1d05305e7aa3bdc326)
ly_associate_package(PACKAGE_NAME md5-2.0-multiplatform                                  TARGETS md5                        PACKAGE_HASH 29e52ad22c78051551f78a40c2709594f0378762ae03b417adca3f4b700affdf)
ly_associate_package(PACKAGE_NAME RapidJSON-1.1.0-multiplatform                          TARGETS RapidJSON                  PACKAGE_HASH 18b0aef4e6e849389916ff6de6682ab9c591ebe15af6ea6017014453c1119ea1)
ly_associate_package(PACKAGE_NAME RapidXML-1.13-multiplatform                            TARGETS RapidXML                   PACKAGE_HASH 510b3c12f8872c54b34733e34f2f69dd21837feafa55bfefa445c98318d96ebf)
ly_associate_package(PACKAGE_NAME pybind11-2.4.3-rev2-multiplatform                      TARGETS pybind11                   PACKAGE_HASH d8012f907b6c54ac990b899a0788280857e7c93a9595405a28114b48c354eb1b)
ly_associate_package(PACKAGE_NAME cityhash-1.1-multiplatform                             TARGETS cityhash                   PACKAGE_HASH 0ace9e6f0b2438c5837510032d2d4109125845c0efd7d807f4561ec905512dd2)
ly_associate_package(PACKAGE_NAME lz4-r128-multiplatform                                 TARGETS lz4                        PACKAGE_HASH d7b1d5651191db2c339827ad24f669d9d37754143e9173abc986184532f57c9d)
ly_associate_package(PACKAGE_NAME expat-2.1.0-multiplatform                              TARGETS expat                      PACKAGE_HASH 452256acd1fd699cef24162575b3524fccfb712f5321c83f1df1ce878de5b418)
ly_associate_package(PACKAGE_NAME zstd-1.35-multiplatform                                TARGETS zstd                       PACKAGE_HASH 45d466c435f1095898578eedde85acf1fd27190e7ea99aeaa9acfd2f09e12665)
ly_associate_package(PACKAGE_NAME SQLite-3.32.2-rev3-multiplatform                       TARGETS SQLite                     PACKAGE_HASH dd4d3de6cbb4ce3d15fc504ba0ae0587e515dc89a25228037035fc0aef4831f4)
ly_associate_package(PACKAGE_NAME SPIRVCross-2020.04.20-rev1-multiplatform               TARGETS SPIRVCross                 PACKAGE_HASH 7c8c0eaa0166c26745c62d2238525af7e27ac058a5db3defdbaec1878e8798dd)
<<<<<<< HEAD
ly_associate_package(PACKAGE_NAME DirectXShaderCompiler-1.6.2104-o3de-rev1-windows       TARGETS DirectXShaderCompilerDxc   PACKAGE_HASH 2c60297758d73f7833911e5ae3006fe0b10ced6e0b1b54764b33ae2b86e0d41d)
ly_associate_package(PACKAGE_NAME azslc-1.7.20-rev1-multiplatform                        TARGETS azslc                      PACKAGE_HASH 45d55f28bea2ef823ed3204f60df52e5e329f42923923d4555fdbdf3bea0af60)
=======
ly_associate_package(PACKAGE_NAME DirectXShaderCompilerDxc-2020.08.07-rev1-multiplatform TARGETS DirectXShaderCompilerDxc   PACKAGE_HASH 04a6850ce03d4c16e19ed206f7093d885276dfb74047e6aa99f0a834c8b7cc73)
ly_associate_package(PACKAGE_NAME DirectXShaderCompilerDxcAz-5.0.0_az-rev1-multiplatform TARGETS DirectXShaderCompilerDxcAz PACKAGE_HASH 94f24989a7a371d840b513aa5ffaff02747b3d19b119bc1f899427e29978f753)
ly_associate_package(PACKAGE_NAME azslc-1.7.21-rev1-multiplatform                        TARGETS azslc                      PACKAGE_HASH 772b7a2d9cc68aa1da4f0ee7db57ee1b4e7a8f20b81961fc5849af779582f4df)
>>>>>>> c47c4572
ly_associate_package(PACKAGE_NAME glad-2.0.0-beta-rev2-multiplatform                     TARGETS glad                       PACKAGE_HASH ff97ee9664e97d0854b52a3734c2289329d9f2b4cd69478df6d0ca1f1c9392ee)
ly_associate_package(PACKAGE_NAME lux_core-2.2-rev5-multiplatform                        TARGETS lux_core                   PACKAGE_HASH c8c13cf7bc351643e1abd294d0841b24dee60e51647dff13db7aec396ad1e0b5)
ly_associate_package(PACKAGE_NAME xxhash-0.7.4-rev1-multiplatform                        TARGETS xxhash                     PACKAGE_HASH e81f3e6c4065975833996dd1fcffe46c3cf0f9e3a4207ec5f4a1b564ba75861e)
ly_associate_package(PACKAGE_NAME Blast-1.1.7-rev1-multiplatform                         TARGETS Blast                      PACKAGE_HASH 36b8f393bcd25d0f85cfc7a831ebbdac881e6054c4f0735649966aa6aa86e6f0)
ly_associate_package(PACKAGE_NAME PVRTexTool-4.24.0-rev4-multiplatform                   TARGETS PVRTexTool                 PACKAGE_HASH d0d6da61c7557de0d2c71fc35ba56c3be49555b703f0e853d4c58225537acf1e)

# platform-specific:
ly_associate_package(PACKAGE_NAME AWSGameLiftServerSDK-3.4.1-rev1-windows                TARGETS AWSGameLiftServerSDK       PACKAGE_HASH a0586b006e4def65cc25f388de17dc475e417dc1e6f9d96749777c88aa8271b0)
ly_associate_package(PACKAGE_NAME freetype-2.10.4.14-windows         TARGETS freetype        PACKAGE_HASH 88dedc86ccb8c92f14c2c033e51ee7d828fa08eafd6475c6aa963938a99f4bf3)
ly_associate_package(PACKAGE_NAME tiff-4.2.0.14-windows              TARGETS tiff            PACKAGE_HASH ab60d1398e4e1e375ec0f1a00cdb1d812a07c0096d827db575ce52dd6d714207)
ly_associate_package(PACKAGE_NAME AWSNativeSDK-1.7.167-rev3-windows  TARGETS AWSNativeSDK    PACKAGE_HASH 929873d4252c464620a9d288e41bd5d47c0bd22750aeb3a1caa68a3da8247c48)
ly_associate_package(PACKAGE_NAME Lua-5.3.5-rev5-windows             TARGETS Lua             PACKAGE_HASH 136faccf1f73891e3fa3b95f908523187792e56f5b92c63c6a6d7e72d1158d40)
ly_associate_package(PACKAGE_NAME PhysX-4.1.0.25992954-rev1-windows  TARGETS PhysX           PACKAGE_HASH 198bed89d1aae7caaf5dadba24cee56235fe41725d004b64040d4e50d0f3aa1a)
ly_associate_package(PACKAGE_NAME etc2comp-9cd0f9cae0-rev1-windows   TARGETS etc2comp        PACKAGE_HASH fc9ae937b2ec0d42d5e7d0e9e8c80e5e4d257673fb33bc9b7d6db76002117123)
ly_associate_package(PACKAGE_NAME mcpp-2.7.2_az.1-rev1-windows       TARGETS mcpp            PACKAGE_HASH 511672598fa319bfb8db87f965b59abff1620bb7c1dcf7669e039a8acd8d3ff8)
ly_associate_package(PACKAGE_NAME mikkelsen-1.0.0.4-windows          TARGETS mikkelsen       PACKAGE_HASH 872c4d245a1c86139aa929f2b465b63ea4ea55b04ced50309135dd4597457a4e)
ly_associate_package(PACKAGE_NAME googletest-1.8.1-rev4-windows      TARGETS googletest      PACKAGE_HASH 7e8f03ae8a01563124e3daa06386f25a2b311c10bb95bff05cae6c41eff83837)
ly_associate_package(PACKAGE_NAME googlebenchmark-1.5.0-rev2-windows TARGETS GoogleBenchmark PACKAGE_HASH 0c94ca69ae8e7e4aab8e90032b5c82c5964410429f3dd9dbb1f9bf4fe032b1d4)
ly_associate_package(PACKAGE_NAME d3dx12-headers-rev1-windows        TARGETS d3dx12          PACKAGE_HASH 088c637159fba4a3e4c0cf08fb4921906fd4cca498939bd239db7c54b5b2f804)
ly_associate_package(PACKAGE_NAME pyside2-qt-5.15.1-rev2-windows     TARGETS pyside2         PACKAGE_HASH c90f3efcc7c10e79b22a33467855ad861f9dbd2e909df27a5cba9db9fa3edd0f)
ly_associate_package(PACKAGE_NAME openimageio-2.1.16.0-rev2-windows  TARGETS OpenImageIO     PACKAGE_HASH 85a2a6cf35cbc4c967c56ca8074babf0955c5b490c90c6e6fd23c78db99fc282)
ly_associate_package(PACKAGE_NAME qt-5.15.2-rev2-windows             TARGETS Qt              PACKAGE_HASH 29966f22ec253dc9904e88ad48fe6b6a669302b2dc7049f2e2bbd4949e79e595)
ly_associate_package(PACKAGE_NAME libsamplerate-0.2.1-rev2-windows   TARGETS libsamplerate   PACKAGE_HASH dcf3c11a96f212a52e2c9241abde5c364ee90b0f32fe6eeb6dcdca01d491829f)
ly_associate_package(PACKAGE_NAME OpenMesh-8.1-rev1-windows          TARGETS OpenMesh        PACKAGE_HASH 1c1df639358526c368e790dfce40c45cbdfcfb1c9a041b9d7054a8949d88ee77)
ly_associate_package(PACKAGE_NAME civetweb-1.8-rev1-windows          TARGETS civetweb        PACKAGE_HASH 36d0e58a59bcdb4dd70493fb1b177aa0354c945b06c30416348fd326cf323dd4)
ly_associate_package(PACKAGE_NAME OpenSSL-1.1.1b-rev2-windows        TARGETS OpenSSL         PACKAGE_HASH 9af1c50343f89146b4053101a7aeb20513319a3fe2f007e356d7ce25f9241040)
ly_associate_package(PACKAGE_NAME Crashpad-0.8.0-rev1-windows        TARGETS Crashpad        PACKAGE_HASH d162aa3070147bc0130a44caab02c5fe58606910252caf7f90472bd48d4e31e2)<|MERGE_RESOLUTION|>--- conflicted
+++ resolved
@@ -1,4 +1,4 @@
-#
+﻿#
 # All or portions of this file Copyright (c) Amazon.com, Inc. or its affiliates or
 # its licensors.
 #
@@ -27,14 +27,8 @@
 ly_associate_package(PACKAGE_NAME zstd-1.35-multiplatform                                TARGETS zstd                       PACKAGE_HASH 45d466c435f1095898578eedde85acf1fd27190e7ea99aeaa9acfd2f09e12665)
 ly_associate_package(PACKAGE_NAME SQLite-3.32.2-rev3-multiplatform                       TARGETS SQLite                     PACKAGE_HASH dd4d3de6cbb4ce3d15fc504ba0ae0587e515dc89a25228037035fc0aef4831f4)
 ly_associate_package(PACKAGE_NAME SPIRVCross-2020.04.20-rev1-multiplatform               TARGETS SPIRVCross                 PACKAGE_HASH 7c8c0eaa0166c26745c62d2238525af7e27ac058a5db3defdbaec1878e8798dd)
-<<<<<<< HEAD
 ly_associate_package(PACKAGE_NAME DirectXShaderCompiler-1.6.2104-o3de-rev1-windows       TARGETS DirectXShaderCompilerDxc   PACKAGE_HASH 2c60297758d73f7833911e5ae3006fe0b10ced6e0b1b54764b33ae2b86e0d41d)
-ly_associate_package(PACKAGE_NAME azslc-1.7.20-rev1-multiplatform                        TARGETS azslc                      PACKAGE_HASH 45d55f28bea2ef823ed3204f60df52e5e329f42923923d4555fdbdf3bea0af60)
-=======
-ly_associate_package(PACKAGE_NAME DirectXShaderCompilerDxc-2020.08.07-rev1-multiplatform TARGETS DirectXShaderCompilerDxc   PACKAGE_HASH 04a6850ce03d4c16e19ed206f7093d885276dfb74047e6aa99f0a834c8b7cc73)
-ly_associate_package(PACKAGE_NAME DirectXShaderCompilerDxcAz-5.0.0_az-rev1-multiplatform TARGETS DirectXShaderCompilerDxcAz PACKAGE_HASH 94f24989a7a371d840b513aa5ffaff02747b3d19b119bc1f899427e29978f753)
 ly_associate_package(PACKAGE_NAME azslc-1.7.21-rev1-multiplatform                        TARGETS azslc                      PACKAGE_HASH 772b7a2d9cc68aa1da4f0ee7db57ee1b4e7a8f20b81961fc5849af779582f4df)
->>>>>>> c47c4572
 ly_associate_package(PACKAGE_NAME glad-2.0.0-beta-rev2-multiplatform                     TARGETS glad                       PACKAGE_HASH ff97ee9664e97d0854b52a3734c2289329d9f2b4cd69478df6d0ca1f1c9392ee)
 ly_associate_package(PACKAGE_NAME lux_core-2.2-rev5-multiplatform                        TARGETS lux_core                   PACKAGE_HASH c8c13cf7bc351643e1abd294d0841b24dee60e51647dff13db7aec396ad1e0b5)
 ly_associate_package(PACKAGE_NAME xxhash-0.7.4-rev1-multiplatform                        TARGETS xxhash                     PACKAGE_HASH e81f3e6c4065975833996dd1fcffe46c3cf0f9e3a4207ec5f4a1b564ba75861e)
