--- conflicted
+++ resolved
@@ -10,15 +10,11 @@
 
 include_guard()
 
-<<<<<<< HEAD
-set(LY_PROJECTS "" CACHE STRING "List of projects to enable, this can be a relative path to the engine root or an absolute path")
-=======
 # Passing ${LY_PROJECTS} as the default since in project-centric LY_PROJECTS is defined by the project and
 # we want to pick up that one as the value of the variable.
 # Ideally this cache variable would be defined before the project sets LY_PROJECTS, but that would mean 
 # it would have to be defined in each project.
 set(LY_PROJECTS "${LY_PROJECTS}" CACHE STRING "List of projects to enable, this can be a relative path to the engine root or an absolute path")
->>>>>>> 43464138
 
 #! ly_add_target_dependencies: adds module load dependencies for this target.
 #
