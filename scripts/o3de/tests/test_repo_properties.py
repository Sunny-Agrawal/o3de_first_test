#
# Copyright (c) Contributors to the Open 3D Engine Project.
# For complete copyright and license terms please see the LICENSE at the root of this distribution.
#
# SPDX-License-Identifier: Apache-2.0 OR MIT
#
#

import json
import os
import shutil
import pytest
import pathlib
from unittest.mock import patch

from o3de import download, repo_properties, utils

TEST_TEMPLATE_REPO_JSON = '''{
    "repo_name": "repotest",
    "repo_uri": "https://test.com",
    "$schemaVersion": "1.0.0",
    "origin": "o3de",
    "origin_url": "${OriginURL}",
    "summary": "${Summary}",
    "additional_info": "${AdditionalInfo}",
    "last_updated": "",
    "gems_data": [],
    "projects_data": [],
    "templates_data": []
}
'''

TEST_GEM_JSON_STR = '''{
    "gem_name": "TestGem",
    "version": "0.0.0"
}
'''

TEST_PROJECT_JSON_STR = '''{
    "project_name": "ProjectSample",
    "version": "1.0.0"
}
'''

TEST_TEMPLATE_JSON_STR = '''{
    "template_name": "MinimalProject"
}
'''

DRY_RUN_EXPECTED ="""Dry Run:
Gems Added: 1
  1. TestGem
Gems Modified: 0
Projects Added: 1
  1. ProjectSample
Projects Modified: 0
Templates Added: 1
  1. MinimalProject
Templates Modified: 0"""

TEST_GEM_JSON_PAYLOAD = {
    "gem_name": "TestGem",
    "version": "0.0.0",
    "compatible_engines" : [
        "o3de-sdk==1.2.3"
    ],
    "engine_api_dependencies" : [
        "framework==1.2.3"
    ],
    "display_name": "TestGem",
    "license": "Apache-2.0 or MIT",
    "license_url": "https://github.com/o3de/o3de/blob/development/LICENSE.txt",
    "origin": "The primary repo for TestGem goes here: i.e. http://www.mydomain.com",
    "summary": "A short description of TestGem.",
    "canonical_tags": [
        "Gem"
    ],
    "user_tags": [
        "TestGem",
        "OtherTag"
    ],
    "platforms": [
    ],
    "icon_path": "preview.png",
    "requirements": "",
    "documentation_url": "https://o3de.org/docs/",
    "dependencies": [
    ]
}

TEST_PROJECT_JSON_PAYLOAD = {
    "project_name": "ProjectSample",
    "version": "1.0.0",
    "project_id": "{0A341AFF-E129-482E-B6E3-48467F18CA31}",
    "origin": "The primary repo for ProjectSample goes here: i.e. http://www.mydomain.com",
    "license": "What license ProjectSample uses goes here: i.e. https://opensource.org/licenses/Apache-2.0 Or https://opensource.org/licenses/MIT etc.",
    "display_name": "ProjectSample",
    "summary": "A short description of ProjectSample.",
    "canonical_tags": [
        "Project"
    ],
    "user_tags": [
        "ProjectSample"
    ],
    "icon_path": "preview.png",
    "engine": "o3de",
    "external_subdirectories": [
        "Gem"
    ],
    "gem_names": [
        "Kaylin",
        "Gene"
    ],
    "restricted": "ProjectSample",
    "engine_version": "2.1.0",
    "repo_uri": "https://github.com/ready-player1/o3deRemoteRepo.git",
    "download_source_uri": "None/projectsample-1.0.0-project.zip"
}

TEST_TEMPLATE_JSON_PAYLOAD = {
    "template_name": "MinimalProject"
}

GEM_VERSION_ONE_JSON={
    "gem_name": "TestGem",
    "version": "1.0.0"
}

GEM_VERSION_TWO_JSON= {
    "gem_name": "TestGem",
    "version": "2.0.0"
}

GEM_VERSION_THREE_JSON= {
    "gem_name": "TestGem",
    "version": "3.0.0"
}

GEM_VERSION_ONE_TOBE_UPDATED= {
    "gem_name": "TestGemUpdate",
    "version": "1.0.0",
    "display_name": "testGem"
}

GEM_VERSION_ONE_WITH_UPDATED_FIELD= {
    "gem_name": "TestGemUpdate",
    "version": "1.0.0",
    "display_name": "hiWorld"
}

GEM_VERSION_TWO_TOBE_UPDATED= {
    "gem_name": "TestGem",
    "version": "2.0.0",
    "display_name": "wastwo"
}

GEM_VERSION_TWO_WITH_UPDATED_FIELD= {
    "gem_name": "TestGem",
    "version": "2.0.0",
    "display_name": "hiWorld"
}

GEM_WITH_NO_VERSION= {
    "gem_name": "TestGem"
}

JSON_DICT={'gem_version1_json_key': GEM_VERSION_ONE_JSON,
           'gem_version2_json_key': GEM_VERSION_TWO_JSON,
           'gem_version3_json_key': GEM_VERSION_THREE_JSON,
           'gem_version1_tobe_updated_key': GEM_VERSION_ONE_TOBE_UPDATED,
           'gem_version1_with_updated_field_key': GEM_VERSION_ONE_WITH_UPDATED_FIELD,
           'gem_version2_tobe_updated_key': GEM_VERSION_TWO_TOBE_UPDATED,
           'gem_version2_updated_key': GEM_VERSION_TWO_WITH_UPDATED_FIELD,
           'gem_with_no_version_key': GEM_WITH_NO_VERSION,
           'gem_archive_json_key': TEST_GEM_JSON_PAYLOAD,
           'project_json_key': TEST_PROJECT_JSON_PAYLOAD,
           'template_json_key': TEST_TEMPLATE_JSON_PAYLOAD}

# class returns a dictionary of the template repo json
@pytest.fixture(scope='function')
def init_repo_json_data(request):
    class RepoJsonData:
        def __init__(self):
            self.data = json.loads(TEST_TEMPLATE_REPO_JSON)
            self.path = None
            self.backup_file_name = None
    request.cls.repo_json = RepoJsonData()

@pytest.fixture(scope="session")
def temp_folder(tmpdir_factory):
    temp_path = pathlib.Path(tmpdir_factory.mktemp('temp'))
    gem_path = temp_path / 'gem'
    os.makedirs(gem_path)
    gem_json_path = gem_path / 'gem.json'
    with gem_json_path.open('w') as s:
        s.write(json.dumps(TEST_GEM_JSON_PAYLOAD, indent=4) + '\n')

    os.makedirs(temp_path / 'release')

    # Yield the temporary path to the test and remove
    yield temp_path
    shutil.rmtree(temp_path)

# use the TEST_TEMPLATE_REPO_JSON created above as the repo json template
@pytest.mark.usefixtures('init_repo_json_data')

class TestEditRepoProperties:

    @staticmethod
    def resolve(self):
        return self

    @pytest.mark.parametrize("repo_path, repo_name, \
                              add_gems, delete_gems, replace_gems, expected_gems, \
                              add_projects, delete_projects, replace_projects, expected_projects, \
                              add_templates, delete_templates, replace_templates, expected_templates, \
                              auto_update, dry_run, release_archive_path, force, download_prefix, \
                              expected_result", [
            # test add gems
            pytest.param(pathlib.Path('F:/repotest'),'Repotest1',
                         'gem1 gem3', None, None, [{'gem_name':'gem1'}, {'gem_name':'gem3'}],
                         None, None, None, None,
                         None, None, None, None,
                         None, None, None, None, None,
                         0),
            # test remove a gem
            pytest.param(pathlib.Path('D:/repotest'),'Repotest2',
                         'gem1 gem2', 'gem2', None, [{'gem_name':'gem1'}],
                         None, None, None, None,
                         None, None, None, None,
                         None, None, None, None, None,
                         0),
            # test replace with multiple gems
            pytest.param(pathlib.Path('F:/repotest/AFH'),'Repotest3',
                         'gem1 gem2', None, 'gem3 gem4', [{'gem_name':'gem3'}, {'gem_name':'gem4'}],
                         None, None, None, None,
                         None, None, None, None,
                         None, None, None, None, None,
                         0),
            # test replace a gem with an empty parameter
            pytest.param(pathlib.Path('F:/repotest'),'Repo',
                         'gem1 gem2', None, '', [{'gem_name':'gem1'}, {'gem_name':'gem2'}],
                         None, None, None, None,
                         None, None, None, None,
                         None, None, None, None, None,
                         0),
            # test add projects
            pytest.param(pathlib.Path('F:/repotest'),'test',
                         None, None, None, None,
                         'project1 project2', None, None, [{'project_name':'project1'}, {'project_name':'project2'}],
                         None, None, None, None,
                         None, None, None, None, None,
                         0),
            # test remove a project
            pytest.param(pathlib.Path('F:/repotest'),'random',
                         None, None, None, None,
                         'project1 project2 project3', 'project2', None, [{'project_name':'project1'}, {'project_name':'project3'}],
                         None, None, None, None,
                         None, None, None, None, None,
                         0),
            # test replace a project
            pytest.param(pathlib.Path('F:/repotest'),'RepoReplace',
                         None, None, None, None,
                         'project1 project2', None, 'project3', [{'project_name':'project3'}],
                         None, None, None, None,
                         None, None, None, None, None,
                         0),
            # test remove project with a empty parameter
            pytest.param(pathlib.Path('F:/repotest'),'RepoRemove', 
                         None, None, None, None,
                         'project1 project2', '', None, [{'project_name':'project1'}, {'project_name':'project2'}],
                         None, None, None, None,
                         None, None, None, None, None,
                         0),
            # test add template
            pytest.param(pathlib.Path('F:/repotest'),'RepoAdd',
                         None, None, None, None,
                         None, None, None, None,
                         'template1 template2 template3', None, None, [{'template_name':'template1'}, {'template_name':'template2'}, 
                                                                       {'template_name':'template3'}],
                         None, None, None, None, None,
                         0),
            # test remove multiple templates
            pytest.param(pathlib.Path('F:/repotest'),'removeTemplate',
                         None, None, None, None,
                         None, None, None, None,
                         'template1 template2 template3', 'template1 template2', None, [{'template_name':'template3'}],
                         None, None, None, None, None,
                         0),
            # test replace a temlpate
            pytest.param(pathlib.Path('F:/repotest'),'replaceTemp',
                         None, None, None, None,
                         None, None, None, None,
                         'template1 template2 template3', None, "template48", [{'template_name':'template48'}],
                         None, None, None, None, None,
                         0),
            # test add all objects
            pytest.param(pathlib.Path('F:/repotest'),'addAll',
                         'gem1', None, None, [{'gem_name':'gem1'}],
                         'project1', None, None, [{'project_name':'project1'}],
                         'template1 template2', None, None, [{'template_name':'template1'}, {'template_name':'template2'}],
                         None, None, None, None, None,
                         0),
            # test remove all object types
            pytest.param(pathlib.Path('F:/repotest'),'removeAll',
                         'gem1 gem2', 'gem1', None, [{'gem_name':'gem2'}],
                         'project1', 'project1', None, [],
                         'template1 template2 template3', 'template1 template3', None, [{'template_name':'template2'}],
                         None, None, None, None, None,
                         0),
            # Adding a gem with version 1.0.0 and then the same gem with version 2.0.0
            pytest.param(pathlib.Path('F:/repotest'),'GemAddVersion',
                         'gem_version1_json_key gem_version2_json_key', None, None, [{"gem_name": "TestGem",
                                                                                      "version": "1.0.0",
                                                                                      "versions_data": [{"version": "2.0.0"}]
                                                                                    }],
                         None, None, None, None,
                         None, None, None, None,
                         None, None, None, None, None,
                         0),
            # Adding a gem with version 1.0.0 and then the same gem with version 2.0.0 and then removing version 2.0.0             
            pytest.param(pathlib.Path('F:/repotest'),'GemAddAndRemoveVersion',
                         'gem_version1_json_key gem_version2_json_key', 'TestGem==2.0.0', None, [{"gem_name": "TestGem",
                                                                                                  "version": "1.0.0",
                                                                                                  'versions_data': []
                                                                                                }],
                         None, None, None, None,
                         None, None, None, None,
                         None, None, None, None, None,
                         0),
            # Adding a gem with version 1.0.0 and then the same gem with version 2.0.0 and then removing version 1.0.0
            pytest.param(pathlib.Path('F:/repotest'),'GemAddAndRemoveBaseVersion',
                         'gem_version1_json_key gem_version2_json_key', 'TestGem==1.0.0', None, [{"gem_name": "TestGem",
                                                                                                  "version": "2.0.0",
                                                                                                  'versions_data': []
                                                                                                }],
                         None, None, None, None,
                         None, None, None, None,
                         None, None, None, None, None,
                         0),
            # Adding a gem with version 1.0.0 and then the same gem with version 2.0.0 and then removing version 1.0.0 and 2.0.0
            pytest.param(pathlib.Path('F:/repotest'),'GemAddAndRemoveAllVersion',
                         'gem_version1_json_key gem_version2_json_key', 'TestGem==1.0.0 TestGem==2.0.0', None, [],
                         None, None, None, None,
                         None, None, None, None,
                         None, None, None, None, None,
                         0),
            # Adding a gem with version 1.0.0 and then the same gem with the same version but other updated gem.json fields
            pytest.param(pathlib.Path('F:/repotest'),'GemAddSameVersionWithUpdateField',
                         'gem_version1_tobe_updated_key gem_version1_with_updated_field_key', None, None, [{'gem_name': 'TestGemUpdate',
                                                                                                            'version': '1.0.0',
                                                                                                            'display_name': 'hiWorld'
                                                                                                            }],
                         None, None, None, None,
                         None, None, None, None,
                         None, None, None, None, None,
                         0),
            # Adding a gem with version 1.0.0 and then the same gem with version 2.0.0 and then adding version 2.0.0 with updated gem.json fields
            pytest.param(pathlib.Path('F:/repotest'),'GemAddSameVersionWithUpdateField',
                         'gem_version1_json_key gem_version2_tobe_updated_key gem_version2_updated_key', None, None, [{'gem_name': 'TestGem',
                                                                                                                       'version': '1.0.0',
                                                                                                                       'versions_data': [{
                                                                                                                           'version': '2.0.0',
                                                                                                                           'display_name': 'hiWorld'
                                                                                                                           }]
                                                                                                                        }],
                         None, None, None, None,
                         None, None, None, None,
                         None, None, None, None, None,
                         0),
            # Adding a gem with multiple versions and then replacing all gems with another set of gems             
            pytest.param(pathlib.Path('F:/repotest'),'ReplaceGem',
                         'gem_version1_json_key gem_version2_json_key', None, 'gem_version3_json_key', [{'gem_name': 'TestGem',
                                                                                                         'version': '3.0.0'}],
                         None, None, None, None,
                         None, None, None, None,
                         None, None, None, None, None,
                         0),
            # Deleting a gem with version>2.0.0
            pytest.param(pathlib.Path('F:/repotest'),'DeletingGemVersion',
                         'gem_version1_json_key gem_version2_json_key gem_version3_json_key', 'TestGem>2.0.0', None, [{'gem_name': 'TestGem',
                                                                                                                       'version': '1.0.0',
                                                                                                                       'versions_data': [{
                                                                                                                           'version': '2.0.0'
                                                                                                                           }]
                                                                                                                        }],
                         None, None, None, None,
                         None, None, None, None,
                         None, None, None, None, None,
                         0),
            # Adding a gem without a version, then adding a gem with the same name but with a version
            pytest.param(pathlib.Path('F:/repotest'),'GemAddSameVersionWithUpdateField',
                         'gem_with_no_version_key gem_version1_json_key', None, None, [{'gem_name': 'TestGem',
                                                                                        'versions_data': [{
                                                                                            'version': '1.0.0'}]
                                                                                        }],
                         None, None, None, None,
                         None, None, None, None,
                         None, None, None, None, None,
                         0),
            # Add a gem and create an archive
            pytest.param(pathlib.Path('F:/repotest'),'testArchive',
                         'na', None, None, [JSON_DICT['gem_archive_json_key']],
                         None, None, None, None,
                         None, None, None, None,
                         None, None, 'na', None, 'http://testGemPath', 
                         0),
            # Test Auto update a gem 
            pytest.param(pathlib.Path('F:/repotest'),'testAutoUpdateGem',
                         None, None, None, None,
                         None, None, None, None,
                         None, None, None, None,
                         'gem', None, None, None, None,
                         0),
            # Test Auto update a project 
            pytest.param(pathlib.Path('F:/repotest'),'testAutoUpdateProject',
                         None, None, None, None,
                         None, None, None, None,
                         None, None, None, None,
                         'project', None, None, None, None,
                         0),
            # Test Auto update a template 
            pytest.param(pathlib.Path('F:/repotest'),'testAutoUpdateTemplate',
                         None, None, None, None,
                         None, None, None, None,
                         None, None, None, None,
                         'template', None, None, None, None,
                         0),
            # Test dry run for auto update gems 
            pytest.param(pathlib.Path('F:/repotest'),'testAutoUpdateAll',
                         None, None, None, None,
                         None, None, None, None,
                         None, None, None, None,
                         'gem project template', None, None, None, None,
                         0),
            # Test dry-run on auto update all objects
            pytest.param(pathlib.Path('F:/repotest'),'repotest',
                         None, None, None, None,
                         None, None, None, None,
                         None, None, None, None,
                         'dry-run', True, None, None, None,
                         0),
            ]
    ) 
    # Where actual test starts
    def test_edit_repo_obj_version(self, temp_folder, repo_path, repo_name, add_gems, delete_gems, replace_gems, expected_gems,
                                     add_projects, delete_projects, replace_projects, expected_projects, 
                                     add_templates, delete_templates, replace_templates, expected_templates,
                                     auto_update, dry_run, release_archive_path, force, download_prefix,  
                                     expected_result):
        def backup_file(file_name: str or pathlib.Path) -> None:
            self.backup_file_name = file_name

        def get_repo_props(repo_path: str or pathlib.Path = None) -> dict or None:
            if not repo_path:
                self.repo_json.data = None
                return None
            return self.repo_json.data

        def save_o3de_manifest(json_data: dict, manifest_path: pathlib.Path = None) -> bool:
            self.repo_json.data = json_data
            return True

        def get_json_data(object_typename: str,
                    object_path: str or pathlib.Path,
                    object_validator: callable) -> dict or None:
            if object_path in JSON_DICT:
                return JSON_DICT[object_path].copy()
            if isinstance(object_path, pathlib.Path):
                #add_gem json data
                return JSON_DICT['gem_archive_json_key']
            # if object json template doesn't exist 
            if object_typename == "gem":
                return {'gem_name': object_path}
            if object_typename == "project":
                return {'project_name': object_path}
            if object_typename == "template":
                return {'template_name': object_path}
            
        def _auto_update_json(object_type: str or list = None,
                      repo_path: pathlib.Path = None,
                      repo_json: dict = None):
            objects = object_type.split() if isinstance(object_type, str) else object_type
            for object_type in objects:
                if object_type == 'gem':
                    self.repo_json.data.get('gems_data').append(str(JSON_DICT['gem_archive_json_key']))
                if object_type == 'project':
                    self.repo_json.data.get('projects_data').append(str(JSON_DICT['project_json_key']))
                if object_type == 'template':
                    self.repo_json.data.get('templates_data').append(str(JSON_DICT['template_json_key']))
                if object_type == 'dry-run':
                    self.repo_json.data.get('gems_data').append(json.loads(TEST_GEM_JSON_STR))
                    self.repo_json.data.get('projects_data').append(json.loads(TEST_PROJECT_JSON_STR))
                    self.repo_json.data.get('templates_data').append(json.loads(TEST_TEMPLATE_JSON_STR))
            return 0
        
        def mock_dryrun_print(msg, *args, **kwargs):
            if dry_run:
                assert DRY_RUN_EXPECTED == msg
        
        with patch('o3de.repo_properties.get_repo_props', side_effect=get_repo_props) as get_repo_props_patch, \
                patch('o3de.manifest.save_o3de_manifest', side_effect=save_o3de_manifest) as save_o3de_manifest_patch, \
                patch('o3de.utils.backup_file', side_effect=backup_file) as backup_file_patch, \
                patch('o3de.repo_properties._auto_update_json', side_effect=_auto_update_json) as _auto_update_json_patch, \
                patch('o3de.manifest.get_json_data', side_effect=get_json_data) as get_json_data_patch, \
                patch('logging.Logger.warning', side_effect=mock_dryrun_print) as logger_warning_patch:
            if release_archive_path:
                add_gems = [temp_folder / 'gem']
                release_archive_path = temp_folder / 'release'
            result = repo_properties.edit_repo_props(repo_path, repo_name, add_gems, delete_gems, replace_gems,
                                                     add_projects, delete_projects, replace_projects, 
                                                     add_templates, delete_templates, replace_templates, 
                                                     auto_update, dry_run, release_archive_path, force, download_prefix)
            assert result == expected_result
            if result == 0:
                assert self.repo_json.data.get('repo_name') == repo_name
                assert self.repo_json.data.get('repo_uri') == 'https://test.com'
                assert self.repo_json.data.get('$schemaVersion') == '1.0.0'
                assert self.repo_json.data.get('origin') == 'o3de'
<<<<<<< HEAD
                if dry_run:
                    # assert true here because actual assert will be inside mock_dryrun_print
                    assert True
                else:
                    assert self.backup_file_name == repo_path
                    for gem in self.repo_json.data.get('gems_data', []):
                        if release_archive_path:
                            zip_path = release_archive_path / pathlib.Path(gem['download_source_uri']).name
                            download.validate_downloaded_zip_sha256(gem, zip_path, "gem.json")
                        elif auto_update:
                            assert gem in str(JSON_DICT.get('gem_archive_json_key'))
                        else:
                            assert gem in expected_gems
                    for project in self.repo_json.data.get('projects_data', []):
                        if auto_update:
                            assert project in str(JSON_DICT.get('project_json_key'))
                        else:
                            assert project in expected_projects
                    for template in self.repo_json.data.get('templates_data', []):
                        if auto_update:
                            assert template in str(JSON_DICT.get('template_json_key'))
                        else:
                            assert template in expected_templates
=======
                assert self.backup_file_name == repo_path

                for gem in self.repo_json.data.get('gems_data', []):
                    if release_archive_path:
                        zip_path = release_archive_path / pathlib.Path(gem['download_source_uri']).name
                        download.validate_downloaded_zip_sha256(gem, zip_path, "gem.json")
                    elif auto_update:
                        assert gem in str(JSON_DICT.get('gem_archive_json_key'))
                    else:
                        assert gem in expected_gems
                for project in self.repo_json.data.get('projects_data', []):
                    if auto_update:
                        assert project in str(JSON_DICT.get('project_json_key'))
                    else:
                        assert project in expected_projects
                for template in self.repo_json.data.get('templates_data', []):
                    if auto_update:
                        assert template in str(JSON_DICT.get('template_json_key'))
                    else:
                        assert template in expected_templates
>>>>>>> c56e2b98
<|MERGE_RESOLUTION|>--- conflicted
+++ resolved
@@ -517,7 +517,6 @@
                 assert self.repo_json.data.get('repo_uri') == 'https://test.com'
                 assert self.repo_json.data.get('$schemaVersion') == '1.0.0'
                 assert self.repo_json.data.get('origin') == 'o3de'
-<<<<<<< HEAD
                 if dry_run:
                     # assert true here because actual assert will be inside mock_dryrun_print
                     assert True
@@ -540,26 +539,4 @@
                         if auto_update:
                             assert template in str(JSON_DICT.get('template_json_key'))
                         else:
-                            assert template in expected_templates
-=======
-                assert self.backup_file_name == repo_path
-
-                for gem in self.repo_json.data.get('gems_data', []):
-                    if release_archive_path:
-                        zip_path = release_archive_path / pathlib.Path(gem['download_source_uri']).name
-                        download.validate_downloaded_zip_sha256(gem, zip_path, "gem.json")
-                    elif auto_update:
-                        assert gem in str(JSON_DICT.get('gem_archive_json_key'))
-                    else:
-                        assert gem in expected_gems
-                for project in self.repo_json.data.get('projects_data', []):
-                    if auto_update:
-                        assert project in str(JSON_DICT.get('project_json_key'))
-                    else:
-                        assert project in expected_projects
-                for template in self.repo_json.data.get('templates_data', []):
-                    if auto_update:
-                        assert template in str(JSON_DICT.get('template_json_key'))
-                    else:
-                        assert template in expected_templates
->>>>>>> c56e2b98
+                            assert template in expected_templates